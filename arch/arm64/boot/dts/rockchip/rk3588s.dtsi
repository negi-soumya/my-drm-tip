--- conflicted
+++ resolved
@@ -443,11 +443,6 @@
 		status = "disabled";
 	};
 
-<<<<<<< HEAD
-	pmu1grf: syscon@fd58a000 {
-		compatible = "rockchip,rk3588-pmugrf", "syscon", "simple-mfd";
-		reg = <0x0 0xfd58a000 0x0 0x10000>;
-=======
 	usb_host2_xhci: usb@fcd00000 {
 		compatible = "rockchip,rk3588-dwc3", "snps,dwc3";
 		reg = <0x0 0xfcd00000 0x0 0x400000>;
@@ -467,7 +462,11 @@
 		snps,dis-tx-ipgap-linecheck-quirk;
 		snps,dis_rxdet_inp3_quirk;
 		status = "disabled";
->>>>>>> c70793fb
+	};
+
+	pmu1grf: syscon@fd58a000 {
+		compatible = "rockchip,rk3588-pmugrf", "syscon", "simple-mfd";
+		reg = <0x0 0xfd58a000 0x0 0x10000>;
 	};
 
 	sys_grf: syscon@fd58c000 {
