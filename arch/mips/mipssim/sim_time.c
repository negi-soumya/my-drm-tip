#include <linux/types.h>
#include <linux/init.h>
#include <linux/kernel_stat.h>
#include <linux/sched.h>
#include <linux/spinlock.h>
#include <linux/interrupt.h>
#include <linux/mc146818rtc.h>
#include <linux/smp.h>
#include <linux/timex.h>

#include <asm/hardirq.h>
#include <asm/div64.h>
#include <asm/cpu.h>
#include <asm/time.h>
#include <asm/irq.h>
#include <asm/mc146818-time.h>
#include <asm/msc01_ic.h>

#include <asm/mips-boards/generic.h>
#include <asm/mips-boards/prom.h>
#include <asm/mips-boards/simint.h>


unsigned long cpu_khz;

/*
 * Estimate CPU frequency.  Sets mips_hpt_frequency as a side-effect
 */
static unsigned int __init estimate_cpu_frequency(void)
{
	unsigned int prid = read_c0_prid() & 0xffff00;
	unsigned int count;

#if 1
	/*
	 * hardwire the board frequency to 12MHz.
	 */

	if ((prid == (PRID_COMP_MIPS | PRID_IMP_20KC)) ||
	    (prid == (PRID_COMP_MIPS | PRID_IMP_25KF)))
		count = 12000000;
	else
		count =  6000000;
#else
	unsigned int flags;

	local_irq_save(flags);

	/* Start counter exactly on falling edge of update flag */
	while (CMOS_READ(RTC_REG_A) & RTC_UIP);
	while (!(CMOS_READ(RTC_REG_A) & RTC_UIP));

	/* Start r4k counter. */
	write_c0_count(0);

	/* Read counter exactly on falling edge of update flag */
	while (CMOS_READ(RTC_REG_A) & RTC_UIP);
	while (!(CMOS_READ(RTC_REG_A) & RTC_UIP));

	count = read_c0_count();

	/* restore interrupts */
	local_irq_restore(flags);
#endif

	mips_hpt_frequency = count;

	if ((prid != (PRID_COMP_MIPS | PRID_IMP_20KC)) &&
	    (prid != (PRID_COMP_MIPS | PRID_IMP_25KF)))
		count *= 2;

	count += 5000;    /* round */
	count -= count%10000;

	return count;
}

static int mips_cpu_timer_irq;

static void mips_timer_dispatch(void)
{
	do_IRQ(mips_cpu_timer_irq);
}


unsigned __cpuinit get_c0_compare_int(void)
{
#ifdef MSC01E_INT_BASE
	if (cpu_has_veic) {
		set_vi_handler(MSC01E_INT_CPUCTR, mips_timer_dispatch);
		mips_cpu_timer_irq = MSC01E_INT_BASE + MSC01E_INT_CPUCTR;
<<<<<<< HEAD
	} else {
#endif
	       {
		if (cpu_has_vint)
			set_vi_handler(cp0_compare_irq, mips_timer_dispatch);
		mips_cpu_timer_irq = MIPS_CPU_IRQ_BASE + cp0_compare_irq;
=======

		return mips_cpu_timer_irq;
>>>>>>> 80ffb3cc
	}
#endif
	if (cpu_has_vint)
		set_vi_handler(cp0_compare_irq, mips_timer_dispatch);
	mips_cpu_timer_irq = MIPS_CPU_IRQ_BASE + cp0_compare_irq;

	return mips_cpu_timer_irq;
}

void __init plat_time_init(void)
{
	unsigned int est_freq;

	/* Set Data mode - binary. */
	CMOS_WRITE(CMOS_READ(RTC_CONTROL) | RTC_DM_BINARY, RTC_CONTROL);

	est_freq = estimate_cpu_frequency();

	printk(KERN_INFO "CPU frequency %d.%02d MHz\n", est_freq / 1000000,
	       (est_freq % 1000000) * 100 / 1000000);

	cpu_khz = est_freq / 1000;
}<|MERGE_RESOLUTION|>--- conflicted
+++ resolved
@@ -89,17 +89,8 @@
 	if (cpu_has_veic) {
 		set_vi_handler(MSC01E_INT_CPUCTR, mips_timer_dispatch);
 		mips_cpu_timer_irq = MSC01E_INT_BASE + MSC01E_INT_CPUCTR;
-<<<<<<< HEAD
-	} else {
-#endif
-	       {
-		if (cpu_has_vint)
-			set_vi_handler(cp0_compare_irq, mips_timer_dispatch);
-		mips_cpu_timer_irq = MIPS_CPU_IRQ_BASE + cp0_compare_irq;
-=======
 
 		return mips_cpu_timer_irq;
->>>>>>> 80ffb3cc
 	}
 #endif
 	if (cpu_has_vint)
