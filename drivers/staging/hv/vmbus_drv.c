/*
 * Copyright (c) 2009, Microsoft Corporation.
 *
 * This program is free software; you can redistribute it and/or modify it
 * under the terms and conditions of the GNU General Public License,
 * version 2, as published by the Free Software Foundation.
 *
 * This program is distributed in the hope it will be useful, but WITHOUT
 * ANY WARRANTY; without even the implied warranty of MERCHANTABILITY or
 * FITNESS FOR A PARTICULAR PURPOSE.  See the GNU General Public License for
 * more details.
 *
 * You should have received a copy of the GNU General Public License along with
 * this program; if not, write to the Free Software Foundation, Inc., 59 Temple
 * Place - Suite 330, Boston, MA 02111-1307 USA.
 *
 * Authors:
 *   Haiyang Zhang <haiyangz@microsoft.com>
 *   Hank Janssen  <hjanssen@microsoft.com>
 *   K. Y. Srinivasan <kys@microsoft.com>
 *
 */
#define pr_fmt(fmt) KBUILD_MODNAME ": " fmt

#include <linux/init.h>
#include <linux/module.h>
#include <linux/device.h>
#include <linux/irq.h>
#include <linux/interrupt.h>
#include <linux/sysctl.h>
#include <linux/pci.h>
#include <linux/dmi.h>
#include <linux/slab.h>
#include <linux/acpi.h>
#include <acpi/acpi_bus.h>
#include <linux/completion.h>
<<<<<<< HEAD
#include "version_info.h"
#include "hv_api.h"
#include "logging.h"
#include "vmbus.h"
#include "channel.h"
#include "vmbus_private.h"


/* FIXME! We need to do this dynamically for PIC and APIC system */
#define VMBUS_IRQ		0x5
#define VMBUS_IRQ_VECTOR	IRQ5_VECTOR

/* Main vmbus driver data structure */
struct vmbus_driver_context {

	struct bus_type bus;
	struct tasklet_struct msg_dpc;
	struct tasklet_struct event_dpc;

	/* The bus root device */
	struct hv_device device_ctx;
};

static int vmbus_match(struct device *device, struct device_driver *driver);
static int vmbus_probe(struct device *device);
static int vmbus_remove(struct device *device);
static void vmbus_shutdown(struct device *device);
static int vmbus_uevent(struct device *device, struct kobj_uevent_env *env);
=======

#include "hyperv.h"
#include "hyperv_vmbus.h"
>>>>>>> d762f438


static struct pci_dev *hv_pci_dev;

static struct tasklet_struct msg_dpc;
static struct tasklet_struct event_dpc;

unsigned int vmbus_loglevel = (ALL_MODULES << 16 | INFO_LVL);
EXPORT_SYMBOL(vmbus_loglevel);
	/* (ALL_MODULES << 16 | DEBUG_LVL_ENTEREXIT); */
	/* (((VMBUS | VMBUS_DRV)<<16) | DEBUG_LVL_ENTEREXIT); */

static int pci_probe_error;
static struct completion probe_event;
static int irq;

static void get_channel_info(struct hv_device *device,
			     struct hv_device_info *info)
{
	struct vmbus_channel_debug_info debug_info;

	if (!device->channel)
		return;

	vmbus_get_debug_info(device->channel, &debug_info);

	info->chn_id = debug_info.relid;
	info->chn_state = debug_info.state;
	memcpy(&info->chn_type, &debug_info.interfacetype,
	       sizeof(struct hv_guid));
	memcpy(&info->chn_instance, &debug_info.interface_instance,
	       sizeof(struct hv_guid));

	info->monitor_id = debug_info.monitorid;

	info->server_monitor_pending = debug_info.servermonitor_pending;
	info->server_monitor_latency = debug_info.servermonitor_latency;
	info->server_monitor_conn_id = debug_info.servermonitor_connectionid;

	info->client_monitor_pending = debug_info.clientmonitor_pending;
	info->client_monitor_latency = debug_info.clientmonitor_latency;
	info->client_monitor_conn_id = debug_info.clientmonitor_connectionid;

	info->inbound.int_mask = debug_info.inbound.current_interrupt_mask;
	info->inbound.read_idx = debug_info.inbound.current_read_index;
	info->inbound.write_idx = debug_info.inbound.current_write_index;
	info->inbound.bytes_avail_toread =
		debug_info.inbound.bytes_avail_toread;
	info->inbound.bytes_avail_towrite =
		debug_info.inbound.bytes_avail_towrite;

	info->outbound.int_mask =
		debug_info.outbound.current_interrupt_mask;
	info->outbound.read_idx = debug_info.outbound.current_read_index;
	info->outbound.write_idx = debug_info.outbound.current_write_index;
	info->outbound.bytes_avail_toread =
		debug_info.outbound.bytes_avail_toread;
	info->outbound.bytes_avail_towrite =
		debug_info.outbound.bytes_avail_towrite;
}

/*
 * vmbus_show_device_attr - Show the device attribute in sysfs.
 *
 * This is invoked when user does a
 * "cat /sys/bus/vmbus/devices/<busdevice>/<attr name>"
 */
static ssize_t vmbus_show_device_attr(struct device *dev,
				      struct device_attribute *dev_attr,
				      char *buf)
{
	struct hv_device *device_ctx = device_to_hv_device(dev);
	struct hv_device_info device_info;

	memset(&device_info, 0, sizeof(struct hv_device_info));

	get_channel_info(device_ctx, &device_info);

	if (!strcmp(dev_attr->attr.name, "class_id")) {
		return sprintf(buf, "{%02x%02x%02x%02x-%02x%02x-%02x%02x-"
			       "%02x%02x%02x%02x%02x%02x%02x%02x}\n",
			       device_info.chn_type.data[3],
			       device_info.chn_type.data[2],
			       device_info.chn_type.data[1],
			       device_info.chn_type.data[0],
			       device_info.chn_type.data[5],
			       device_info.chn_type.data[4],
			       device_info.chn_type.data[7],
			       device_info.chn_type.data[6],
			       device_info.chn_type.data[8],
			       device_info.chn_type.data[9],
			       device_info.chn_type.data[10],
			       device_info.chn_type.data[11],
			       device_info.chn_type.data[12],
			       device_info.chn_type.data[13],
			       device_info.chn_type.data[14],
			       device_info.chn_type.data[15]);
	} else if (!strcmp(dev_attr->attr.name, "device_id")) {
		return sprintf(buf, "{%02x%02x%02x%02x-%02x%02x-%02x%02x-"
			       "%02x%02x%02x%02x%02x%02x%02x%02x}\n",
			       device_info.chn_instance.data[3],
			       device_info.chn_instance.data[2],
			       device_info.chn_instance.data[1],
			       device_info.chn_instance.data[0],
			       device_info.chn_instance.data[5],
			       device_info.chn_instance.data[4],
			       device_info.chn_instance.data[7],
			       device_info.chn_instance.data[6],
			       device_info.chn_instance.data[8],
			       device_info.chn_instance.data[9],
			       device_info.chn_instance.data[10],
			       device_info.chn_instance.data[11],
			       device_info.chn_instance.data[12],
			       device_info.chn_instance.data[13],
			       device_info.chn_instance.data[14],
			       device_info.chn_instance.data[15]);
	} else if (!strcmp(dev_attr->attr.name, "state")) {
		return sprintf(buf, "%d\n", device_info.chn_state);
	} else if (!strcmp(dev_attr->attr.name, "id")) {
		return sprintf(buf, "%d\n", device_info.chn_id);
	} else if (!strcmp(dev_attr->attr.name, "out_intr_mask")) {
		return sprintf(buf, "%d\n", device_info.outbound.int_mask);
	} else if (!strcmp(dev_attr->attr.name, "out_read_index")) {
		return sprintf(buf, "%d\n", device_info.outbound.read_idx);
	} else if (!strcmp(dev_attr->attr.name, "out_write_index")) {
		return sprintf(buf, "%d\n", device_info.outbound.write_idx);
	} else if (!strcmp(dev_attr->attr.name, "out_read_bytes_avail")) {
		return sprintf(buf, "%d\n",
			       device_info.outbound.bytes_avail_toread);
	} else if (!strcmp(dev_attr->attr.name, "out_write_bytes_avail")) {
		return sprintf(buf, "%d\n",
			       device_info.outbound.bytes_avail_towrite);
	} else if (!strcmp(dev_attr->attr.name, "in_intr_mask")) {
		return sprintf(buf, "%d\n", device_info.inbound.int_mask);
	} else if (!strcmp(dev_attr->attr.name, "in_read_index")) {
		return sprintf(buf, "%d\n", device_info.inbound.read_idx);
	} else if (!strcmp(dev_attr->attr.name, "in_write_index")) {
		return sprintf(buf, "%d\n", device_info.inbound.write_idx);
	} else if (!strcmp(dev_attr->attr.name, "in_read_bytes_avail")) {
		return sprintf(buf, "%d\n",
			       device_info.inbound.bytes_avail_toread);
	} else if (!strcmp(dev_attr->attr.name, "in_write_bytes_avail")) {
		return sprintf(buf, "%d\n",
			       device_info.inbound.bytes_avail_towrite);
	} else if (!strcmp(dev_attr->attr.name, "monitor_id")) {
		return sprintf(buf, "%d\n", device_info.monitor_id);
	} else if (!strcmp(dev_attr->attr.name, "server_monitor_pending")) {
		return sprintf(buf, "%d\n", device_info.server_monitor_pending);
	} else if (!strcmp(dev_attr->attr.name, "server_monitor_latency")) {
		return sprintf(buf, "%d\n", device_info.server_monitor_latency);
	} else if (!strcmp(dev_attr->attr.name, "server_monitor_conn_id")) {
		return sprintf(buf, "%d\n",
			       device_info.server_monitor_conn_id);
	} else if (!strcmp(dev_attr->attr.name, "client_monitor_pending")) {
		return sprintf(buf, "%d\n", device_info.client_monitor_pending);
	} else if (!strcmp(dev_attr->attr.name, "client_monitor_latency")) {
		return sprintf(buf, "%d\n", device_info.client_monitor_latency);
	} else if (!strcmp(dev_attr->attr.name, "client_monitor_conn_id")) {
		return sprintf(buf, "%d\n",
			       device_info.client_monitor_conn_id);
	} else {
		return 0;
	}
}

/* Set up per device attributes in /sys/bus/vmbus/devices/<bus device> */
static struct device_attribute vmbus_device_attrs[] = {
	__ATTR(id, S_IRUGO, vmbus_show_device_attr, NULL),
	__ATTR(state, S_IRUGO, vmbus_show_device_attr, NULL),
	__ATTR(class_id, S_IRUGO, vmbus_show_device_attr, NULL),
	__ATTR(device_id, S_IRUGO, vmbus_show_device_attr, NULL),
	__ATTR(monitor_id, S_IRUGO, vmbus_show_device_attr, NULL),

	__ATTR(server_monitor_pending, S_IRUGO, vmbus_show_device_attr, NULL),
	__ATTR(server_monitor_latency, S_IRUGO, vmbus_show_device_attr, NULL),
	__ATTR(server_monitor_conn_id, S_IRUGO, vmbus_show_device_attr, NULL),

	__ATTR(client_monitor_pending, S_IRUGO, vmbus_show_device_attr, NULL),
	__ATTR(client_monitor_latency, S_IRUGO, vmbus_show_device_attr, NULL),
	__ATTR(client_monitor_conn_id, S_IRUGO, vmbus_show_device_attr, NULL),

	__ATTR(out_intr_mask, S_IRUGO, vmbus_show_device_attr, NULL),
	__ATTR(out_read_index, S_IRUGO, vmbus_show_device_attr, NULL),
	__ATTR(out_write_index, S_IRUGO, vmbus_show_device_attr, NULL),
	__ATTR(out_read_bytes_avail, S_IRUGO, vmbus_show_device_attr, NULL),
	__ATTR(out_write_bytes_avail, S_IRUGO, vmbus_show_device_attr, NULL),

	__ATTR(in_intr_mask, S_IRUGO, vmbus_show_device_attr, NULL),
	__ATTR(in_read_index, S_IRUGO, vmbus_show_device_attr, NULL),
	__ATTR(in_write_index, S_IRUGO, vmbus_show_device_attr, NULL),
	__ATTR(in_read_bytes_avail, S_IRUGO, vmbus_show_device_attr, NULL),
	__ATTR(in_write_bytes_avail, S_IRUGO, vmbus_show_device_attr, NULL),
	__ATTR_NULL
};

<<<<<<< HEAD
/* The one and only one */
static struct vmbus_driver_context vmbus_drv = {
	.bus.name =		"vmbus",
	.bus.match =		vmbus_match,
	.bus.shutdown =		vmbus_shutdown,
	.bus.remove =		vmbus_remove,
	.bus.probe =		vmbus_probe,
	.bus.uevent =		vmbus_uevent,
	.bus.dev_attrs =	vmbus_device_attrs,
};

static const char *driver_name = "hyperv";
=======

/*
 * vmbus_uevent - add uevent for our device
 *
 * This routine is invoked when a device is added or removed on the vmbus to
 * generate a uevent to udev in the userspace. The udev will then look at its
 * rule and the uevent generated here to load the appropriate driver
 */
static int vmbus_uevent(struct device *device, struct kobj_uevent_env *env)
{
	struct hv_device *dev = device_to_hv_device(device);
	int ret;

	ret = add_uevent_var(env, "VMBUS_DEVICE_CLASS_GUID={"
			     "%02x%02x%02x%02x-%02x%02x-%02x%02x-"
			     "%02x%02x%02x%02x%02x%02x%02x%02x}",
			     dev->dev_type.data[3],
			     dev->dev_type.data[2],
			     dev->dev_type.data[1],
			     dev->dev_type.data[0],
			     dev->dev_type.data[5],
			     dev->dev_type.data[4],
			     dev->dev_type.data[7],
			     dev->dev_type.data[6],
			     dev->dev_type.data[8],
			     dev->dev_type.data[9],
			     dev->dev_type.data[10],
			     dev->dev_type.data[11],
			     dev->dev_type.data[12],
			     dev->dev_type.data[13],
			     dev->dev_type.data[14],
			     dev->dev_type.data[15]);

	if (ret)
		return ret;

	ret = add_uevent_var(env, "VMBUS_DEVICE_DEVICE_GUID={"
			     "%02x%02x%02x%02x-%02x%02x-%02x%02x-"
			     "%02x%02x%02x%02x%02x%02x%02x%02x}",
			     dev->dev_instance.data[3],
			     dev->dev_instance.data[2],
			     dev->dev_instance.data[1],
			     dev->dev_instance.data[0],
			     dev->dev_instance.data[5],
			     dev->dev_instance.data[4],
			     dev->dev_instance.data[7],
			     dev->dev_instance.data[6],
			     dev->dev_instance.data[8],
			     dev->dev_instance.data[9],
			     dev->dev_instance.data[10],
			     dev->dev_instance.data[11],
			     dev->dev_instance.data[12],
			     dev->dev_instance.data[13],
			     dev->dev_instance.data[14],
			     dev->dev_instance.data[15]);
	if (ret)
		return ret;

	return 0;
}

>>>>>>> d762f438

/*
 * vmbus_match - Attempt to match the specified device to the specified driver
 */
<<<<<<< HEAD
/* {c5295816-f63a-4d5f-8d1a-4daf999ca185} */
static const struct hv_guid device_type = {
	.data = {
		0x16, 0x58, 0x29, 0xc5, 0x3a, 0xf6, 0x5f, 0x4d,
		0x8d, 0x1a, 0x4d, 0xaf, 0x99, 0x9c, 0xa1, 0x85
	}
};

/* {ac3760fc-9adf-40aa-9427-a70ed6de95c5} */
static const struct hv_guid device_id = {
	.data = {
		0xfc, 0x60, 0x37, 0xac, 0xdf, 0x9a, 0xaa, 0x40,
		0x94, 0x27, 0xa7, 0x0e, 0xd6, 0xde, 0x95, 0xc5
	}
};

static struct hv_device *vmbus_device; /* vmbus root device */


/*
 * vmbus_dev_add - Callback when the root bus device is added
 */
static int vmbus_dev_add(struct hv_device *dev, void *info)
{
	u32 *irqvector = info;
=======
static int vmbus_match(struct device *device, struct device_driver *driver)
{
	int match = 0;
	struct hv_driver *drv = drv_to_hv_drv(driver);
	struct hv_device *device_ctx = device_to_hv_device(device);

	/* We found our driver ? */
	if (memcmp(&device_ctx->dev_type, &drv->dev_type,
		   sizeof(struct hv_guid)) == 0)
		match = 1;

	return match;
}

/*
 * vmbus_probe - Add the new vmbus's child device
 */
static int vmbus_probe(struct device *child_device)
{
	int ret = 0;
	struct hv_driver *drv =
			drv_to_hv_drv(child_device->driver);
	struct hv_device *dev = device_to_hv_device(child_device);

	if (drv->probe) {
		ret = drv->probe(dev);
		if (ret != 0)
			pr_err("probe failed for device %s (%d)\n",
			       dev_name(child_device), ret);

	} else {
		pr_err("probe not set for driver %s\n",
		       dev_name(child_device));
		ret = -1;
	}
	return ret;
}

/*
 * vmbus_remove - Remove a vmbus device
 */
static int vmbus_remove(struct device *child_device)
{
>>>>>>> d762f438
	int ret;
	struct hv_driver *drv;

<<<<<<< HEAD
	vmbus_device = dev;

	memcpy(&vmbus_device->dev_type, &device_type, sizeof(struct hv_guid));
	memcpy(&vmbus_device->dev_instance, &device_id,
	       sizeof(struct hv_guid));
=======
	struct hv_device *dev = device_to_hv_device(child_device);
>>>>>>> d762f438

	if (child_device->driver) {
		drv = drv_to_hv_drv(child_device->driver);

<<<<<<< HEAD
	/* Connect to VMBus in the root partition */
	ret = vmbus_connect();
=======
		if (drv->remove) {
			ret = drv->remove(dev);
		} else {
			pr_err("remove not set for driver %s\n",
				dev_name(child_device));
			ret = -1;
		}
	}
>>>>>>> d762f438

	return 0;
}

<<<<<<< HEAD
=======

/*
 * vmbus_shutdown - Shutdown a vmbus device
 */
static void vmbus_shutdown(struct device *child_device)
{
	struct hv_driver *drv;
	struct hv_device *dev = device_to_hv_device(child_device);


	/* The device may not be attached yet */
	if (!child_device->driver)
		return;

	drv = drv_to_hv_drv(child_device->driver);

	if (drv->shutdown)
		drv->shutdown(dev);

	return;
}


/*
 * vmbus_device_release - Final callback release of the vmbus child device
 */
static void vmbus_device_release(struct device *device)
{
	struct hv_device *device_ctx = device_to_hv_device(device);

	kfree(device_ctx);

}
>>>>>>> d762f438

/* The one and only one */
static struct bus_type  hv_bus = {
	.name =		"vmbus",
	.match =		vmbus_match,
	.shutdown =		vmbus_shutdown,
	.remove =		vmbus_remove,
	.probe =		vmbus_probe,
	.uevent =		vmbus_uevent,
	.dev_attrs =	vmbus_device_attrs,
};

static const char *driver_name = "hyperv";


struct onmessage_work_context {
	struct work_struct work;
	struct hv_message msg;
};

static void vmbus_onmessage_work(struct work_struct *work)
{
	struct onmessage_work_context *ctx;

	ctx = container_of(work, struct onmessage_work_context,
			   work);
	vmbus_onmessage(&ctx->msg);
	kfree(ctx);
}

/*
 * vmbus_on_msg_dpc - DPC routine to handle messages from the hypervisior
 */
static void vmbus_on_msg_dpc(unsigned long data)
{
	int cpu = smp_processor_id();
	void *page_addr = hv_context.synic_message_page[cpu];
	struct hv_message *msg = (struct hv_message *)page_addr +
				  VMBUS_MESSAGE_SINT;
	struct onmessage_work_context *ctx;

	while (1) {
		if (msg->header.message_type == HVMSG_NONE) {
			/* no msg */
			break;
		} else {
			ctx = kmalloc(sizeof(*ctx), GFP_ATOMIC);
			if (ctx == NULL)
				continue;
			INIT_WORK(&ctx->work, vmbus_onmessage_work);
			memcpy(&ctx->msg, msg, sizeof(*msg));
			queue_work(vmbus_connection.work_queue, &ctx->work);
		}

		msg->header.message_type = HVMSG_NONE;

		/*
		 * Make sure the write to MessageType (ie set to
		 * HVMSG_NONE) happens before we read the
		 * MessagePending and EOMing. Otherwise, the EOMing
		 * will not deliver any more messages since there is
		 * no empty slot
		 */
		mb();

		if (msg->header.message_flags.msg_pending) {
			/*
			 * This will cause message queue rescan to
			 * possibly deliver another msg from the
			 * hypervisor
			 */
			wrmsrl(HV_X64_MSR_EOM, 0);
		}
	}
}

/*
 * vmbus_on_isr - ISR routine
 */
static int vmbus_on_isr(void)
{
	int ret = 0;
	int cpu = smp_processor_id();
	void *page_addr;
	struct hv_message *msg;
	union hv_synic_event_flags *event;

	page_addr = hv_context.synic_message_page[cpu];
	msg = (struct hv_message *)page_addr + VMBUS_MESSAGE_SINT;

	/* Check if there are actual msgs to be process */
	if (msg->header.message_type != HVMSG_NONE)
		ret |= 0x1;

	/* TODO: Check if there are events to be process */
	page_addr = hv_context.synic_event_page[cpu];
	event = (union hv_synic_event_flags *)page_addr + VMBUS_MESSAGE_SINT;

	/* Since we are a child, we only need to check bit 0 */
<<<<<<< HEAD
	if (sync_test_and_clear_bit(0, (unsigned long *) &event->flags32[0])) {
		DPRINT_DBG(VMBUS, "received event %d", event->flags32[0]);
=======
	if (sync_test_and_clear_bit(0, (unsigned long *) &event->flags32[0]))
>>>>>>> d762f438
		ret |= 0x2;

	return ret;
}

<<<<<<< HEAD
static void get_channel_info(struct hv_device *device,
			     struct hv_device_info *info)
{
	struct vmbus_channel_debug_info debug_info;

	if (!device->channel)
		return;

	vmbus_get_debug_info(device->channel, &debug_info);

	info->chn_id = debug_info.relid;
	info->chn_state = debug_info.state;
	memcpy(&info->chn_type, &debug_info.interfacetype,
	       sizeof(struct hv_guid));
	memcpy(&info->chn_instance, &debug_info.interface_instance,
	       sizeof(struct hv_guid));

	info->monitor_id = debug_info.monitorid;

	info->server_monitor_pending = debug_info.servermonitor_pending;
	info->server_monitor_latency = debug_info.servermonitor_latency;
	info->server_monitor_conn_id = debug_info.servermonitor_connectionid;

	info->client_monitor_pending = debug_info.clientmonitor_pending;
	info->client_monitor_latency = debug_info.clientmonitor_latency;
	info->client_monitor_conn_id = debug_info.clientmonitor_connectionid;

	info->inbound.int_mask = debug_info.inbound.current_interrupt_mask;
	info->inbound.read_idx = debug_info.inbound.current_read_index;
	info->inbound.write_idx = debug_info.inbound.current_write_index;
	info->inbound.bytes_avail_toread =
		debug_info.inbound.bytes_avail_toread;
	info->inbound.bytes_avail_towrite =
		debug_info.inbound.bytes_avail_towrite;

	info->outbound.int_mask =
		debug_info.outbound.current_interrupt_mask;
	info->outbound.read_idx = debug_info.outbound.current_read_index;
	info->outbound.write_idx = debug_info.outbound.current_write_index;
	info->outbound.bytes_avail_toread =
		debug_info.outbound.bytes_avail_toread;
	info->outbound.bytes_avail_towrite =
		debug_info.outbound.bytes_avail_towrite;
}

/*
 * vmbus_show_device_attr - Show the device attribute in sysfs.
 *
 * This is invoked when user does a
 * "cat /sys/bus/vmbus/devices/<busdevice>/<attr name>"
 */
static ssize_t vmbus_show_device_attr(struct device *dev,
				      struct device_attribute *dev_attr,
				      char *buf)
{
	struct hv_device *device_ctx = device_to_hv_device(dev);
	struct hv_device_info device_info;
=======

static irqreturn_t vmbus_isr(int irq, void *dev_id)
{
	int ret;
>>>>>>> d762f438

	ret = vmbus_on_isr();

<<<<<<< HEAD
	get_channel_info(device_ctx, &device_info);

	if (!strcmp(dev_attr->attr.name, "class_id")) {
		return sprintf(buf, "{%02x%02x%02x%02x-%02x%02x-%02x%02x-"
			       "%02x%02x%02x%02x%02x%02x%02x%02x}\n",
			       device_info.chn_type.data[3],
			       device_info.chn_type.data[2],
			       device_info.chn_type.data[1],
			       device_info.chn_type.data[0],
			       device_info.chn_type.data[5],
			       device_info.chn_type.data[4],
			       device_info.chn_type.data[7],
			       device_info.chn_type.data[6],
			       device_info.chn_type.data[8],
			       device_info.chn_type.data[9],
			       device_info.chn_type.data[10],
			       device_info.chn_type.data[11],
			       device_info.chn_type.data[12],
			       device_info.chn_type.data[13],
			       device_info.chn_type.data[14],
			       device_info.chn_type.data[15]);
	} else if (!strcmp(dev_attr->attr.name, "device_id")) {
		return sprintf(buf, "{%02x%02x%02x%02x-%02x%02x-%02x%02x-"
			       "%02x%02x%02x%02x%02x%02x%02x%02x}\n",
			       device_info.chn_instance.data[3],
			       device_info.chn_instance.data[2],
			       device_info.chn_instance.data[1],
			       device_info.chn_instance.data[0],
			       device_info.chn_instance.data[5],
			       device_info.chn_instance.data[4],
			       device_info.chn_instance.data[7],
			       device_info.chn_instance.data[6],
			       device_info.chn_instance.data[8],
			       device_info.chn_instance.data[9],
			       device_info.chn_instance.data[10],
			       device_info.chn_instance.data[11],
			       device_info.chn_instance.data[12],
			       device_info.chn_instance.data[13],
			       device_info.chn_instance.data[14],
			       device_info.chn_instance.data[15]);
	} else if (!strcmp(dev_attr->attr.name, "state")) {
		return sprintf(buf, "%d\n", device_info.chn_state);
	} else if (!strcmp(dev_attr->attr.name, "id")) {
		return sprintf(buf, "%d\n", device_info.chn_id);
	} else if (!strcmp(dev_attr->attr.name, "out_intr_mask")) {
		return sprintf(buf, "%d\n", device_info.outbound.int_mask);
	} else if (!strcmp(dev_attr->attr.name, "out_read_index")) {
		return sprintf(buf, "%d\n", device_info.outbound.read_idx);
	} else if (!strcmp(dev_attr->attr.name, "out_write_index")) {
		return sprintf(buf, "%d\n", device_info.outbound.write_idx);
	} else if (!strcmp(dev_attr->attr.name, "out_read_bytes_avail")) {
		return sprintf(buf, "%d\n",
			       device_info.outbound.bytes_avail_toread);
	} else if (!strcmp(dev_attr->attr.name, "out_write_bytes_avail")) {
		return sprintf(buf, "%d\n",
			       device_info.outbound.bytes_avail_towrite);
	} else if (!strcmp(dev_attr->attr.name, "in_intr_mask")) {
		return sprintf(buf, "%d\n", device_info.inbound.int_mask);
	} else if (!strcmp(dev_attr->attr.name, "in_read_index")) {
		return sprintf(buf, "%d\n", device_info.inbound.read_idx);
	} else if (!strcmp(dev_attr->attr.name, "in_write_index")) {
		return sprintf(buf, "%d\n", device_info.inbound.write_idx);
	} else if (!strcmp(dev_attr->attr.name, "in_read_bytes_avail")) {
		return sprintf(buf, "%d\n",
			       device_info.inbound.bytes_avail_toread);
	} else if (!strcmp(dev_attr->attr.name, "in_write_bytes_avail")) {
		return sprintf(buf, "%d\n",
			       device_info.inbound.bytes_avail_towrite);
	} else if (!strcmp(dev_attr->attr.name, "monitor_id")) {
		return sprintf(buf, "%d\n", device_info.monitor_id);
	} else if (!strcmp(dev_attr->attr.name, "server_monitor_pending")) {
		return sprintf(buf, "%d\n", device_info.server_monitor_pending);
	} else if (!strcmp(dev_attr->attr.name, "server_monitor_latency")) {
		return sprintf(buf, "%d\n", device_info.server_monitor_latency);
	} else if (!strcmp(dev_attr->attr.name, "server_monitor_conn_id")) {
		return sprintf(buf, "%d\n",
			       device_info.server_monitor_conn_id);
	} else if (!strcmp(dev_attr->attr.name, "client_monitor_pending")) {
		return sprintf(buf, "%d\n", device_info.client_monitor_pending);
	} else if (!strcmp(dev_attr->attr.name, "client_monitor_latency")) {
		return sprintf(buf, "%d\n", device_info.client_monitor_latency);
	} else if (!strcmp(dev_attr->attr.name, "client_monitor_conn_id")) {
		return sprintf(buf, "%d\n",
			       device_info.client_monitor_conn_id);
=======
	/* Schedules a dpc if necessary */
	if (ret > 0) {
		if (test_bit(0, (unsigned long *)&ret))
			tasklet_schedule(&msg_dpc);

		if (test_bit(1, (unsigned long *)&ret))
			tasklet_schedule(&event_dpc);

		return IRQ_HANDLED;
>>>>>>> d762f438
	} else {
		return IRQ_NONE;
	}
}

/*
 * vmbus_bus_init -Main vmbus driver initialization routine.
 *
 * Here, we
 *	- initialize the vmbus driver context
 *	- invoke the vmbus hv main init routine
 *	- get the irq resource
 *	- retrieve the channel offers
 */
static int vmbus_bus_init(struct pci_dev *pdev)
{
<<<<<<< HEAD
	struct vmbus_driver_context *vmbus_drv_ctx = &vmbus_drv;
	struct hv_device *dev_ctx = &vmbus_drv.device_ctx;
	int ret;
	unsigned int vector;

	DPRINT_INFO(VMBUS, "+++++++ HV Driver version = %s +++++++",
		    HV_DRV_VERSION);
	DPRINT_INFO(VMBUS, "+++++++ Vmbus supported version = %d +++++++",
			VMBUS_REVISION_NUMBER);
	DPRINT_INFO(VMBUS, "+++++++ Vmbus using SINT %d +++++++",
			VMBUS_MESSAGE_SINT);
	DPRINT_DBG(VMBUS, "sizeof(vmbus_channel_packet_page_buffer)=%zd, "
			"sizeof(VMBUS_CHANNEL_PACKET_MULITPAGE_BUFFER)=%zd",
			sizeof(struct vmbus_channel_packet_page_buffer),
			sizeof(struct vmbus_channel_packet_multipage_buffer));


=======
	int ret;
	unsigned int vector;

>>>>>>> d762f438
	/* Hypervisor initialization...setup hypercall page..etc */
	ret = hv_init();
	if (ret != 0) {
		pr_err("Unable to initialize the hypervisor - 0x%x\n", ret);
		goto cleanup;
	}

<<<<<<< HEAD

	vmbus_drv_ctx->bus.name = driver_name;

	/* Initialize the bus context */
	tasklet_init(&vmbus_drv_ctx->msg_dpc, vmbus_on_msg_dpc,
		     (unsigned long)NULL);
	tasklet_init(&vmbus_drv_ctx->event_dpc, vmbus_on_event,
		     (unsigned long)NULL);

	/* Now, register the bus  with LDM */
	ret = bus_register(&vmbus_drv_ctx->bus);
=======
	/* Initialize the bus context */
	tasklet_init(&msg_dpc, vmbus_on_msg_dpc, 0);
	tasklet_init(&event_dpc, vmbus_on_event, 0);

	/* Now, register the bus  with LDM */
	ret = bus_register(&hv_bus);
>>>>>>> d762f438
	if (ret) {
		ret = -1;
		goto cleanup;
	}

	/* Get the interrupt resource */
<<<<<<< HEAD
	ret = request_irq(vmbus_irq, vmbus_isr, IRQF_SAMPLE_RANDOM,
			  driver_name, NULL);
=======
	ret = request_irq(pdev->irq, vmbus_isr,
			  IRQF_SHARED | IRQF_SAMPLE_RANDOM,
			  driver_name, pdev);
>>>>>>> d762f438

	if (ret != 0) {
		pr_err("Unable to request IRQ %d\n",
			   pdev->irq);

		bus_unregister(&hv_bus);

		ret = -1;
		goto cleanup;
	}

<<<<<<< HEAD
	/* Add the root device */
	memset(dev_ctx, 0, sizeof(struct hv_device));

	ret = vmbus_dev_add(dev_ctx, &vector);
	if (ret != 0) {
		DPRINT_ERR(VMBUS_DRV,
			   "ERROR - Unable to add vmbus root device");

		free_irq(vmbus_irq, NULL);

		bus_unregister(&vmbus_drv_ctx->bus);

		ret = -1;
		goto cleanup;
	}
	/* strcpy(dev_ctx->device.bus_id, dev_ctx->device_obj.name); */
	dev_set_name(&dev_ctx->device, "vmbus_0_0");

	/* No need to bind a driver to the root device. */
	dev_ctx->device.parent = NULL;
	/* NULL; vmbus_remove() does not get invoked */
	dev_ctx->device.bus = &vmbus_drv_ctx->bus;

	/* Setup the device dispatch table */
	dev_ctx->device.release = vmbus_bus_release;

	/* register the  root device */
	ret = device_register(&dev_ctx->device);
=======
	vector = IRQ0_VECTOR + pdev->irq;

	/*
	 * Notify the hypervisor of our irq and
	 * connect to the host.
	 */
	on_each_cpu(hv_synic_init, (void *)&vector, 1);
	ret = vmbus_connect();
>>>>>>> d762f438
	if (ret) {
		free_irq(pdev->irq, pdev);
		bus_unregister(&hv_bus);
		goto cleanup;
	}


	vmbus_request_offers();

cleanup:
	return ret;
}

<<<<<<< HEAD
/*
 * vmbus_bus_exit - Terminate the vmbus driver.
 *
 * This routine is opposite of vmbus_bus_init()
 */
static void vmbus_bus_exit(void)
{
	struct vmbus_driver_context *vmbus_drv_ctx = &vmbus_drv;

	struct hv_device *dev_ctx = &vmbus_drv.device_ctx;

	vmbus_release_unattached_channels();
	vmbus_disconnect();
	on_each_cpu(hv_synic_cleanup, NULL, 1);

	hv_cleanup();

	/* Unregister the root bus device */
	device_unregister(&dev_ctx->device);

	bus_unregister(&vmbus_drv_ctx->bus);

	free_irq(vmbus_irq, NULL);

	tasklet_kill(&vmbus_drv_ctx->msg_dpc);
	tasklet_kill(&vmbus_drv_ctx->event_dpc);
}


=======
>>>>>>> d762f438
/**
 * vmbus_child_driver_register() - Register a vmbus's child driver
 * @drv:        Pointer to driver structure you want to register
 *
 *
 * Registers the given driver with Linux through the 'driver_register()' call
 * And sets up the hyper-v vmbus handling for this driver.
 * It will return the state of the 'driver_register()' call.
 *
 * Mainly used by Hyper-V drivers.
 */
int vmbus_child_driver_register(struct device_driver *drv)
{
	int ret;

<<<<<<< HEAD
	DPRINT_INFO(VMBUS_DRV, "child driver (%p) registering - name %s",
		    drv, drv->name);

	/* The child driver on this vmbus */
	drv->bus = &vmbus_drv.bus;
=======
	pr_info("child driver registering - name %s\n", drv->name);

	/* The child driver on this vmbus */
	drv->bus = &hv_bus;
>>>>>>> d762f438

	ret = driver_register(drv);

	vmbus_request_offers();

	return ret;
}
EXPORT_SYMBOL(vmbus_child_driver_register);

/**
 * vmbus_child_driver_unregister() - Unregister a vmbus's child driver
 * @drv:        Pointer to driver structure you want to un-register
 *
 *
 * Un-register the given driver with Linux through the 'driver_unregister()'
 * call. And ungegisters the driver from the Hyper-V vmbus handler.
 *
 * Mainly used by Hyper-V drivers.
 */
void vmbus_child_driver_unregister(struct device_driver *drv)
{
<<<<<<< HEAD
	DPRINT_INFO(VMBUS_DRV, "child driver (%p) unregistering - name %s",
		    drv, drv->name);
=======
	pr_info("child driver unregistering - name %s\n", drv->name);
>>>>>>> d762f438

	driver_unregister(drv);

	drv->bus = NULL;
}
EXPORT_SYMBOL(vmbus_child_driver_unregister);

/*
 * vmbus_child_device_create - Creates and registers a new child device
 * on the vmbus.
 */
struct hv_device *vmbus_child_device_create(struct hv_guid *type,
					    struct hv_guid *instance,
					    struct vmbus_channel *channel)
{
	struct hv_device *child_device_obj;

	/* Allocate the new child device */
	child_device_obj = kzalloc(sizeof(struct hv_device), GFP_KERNEL);
	if (!child_device_obj) {
<<<<<<< HEAD
		DPRINT_ERR(VMBUS_DRV,
			"unable to allocate device_context for child device");
		return NULL;
	}

	DPRINT_DBG(VMBUS_DRV, "child device (%p) allocated - "
		"type {%02x%02x%02x%02x-%02x%02x-%02x%02x-"
		"%02x%02x%02x%02x%02x%02x%02x%02x},"
		"id {%02x%02x%02x%02x-%02x%02x-%02x%02x-"
		"%02x%02x%02x%02x%02x%02x%02x%02x}",
		&child_device_obj->device,
		type->data[3], type->data[2], type->data[1], type->data[0],
		type->data[5], type->data[4], type->data[7], type->data[6],
		type->data[8], type->data[9], type->data[10], type->data[11],
		type->data[12], type->data[13], type->data[14], type->data[15],
		instance->data[3], instance->data[2],
		instance->data[1], instance->data[0],
		instance->data[5], instance->data[4],
		instance->data[7], instance->data[6],
		instance->data[8], instance->data[9],
		instance->data[10], instance->data[11],
		instance->data[12], instance->data[13],
		instance->data[14], instance->data[15]);

=======
		pr_err("Unable to allocate device object for child device\n");
		return NULL;
	}

>>>>>>> d762f438
	child_device_obj->channel = channel;
	memcpy(&child_device_obj->dev_type, type, sizeof(struct hv_guid));
	memcpy(&child_device_obj->dev_instance, instance,
	       sizeof(struct hv_guid));


	return child_device_obj;
}

/*
 * vmbus_child_device_register - Register the child device
 */
int vmbus_child_device_register(struct hv_device *child_device_obj)
{
	int ret = 0;
<<<<<<< HEAD

	static atomic_t device_num = ATOMIC_INIT(0);

	DPRINT_DBG(VMBUS_DRV, "child device (%p) registering",
		   child_device_obj);
=======

	static atomic_t device_num = ATOMIC_INIT(0);
>>>>>>> d762f438

	/* Set the device name. Otherwise, device_register() will fail. */
	dev_set_name(&child_device_obj->device, "vmbus_0_%d",
		     atomic_inc_return(&device_num));

	/* The new device belongs to this bus */
<<<<<<< HEAD
	child_device_obj->device.bus = &vmbus_drv.bus; /* device->dev.bus; */
	child_device_obj->device.parent = &vmbus_device->device;
=======
	child_device_obj->device.bus = &hv_bus; /* device->dev.bus; */
	child_device_obj->device.parent = &hv_pci_dev->dev;
>>>>>>> d762f438
	child_device_obj->device.release = vmbus_device_release;

	/*
	 * Register with the LDM. This will kick off the driver/device
	 * binding...which will eventually call vmbus_match() and vmbus_probe()
	 */
	ret = device_register(&child_device_obj->device);
<<<<<<< HEAD

	/* vmbus_probe() error does not get propergate to device_register(). */
	ret = child_device_obj->probe_error;

	if (ret)
		DPRINT_ERR(VMBUS_DRV, "unable to register child device (%p)",
			   &child_device_obj->device);
	else
		DPRINT_INFO(VMBUS_DRV, "child device (%p) registered",
			    &child_device_obj->device);
=======

	if (ret)
		pr_err("Unable to register child device\n");
	else
		pr_info("child device %s registered\n",
			dev_name(&child_device_obj->device));
>>>>>>> d762f438

	return ret;
}

/*
 * vmbus_child_device_unregister - Remove the specified child device
 * from the vmbus.
 */
void vmbus_child_device_unregister(struct hv_device *device_obj)
{
<<<<<<< HEAD

	DPRINT_INFO(VMBUS_DRV, "unregistering child device (%p)",
		    &device_obj->device);

=======
>>>>>>> d762f438
	/*
	 * Kick off the process of unregistering the device.
	 * This will call vmbus_remove() and eventually vmbus_device_release()
	 */
	device_unregister(&device_obj->device);

<<<<<<< HEAD
	DPRINT_INFO(VMBUS_DRV, "child device (%p) unregistered",
		    &device_obj->device);
=======
	pr_info("child device %s unregistered\n",
		dev_name(&device_obj->device));
>>>>>>> d762f438
}


/*
 * VMBUS is an acpi enumerated device. Get the the IRQ information
 * from DSDT.
 */
<<<<<<< HEAD
static int vmbus_uevent(struct device *device, struct kobj_uevent_env *env)
{
	struct hv_device *dev = device_to_hv_device(device);
	int ret;

	DPRINT_INFO(VMBUS_DRV, "generating uevent - VMBUS_DEVICE_CLASS_GUID={"
		    "%02x%02x%02x%02x-%02x%02x-%02x%02x-"
		    "%02x%02x%02x%02x%02x%02x%02x%02x}",
		    dev->dev_type.data[3], dev->dev_type.data[2],
		    dev->dev_type.data[1], dev->dev_type.data[0],
		    dev->dev_type.data[5], dev->dev_type.data[4],
		    dev->dev_type.data[7], dev->dev_type.data[6],
		    dev->dev_type.data[8], dev->dev_type.data[9],
		    dev->dev_type.data[10],
		    dev->dev_type.data[11],
		    dev->dev_type.data[12],
		    dev->dev_type.data[13],
		    dev->dev_type.data[14],
		    dev->dev_type.data[15]);

	ret = add_uevent_var(env, "VMBUS_DEVICE_CLASS_GUID={"
			     "%02x%02x%02x%02x-%02x%02x-%02x%02x-"
			     "%02x%02x%02x%02x%02x%02x%02x%02x}",
			     dev->dev_type.data[3],
			     dev->dev_type.data[2],
			     dev->dev_type.data[1],
			     dev->dev_type.data[0],
			     dev->dev_type.data[5],
			     dev->dev_type.data[4],
			     dev->dev_type.data[7],
			     dev->dev_type.data[6],
			     dev->dev_type.data[8],
			     dev->dev_type.data[9],
			     dev->dev_type.data[10],
			     dev->dev_type.data[11],
			     dev->dev_type.data[12],
			     dev->dev_type.data[13],
			     dev->dev_type.data[14],
			     dev->dev_type.data[15]);
=======

static acpi_status vmbus_walk_resources(struct acpi_resource *res, void *irq)
{
>>>>>>> d762f438

	if (res->type == ACPI_RESOURCE_TYPE_IRQ) {
		struct acpi_resource_irq *irqp;
		irqp = &res->data.irq;

<<<<<<< HEAD
	ret = add_uevent_var(env, "VMBUS_DEVICE_DEVICE_GUID={"
			     "%02x%02x%02x%02x-%02x%02x-%02x%02x-"
			     "%02x%02x%02x%02x%02x%02x%02x%02x}",
			     dev->dev_instance.data[3],
			     dev->dev_instance.data[2],
			     dev->dev_instance.data[1],
			     dev->dev_instance.data[0],
			     dev->dev_instance.data[5],
			     dev->dev_instance.data[4],
			     dev->dev_instance.data[7],
			     dev->dev_instance.data[6],
			     dev->dev_instance.data[8],
			     dev->dev_instance.data[9],
			     dev->dev_instance.data[10],
			     dev->dev_instance.data[11],
			     dev->dev_instance.data[12],
			     dev->dev_instance.data[13],
			     dev->dev_instance.data[14],
			     dev->dev_instance.data[15]);
	if (ret)
		return ret;
=======
		*((unsigned int *)irq) = irqp->interrupts[0];
	}
>>>>>>> d762f438

	return AE_OK;
}

static int vmbus_acpi_add(struct acpi_device *device)
{
<<<<<<< HEAD
	int match = 0;
	struct hv_driver *drv = drv_to_hv_drv(driver);
	struct hv_device *device_ctx = device_to_hv_device(device);

	/* We found our driver ? */
	if (memcmp(&device_ctx->dev_type, &drv->dev_type,
		   sizeof(struct hv_guid)) == 0) {

		device_ctx->drv = drv->priv;
		DPRINT_INFO(VMBUS_DRV,
			    "device object (%p) set to driver object (%p)",
			    &device_ctx,
			    device_ctx->drv);
=======
	acpi_status result;

	result =
	acpi_walk_resources(device->handle, METHOD_NAME__CRS,
			vmbus_walk_resources, &irq);
>>>>>>> d762f438

	if (ACPI_FAILURE(result)) {
		complete(&probe_event);
		return -ENODEV;
	}
	complete(&probe_event);
	return 0;
}

<<<<<<< HEAD
/*
 * vmbus_probe_failed_cb - Callback when a driver probe failed in vmbus_probe()
 *
 * We need a callback because we cannot invoked device_unregister() inside
 * vmbus_probe() since vmbus_probe() may be invoked inside device_register()
 * i.e. we cannot call device_unregister() inside device_register()
 */
static void vmbus_probe_failed_cb(struct work_struct *context)
{
	struct hv_device *device_ctx = (struct hv_device *)context;

	/*
	 * Kick off the process of unregistering the device.
	 * This will call vmbus_remove() and eventually vmbus_device_release()
	 */
	device_unregister(&device_ctx->device);

	/* put_device(&device_ctx->device); */
}

/*
 * vmbus_probe - Add the new vmbus's child device
 */
static int vmbus_probe(struct device *child_device)
{
	int ret = 0;
	struct hv_driver *drv =
			drv_to_hv_drv(child_device->driver);
	struct hv_device *dev = device_to_hv_device(child_device);

	/* Let the specific open-source driver handles the probe if it can */
	if (drv->driver.probe) {
		ret = dev->probe_error =
		drv->driver.probe(child_device);
		if (ret != 0) {
			DPRINT_ERR(VMBUS_DRV, "probe() failed for device %s "
				   "(%p) on driver %s (%d)...",
				   dev_name(child_device), child_device,
				   child_device->driver->name, ret);

			INIT_WORK(&dev->probe_failed_work_item,
				  vmbus_probe_failed_cb);
			schedule_work(&dev->probe_failed_work_item);
		}
	} else {
		DPRINT_ERR(VMBUS_DRV, "probe() method not set for driver - %s",
			   child_device->driver->name);
		ret = -1;
	}
	return ret;
}
=======
static const struct acpi_device_id vmbus_acpi_device_ids[] = {
	{"VMBUS", 0},
	{"", 0},
};
MODULE_DEVICE_TABLE(acpi, vmbus_acpi_device_ids);

static struct acpi_driver vmbus_acpi_driver = {
	.name = "vmbus",
	.ids = vmbus_acpi_device_ids,
	.ops = {
		.add = vmbus_acpi_add,
	},
};
>>>>>>> d762f438

static int vmbus_acpi_init(void)
{
<<<<<<< HEAD
	int ret;
	struct hv_driver *drv;

	/* Special case root bus device */
	if (child_device->parent == NULL) {
		/*
		 * No-op since it is statically defined and handle in
		 * vmbus_bus_exit()
		 */
		return 0;
	}

	if (child_device->driver) {
		drv = drv_to_hv_drv(child_device->driver);

		/*
		 * Let the specific open-source driver handles the removal if
		 * it can
		 */
		if (drv->driver.remove) {
			ret = drv->driver.remove(child_device);
		} else {
			DPRINT_ERR(VMBUS_DRV,
				   "remove() method not set for driver - %s",
				   child_device->driver->name);
			ret = -1;
		}
	}
=======
	int result;


	result = acpi_bus_register_driver(&vmbus_acpi_driver);
	if (result < 0)
		return result;
>>>>>>> d762f438

	return 0;
}

static void vmbus_acpi_exit(void)
{
<<<<<<< HEAD
	struct hv_driver *drv;

	/* Special case root bus device */
	if (child_device->parent == NULL) {
		/*
		 * No-op since it is statically defined and handle in
		 * vmbus_bus_exit()
		 */
		return;
	}

	/* The device may not be attached yet */
	if (!child_device->driver)
		return;

	drv = drv_to_hv_drv(child_device->driver);

	/* Let the specific open-source driver handles the removal if it can */
	if (drv->driver.shutdown)
		drv->driver.shutdown(child_device);
=======
	acpi_bus_unregister_driver(&vmbus_acpi_driver);
>>>>>>> d762f438

	return;
}


static int __devinit hv_pci_probe(struct pci_dev *pdev,
				const struct pci_device_id *ent)
{
<<<<<<< HEAD
	struct hv_device *device_ctx = device_to_hv_device(device);
=======
	hv_pci_dev = pdev;
>>>>>>> d762f438

	pci_probe_error = pci_enable_device(pdev);
	if (pci_probe_error)
		goto probe_cleanup;

	/*
	 * If the PCI sub-sytem did not assign us an
	 * irq, use the bios provided one.
	 */

<<<<<<< HEAD

=======
	if (pdev->irq == 0)
		pdev->irq = irq;

	pci_probe_error = vmbus_bus_init(pdev);

	if (pci_probe_error)
		pci_disable_device(pdev);

probe_cleanup:
	complete(&probe_event);
	return pci_probe_error;
}

/*
 * We use a PCI table to determine if we should autoload this driver  This is
 * needed by distro tools to determine if the hyperv drivers should be
 * installed and/or configured.  We don't do anything else with the table, but
 * it needs to be present.
 */
static const struct pci_device_id microsoft_hv_pci_table[] = {
	{ PCI_DEVICE(0x1414, 0x5353) },	/* VGA compatible controller */
	{ 0 }
};
MODULE_DEVICE_TABLE(pci, microsoft_hv_pci_table);
>>>>>>> d762f438

static struct pci_driver hv_bus_driver = {
	.name =           "hv_bus",
	.probe =          hv_pci_probe,
	.id_table =       microsoft_hv_pci_table,
};

static int __init hv_pci_init(void)
{
	int ret;

<<<<<<< HEAD
	ret = vmbus_on_isr();

	/* Schedules a dpc if necessary */
	if (ret > 0) {
		if (test_bit(0, (unsigned long *)&ret))
			tasklet_schedule(&vmbus_drv.msg_dpc);

		if (test_bit(1, (unsigned long *)&ret))
			tasklet_schedule(&vmbus_drv.event_dpc);
=======
	init_completion(&probe_event);
>>>>>>> d762f438

	/*
	 * Get irq resources first.
	 */

	ret = vmbus_acpi_init();
	if (ret)
		return ret;

	wait_for_completion(&probe_event);

	if (irq <= 0) {
		vmbus_acpi_exit();
		return -ENODEV;
	}

	vmbus_acpi_exit();
	init_completion(&probe_event);
	ret = pci_register_driver(&hv_bus_driver);
	if (ret)
		return ret;
	/*
	 * All the vmbus initialization occurs within the
	 * hv_pci_probe() function. Wait for hv_pci_probe()
	 * to complete.
	 */
	wait_for_completion(&probe_event);

	if (pci_probe_error)
		pci_unregister_driver(&hv_bus_driver);
	return pci_probe_error;
}


MODULE_LICENSE("GPL");
MODULE_VERSION(HV_DRV_VERSION);
module_param(vmbus_loglevel, int, S_IRUGO|S_IWUSR);

module_init(hv_pci_init);<|MERGE_RESOLUTION|>--- conflicted
+++ resolved
@@ -34,40 +34,9 @@
 #include <linux/acpi.h>
 #include <acpi/acpi_bus.h>
 #include <linux/completion.h>
-<<<<<<< HEAD
-#include "version_info.h"
-#include "hv_api.h"
-#include "logging.h"
-#include "vmbus.h"
-#include "channel.h"
-#include "vmbus_private.h"
-
-
-/* FIXME! We need to do this dynamically for PIC and APIC system */
-#define VMBUS_IRQ		0x5
-#define VMBUS_IRQ_VECTOR	IRQ5_VECTOR
-
-/* Main vmbus driver data structure */
-struct vmbus_driver_context {
-
-	struct bus_type bus;
-	struct tasklet_struct msg_dpc;
-	struct tasklet_struct event_dpc;
-
-	/* The bus root device */
-	struct hv_device device_ctx;
-};
-
-static int vmbus_match(struct device *device, struct device_driver *driver);
-static int vmbus_probe(struct device *device);
-static int vmbus_remove(struct device *device);
-static void vmbus_shutdown(struct device *device);
-static int vmbus_uevent(struct device *device, struct kobj_uevent_env *env);
-=======
 
 #include "hyperv.h"
 #include "hyperv_vmbus.h"
->>>>>>> d762f438
 
 
 static struct pci_dev *hv_pci_dev;
@@ -263,20 +232,6 @@
 	__ATTR_NULL
 };
 
-<<<<<<< HEAD
-/* The one and only one */
-static struct vmbus_driver_context vmbus_drv = {
-	.bus.name =		"vmbus",
-	.bus.match =		vmbus_match,
-	.bus.shutdown =		vmbus_shutdown,
-	.bus.remove =		vmbus_remove,
-	.bus.probe =		vmbus_probe,
-	.bus.uevent =		vmbus_uevent,
-	.bus.dev_attrs =	vmbus_device_attrs,
-};
-
-static const char *driver_name = "hyperv";
-=======
 
 /*
  * vmbus_uevent - add uevent for our device
@@ -338,38 +293,10 @@
 	return 0;
 }
 
->>>>>>> d762f438
 
 /*
  * vmbus_match - Attempt to match the specified device to the specified driver
  */
-<<<<<<< HEAD
-/* {c5295816-f63a-4d5f-8d1a-4daf999ca185} */
-static const struct hv_guid device_type = {
-	.data = {
-		0x16, 0x58, 0x29, 0xc5, 0x3a, 0xf6, 0x5f, 0x4d,
-		0x8d, 0x1a, 0x4d, 0xaf, 0x99, 0x9c, 0xa1, 0x85
-	}
-};
-
-/* {ac3760fc-9adf-40aa-9427-a70ed6de95c5} */
-static const struct hv_guid device_id = {
-	.data = {
-		0xfc, 0x60, 0x37, 0xac, 0xdf, 0x9a, 0xaa, 0x40,
-		0x94, 0x27, 0xa7, 0x0e, 0xd6, 0xde, 0x95, 0xc5
-	}
-};
-
-static struct hv_device *vmbus_device; /* vmbus root device */
-
-
-/*
- * vmbus_dev_add - Callback when the root bus device is added
- */
-static int vmbus_dev_add(struct hv_device *dev, void *info)
-{
-	u32 *irqvector = info;
-=======
 static int vmbus_match(struct device *device, struct device_driver *driver)
 {
 	int match = 0;
@@ -413,27 +340,14 @@
  */
 static int vmbus_remove(struct device *child_device)
 {
->>>>>>> d762f438
 	int ret;
 	struct hv_driver *drv;
 
-<<<<<<< HEAD
-	vmbus_device = dev;
-
-	memcpy(&vmbus_device->dev_type, &device_type, sizeof(struct hv_guid));
-	memcpy(&vmbus_device->dev_instance, &device_id,
-	       sizeof(struct hv_guid));
-=======
 	struct hv_device *dev = device_to_hv_device(child_device);
->>>>>>> d762f438
 
 	if (child_device->driver) {
 		drv = drv_to_hv_drv(child_device->driver);
 
-<<<<<<< HEAD
-	/* Connect to VMBus in the root partition */
-	ret = vmbus_connect();
-=======
 		if (drv->remove) {
 			ret = drv->remove(dev);
 		} else {
@@ -442,13 +356,10 @@
 			ret = -1;
 		}
 	}
->>>>>>> d762f438
 
 	return 0;
 }
 
-<<<<<<< HEAD
-=======
 
 /*
  * vmbus_shutdown - Shutdown a vmbus device
@@ -482,7 +393,6 @@
 	kfree(device_ctx);
 
 }
->>>>>>> d762f438
 
 /* The one and only one */
 static struct bus_type  hv_bus = {
@@ -582,170 +492,19 @@
 	event = (union hv_synic_event_flags *)page_addr + VMBUS_MESSAGE_SINT;
 
 	/* Since we are a child, we only need to check bit 0 */
-<<<<<<< HEAD
-	if (sync_test_and_clear_bit(0, (unsigned long *) &event->flags32[0])) {
-		DPRINT_DBG(VMBUS, "received event %d", event->flags32[0]);
-=======
 	if (sync_test_and_clear_bit(0, (unsigned long *) &event->flags32[0]))
->>>>>>> d762f438
 		ret |= 0x2;
 
 	return ret;
 }
 
-<<<<<<< HEAD
-static void get_channel_info(struct hv_device *device,
-			     struct hv_device_info *info)
-{
-	struct vmbus_channel_debug_info debug_info;
-
-	if (!device->channel)
-		return;
-
-	vmbus_get_debug_info(device->channel, &debug_info);
-
-	info->chn_id = debug_info.relid;
-	info->chn_state = debug_info.state;
-	memcpy(&info->chn_type, &debug_info.interfacetype,
-	       sizeof(struct hv_guid));
-	memcpy(&info->chn_instance, &debug_info.interface_instance,
-	       sizeof(struct hv_guid));
-
-	info->monitor_id = debug_info.monitorid;
-
-	info->server_monitor_pending = debug_info.servermonitor_pending;
-	info->server_monitor_latency = debug_info.servermonitor_latency;
-	info->server_monitor_conn_id = debug_info.servermonitor_connectionid;
-
-	info->client_monitor_pending = debug_info.clientmonitor_pending;
-	info->client_monitor_latency = debug_info.clientmonitor_latency;
-	info->client_monitor_conn_id = debug_info.clientmonitor_connectionid;
-
-	info->inbound.int_mask = debug_info.inbound.current_interrupt_mask;
-	info->inbound.read_idx = debug_info.inbound.current_read_index;
-	info->inbound.write_idx = debug_info.inbound.current_write_index;
-	info->inbound.bytes_avail_toread =
-		debug_info.inbound.bytes_avail_toread;
-	info->inbound.bytes_avail_towrite =
-		debug_info.inbound.bytes_avail_towrite;
-
-	info->outbound.int_mask =
-		debug_info.outbound.current_interrupt_mask;
-	info->outbound.read_idx = debug_info.outbound.current_read_index;
-	info->outbound.write_idx = debug_info.outbound.current_write_index;
-	info->outbound.bytes_avail_toread =
-		debug_info.outbound.bytes_avail_toread;
-	info->outbound.bytes_avail_towrite =
-		debug_info.outbound.bytes_avail_towrite;
-}
-
-/*
- * vmbus_show_device_attr - Show the device attribute in sysfs.
- *
- * This is invoked when user does a
- * "cat /sys/bus/vmbus/devices/<busdevice>/<attr name>"
- */
-static ssize_t vmbus_show_device_attr(struct device *dev,
-				      struct device_attribute *dev_attr,
-				      char *buf)
-{
-	struct hv_device *device_ctx = device_to_hv_device(dev);
-	struct hv_device_info device_info;
-=======
 
 static irqreturn_t vmbus_isr(int irq, void *dev_id)
 {
 	int ret;
->>>>>>> d762f438
 
 	ret = vmbus_on_isr();
 
-<<<<<<< HEAD
-	get_channel_info(device_ctx, &device_info);
-
-	if (!strcmp(dev_attr->attr.name, "class_id")) {
-		return sprintf(buf, "{%02x%02x%02x%02x-%02x%02x-%02x%02x-"
-			       "%02x%02x%02x%02x%02x%02x%02x%02x}\n",
-			       device_info.chn_type.data[3],
-			       device_info.chn_type.data[2],
-			       device_info.chn_type.data[1],
-			       device_info.chn_type.data[0],
-			       device_info.chn_type.data[5],
-			       device_info.chn_type.data[4],
-			       device_info.chn_type.data[7],
-			       device_info.chn_type.data[6],
-			       device_info.chn_type.data[8],
-			       device_info.chn_type.data[9],
-			       device_info.chn_type.data[10],
-			       device_info.chn_type.data[11],
-			       device_info.chn_type.data[12],
-			       device_info.chn_type.data[13],
-			       device_info.chn_type.data[14],
-			       device_info.chn_type.data[15]);
-	} else if (!strcmp(dev_attr->attr.name, "device_id")) {
-		return sprintf(buf, "{%02x%02x%02x%02x-%02x%02x-%02x%02x-"
-			       "%02x%02x%02x%02x%02x%02x%02x%02x}\n",
-			       device_info.chn_instance.data[3],
-			       device_info.chn_instance.data[2],
-			       device_info.chn_instance.data[1],
-			       device_info.chn_instance.data[0],
-			       device_info.chn_instance.data[5],
-			       device_info.chn_instance.data[4],
-			       device_info.chn_instance.data[7],
-			       device_info.chn_instance.data[6],
-			       device_info.chn_instance.data[8],
-			       device_info.chn_instance.data[9],
-			       device_info.chn_instance.data[10],
-			       device_info.chn_instance.data[11],
-			       device_info.chn_instance.data[12],
-			       device_info.chn_instance.data[13],
-			       device_info.chn_instance.data[14],
-			       device_info.chn_instance.data[15]);
-	} else if (!strcmp(dev_attr->attr.name, "state")) {
-		return sprintf(buf, "%d\n", device_info.chn_state);
-	} else if (!strcmp(dev_attr->attr.name, "id")) {
-		return sprintf(buf, "%d\n", device_info.chn_id);
-	} else if (!strcmp(dev_attr->attr.name, "out_intr_mask")) {
-		return sprintf(buf, "%d\n", device_info.outbound.int_mask);
-	} else if (!strcmp(dev_attr->attr.name, "out_read_index")) {
-		return sprintf(buf, "%d\n", device_info.outbound.read_idx);
-	} else if (!strcmp(dev_attr->attr.name, "out_write_index")) {
-		return sprintf(buf, "%d\n", device_info.outbound.write_idx);
-	} else if (!strcmp(dev_attr->attr.name, "out_read_bytes_avail")) {
-		return sprintf(buf, "%d\n",
-			       device_info.outbound.bytes_avail_toread);
-	} else if (!strcmp(dev_attr->attr.name, "out_write_bytes_avail")) {
-		return sprintf(buf, "%d\n",
-			       device_info.outbound.bytes_avail_towrite);
-	} else if (!strcmp(dev_attr->attr.name, "in_intr_mask")) {
-		return sprintf(buf, "%d\n", device_info.inbound.int_mask);
-	} else if (!strcmp(dev_attr->attr.name, "in_read_index")) {
-		return sprintf(buf, "%d\n", device_info.inbound.read_idx);
-	} else if (!strcmp(dev_attr->attr.name, "in_write_index")) {
-		return sprintf(buf, "%d\n", device_info.inbound.write_idx);
-	} else if (!strcmp(dev_attr->attr.name, "in_read_bytes_avail")) {
-		return sprintf(buf, "%d\n",
-			       device_info.inbound.bytes_avail_toread);
-	} else if (!strcmp(dev_attr->attr.name, "in_write_bytes_avail")) {
-		return sprintf(buf, "%d\n",
-			       device_info.inbound.bytes_avail_towrite);
-	} else if (!strcmp(dev_attr->attr.name, "monitor_id")) {
-		return sprintf(buf, "%d\n", device_info.monitor_id);
-	} else if (!strcmp(dev_attr->attr.name, "server_monitor_pending")) {
-		return sprintf(buf, "%d\n", device_info.server_monitor_pending);
-	} else if (!strcmp(dev_attr->attr.name, "server_monitor_latency")) {
-		return sprintf(buf, "%d\n", device_info.server_monitor_latency);
-	} else if (!strcmp(dev_attr->attr.name, "server_monitor_conn_id")) {
-		return sprintf(buf, "%d\n",
-			       device_info.server_monitor_conn_id);
-	} else if (!strcmp(dev_attr->attr.name, "client_monitor_pending")) {
-		return sprintf(buf, "%d\n", device_info.client_monitor_pending);
-	} else if (!strcmp(dev_attr->attr.name, "client_monitor_latency")) {
-		return sprintf(buf, "%d\n", device_info.client_monitor_latency);
-	} else if (!strcmp(dev_attr->attr.name, "client_monitor_conn_id")) {
-		return sprintf(buf, "%d\n",
-			       device_info.client_monitor_conn_id);
-=======
 	/* Schedules a dpc if necessary */
 	if (ret > 0) {
 		if (test_bit(0, (unsigned long *)&ret))
@@ -755,7 +514,6 @@
 			tasklet_schedule(&event_dpc);
 
 		return IRQ_HANDLED;
->>>>>>> d762f438
 	} else {
 		return IRQ_NONE;
 	}
@@ -772,29 +530,9 @@
  */
 static int vmbus_bus_init(struct pci_dev *pdev)
 {
-<<<<<<< HEAD
-	struct vmbus_driver_context *vmbus_drv_ctx = &vmbus_drv;
-	struct hv_device *dev_ctx = &vmbus_drv.device_ctx;
 	int ret;
 	unsigned int vector;
 
-	DPRINT_INFO(VMBUS, "+++++++ HV Driver version = %s +++++++",
-		    HV_DRV_VERSION);
-	DPRINT_INFO(VMBUS, "+++++++ Vmbus supported version = %d +++++++",
-			VMBUS_REVISION_NUMBER);
-	DPRINT_INFO(VMBUS, "+++++++ Vmbus using SINT %d +++++++",
-			VMBUS_MESSAGE_SINT);
-	DPRINT_DBG(VMBUS, "sizeof(vmbus_channel_packet_page_buffer)=%zd, "
-			"sizeof(VMBUS_CHANNEL_PACKET_MULITPAGE_BUFFER)=%zd",
-			sizeof(struct vmbus_channel_packet_page_buffer),
-			sizeof(struct vmbus_channel_packet_multipage_buffer));
-
-
-=======
-	int ret;
-	unsigned int vector;
-
->>>>>>> d762f438
 	/* Hypervisor initialization...setup hypercall page..etc */
 	ret = hv_init();
 	if (ret != 0) {
@@ -802,40 +540,21 @@
 		goto cleanup;
 	}
 
-<<<<<<< HEAD
-
-	vmbus_drv_ctx->bus.name = driver_name;
-
-	/* Initialize the bus context */
-	tasklet_init(&vmbus_drv_ctx->msg_dpc, vmbus_on_msg_dpc,
-		     (unsigned long)NULL);
-	tasklet_init(&vmbus_drv_ctx->event_dpc, vmbus_on_event,
-		     (unsigned long)NULL);
-
-	/* Now, register the bus  with LDM */
-	ret = bus_register(&vmbus_drv_ctx->bus);
-=======
 	/* Initialize the bus context */
 	tasklet_init(&msg_dpc, vmbus_on_msg_dpc, 0);
 	tasklet_init(&event_dpc, vmbus_on_event, 0);
 
 	/* Now, register the bus  with LDM */
 	ret = bus_register(&hv_bus);
->>>>>>> d762f438
 	if (ret) {
 		ret = -1;
 		goto cleanup;
 	}
 
 	/* Get the interrupt resource */
-<<<<<<< HEAD
-	ret = request_irq(vmbus_irq, vmbus_isr, IRQF_SAMPLE_RANDOM,
-			  driver_name, NULL);
-=======
 	ret = request_irq(pdev->irq, vmbus_isr,
 			  IRQF_SHARED | IRQF_SAMPLE_RANDOM,
 			  driver_name, pdev);
->>>>>>> d762f438
 
 	if (ret != 0) {
 		pr_err("Unable to request IRQ %d\n",
@@ -847,36 +566,6 @@
 		goto cleanup;
 	}
 
-<<<<<<< HEAD
-	/* Add the root device */
-	memset(dev_ctx, 0, sizeof(struct hv_device));
-
-	ret = vmbus_dev_add(dev_ctx, &vector);
-	if (ret != 0) {
-		DPRINT_ERR(VMBUS_DRV,
-			   "ERROR - Unable to add vmbus root device");
-
-		free_irq(vmbus_irq, NULL);
-
-		bus_unregister(&vmbus_drv_ctx->bus);
-
-		ret = -1;
-		goto cleanup;
-	}
-	/* strcpy(dev_ctx->device.bus_id, dev_ctx->device_obj.name); */
-	dev_set_name(&dev_ctx->device, "vmbus_0_0");
-
-	/* No need to bind a driver to the root device. */
-	dev_ctx->device.parent = NULL;
-	/* NULL; vmbus_remove() does not get invoked */
-	dev_ctx->device.bus = &vmbus_drv_ctx->bus;
-
-	/* Setup the device dispatch table */
-	dev_ctx->device.release = vmbus_bus_release;
-
-	/* register the  root device */
-	ret = device_register(&dev_ctx->device);
-=======
 	vector = IRQ0_VECTOR + pdev->irq;
 
 	/*
@@ -885,7 +574,6 @@
 	 */
 	on_each_cpu(hv_synic_init, (void *)&vector, 1);
 	ret = vmbus_connect();
->>>>>>> d762f438
 	if (ret) {
 		free_irq(pdev->irq, pdev);
 		bus_unregister(&hv_bus);
@@ -899,38 +587,6 @@
 	return ret;
 }
 
-<<<<<<< HEAD
-/*
- * vmbus_bus_exit - Terminate the vmbus driver.
- *
- * This routine is opposite of vmbus_bus_init()
- */
-static void vmbus_bus_exit(void)
-{
-	struct vmbus_driver_context *vmbus_drv_ctx = &vmbus_drv;
-
-	struct hv_device *dev_ctx = &vmbus_drv.device_ctx;
-
-	vmbus_release_unattached_channels();
-	vmbus_disconnect();
-	on_each_cpu(hv_synic_cleanup, NULL, 1);
-
-	hv_cleanup();
-
-	/* Unregister the root bus device */
-	device_unregister(&dev_ctx->device);
-
-	bus_unregister(&vmbus_drv_ctx->bus);
-
-	free_irq(vmbus_irq, NULL);
-
-	tasklet_kill(&vmbus_drv_ctx->msg_dpc);
-	tasklet_kill(&vmbus_drv_ctx->event_dpc);
-}
-
-
-=======
->>>>>>> d762f438
 /**
  * vmbus_child_driver_register() - Register a vmbus's child driver
  * @drv:        Pointer to driver structure you want to register
@@ -946,18 +602,10 @@
 {
 	int ret;
 
-<<<<<<< HEAD
-	DPRINT_INFO(VMBUS_DRV, "child driver (%p) registering - name %s",
-		    drv, drv->name);
-
-	/* The child driver on this vmbus */
-	drv->bus = &vmbus_drv.bus;
-=======
 	pr_info("child driver registering - name %s\n", drv->name);
 
 	/* The child driver on this vmbus */
 	drv->bus = &hv_bus;
->>>>>>> d762f438
 
 	ret = driver_register(drv);
 
@@ -979,12 +627,7 @@
  */
 void vmbus_child_driver_unregister(struct device_driver *drv)
 {
-<<<<<<< HEAD
-	DPRINT_INFO(VMBUS_DRV, "child driver (%p) unregistering - name %s",
-		    drv, drv->name);
-=======
 	pr_info("child driver unregistering - name %s\n", drv->name);
->>>>>>> d762f438
 
 	driver_unregister(drv);
 
@@ -1005,37 +648,10 @@
 	/* Allocate the new child device */
 	child_device_obj = kzalloc(sizeof(struct hv_device), GFP_KERNEL);
 	if (!child_device_obj) {
-<<<<<<< HEAD
-		DPRINT_ERR(VMBUS_DRV,
-			"unable to allocate device_context for child device");
-		return NULL;
-	}
-
-	DPRINT_DBG(VMBUS_DRV, "child device (%p) allocated - "
-		"type {%02x%02x%02x%02x-%02x%02x-%02x%02x-"
-		"%02x%02x%02x%02x%02x%02x%02x%02x},"
-		"id {%02x%02x%02x%02x-%02x%02x-%02x%02x-"
-		"%02x%02x%02x%02x%02x%02x%02x%02x}",
-		&child_device_obj->device,
-		type->data[3], type->data[2], type->data[1], type->data[0],
-		type->data[5], type->data[4], type->data[7], type->data[6],
-		type->data[8], type->data[9], type->data[10], type->data[11],
-		type->data[12], type->data[13], type->data[14], type->data[15],
-		instance->data[3], instance->data[2],
-		instance->data[1], instance->data[0],
-		instance->data[5], instance->data[4],
-		instance->data[7], instance->data[6],
-		instance->data[8], instance->data[9],
-		instance->data[10], instance->data[11],
-		instance->data[12], instance->data[13],
-		instance->data[14], instance->data[15]);
-
-=======
 		pr_err("Unable to allocate device object for child device\n");
 		return NULL;
 	}
 
->>>>>>> d762f438
 	child_device_obj->channel = channel;
 	memcpy(&child_device_obj->dev_type, type, sizeof(struct hv_guid));
 	memcpy(&child_device_obj->dev_instance, instance,
@@ -1051,29 +667,16 @@
 int vmbus_child_device_register(struct hv_device *child_device_obj)
 {
 	int ret = 0;
-<<<<<<< HEAD
 
 	static atomic_t device_num = ATOMIC_INIT(0);
-
-	DPRINT_DBG(VMBUS_DRV, "child device (%p) registering",
-		   child_device_obj);
-=======
-
-	static atomic_t device_num = ATOMIC_INIT(0);
->>>>>>> d762f438
 
 	/* Set the device name. Otherwise, device_register() will fail. */
 	dev_set_name(&child_device_obj->device, "vmbus_0_%d",
 		     atomic_inc_return(&device_num));
 
 	/* The new device belongs to this bus */
-<<<<<<< HEAD
-	child_device_obj->device.bus = &vmbus_drv.bus; /* device->dev.bus; */
-	child_device_obj->device.parent = &vmbus_device->device;
-=======
 	child_device_obj->device.bus = &hv_bus; /* device->dev.bus; */
 	child_device_obj->device.parent = &hv_pci_dev->dev;
->>>>>>> d762f438
 	child_device_obj->device.release = vmbus_device_release;
 
 	/*
@@ -1081,25 +684,12 @@
 	 * binding...which will eventually call vmbus_match() and vmbus_probe()
 	 */
 	ret = device_register(&child_device_obj->device);
-<<<<<<< HEAD
-
-	/* vmbus_probe() error does not get propergate to device_register(). */
-	ret = child_device_obj->probe_error;
-
-	if (ret)
-		DPRINT_ERR(VMBUS_DRV, "unable to register child device (%p)",
-			   &child_device_obj->device);
-	else
-		DPRINT_INFO(VMBUS_DRV, "child device (%p) registered",
-			    &child_device_obj->device);
-=======
 
 	if (ret)
 		pr_err("Unable to register child device\n");
 	else
 		pr_info("child device %s registered\n",
 			dev_name(&child_device_obj->device));
->>>>>>> d762f438
 
 	return ret;
 }
@@ -1110,26 +700,14 @@
  */
 void vmbus_child_device_unregister(struct hv_device *device_obj)
 {
-<<<<<<< HEAD
-
-	DPRINT_INFO(VMBUS_DRV, "unregistering child device (%p)",
-		    &device_obj->device);
-
-=======
->>>>>>> d762f438
 	/*
 	 * Kick off the process of unregistering the device.
 	 * This will call vmbus_remove() and eventually vmbus_device_release()
 	 */
 	device_unregister(&device_obj->device);
 
-<<<<<<< HEAD
-	DPRINT_INFO(VMBUS_DRV, "child device (%p) unregistered",
-		    &device_obj->device);
-=======
 	pr_info("child device %s unregistered\n",
 		dev_name(&device_obj->device));
->>>>>>> d762f438
 }
 
 
@@ -1137,109 +715,27 @@
  * VMBUS is an acpi enumerated device. Get the the IRQ information
  * from DSDT.
  */
-<<<<<<< HEAD
-static int vmbus_uevent(struct device *device, struct kobj_uevent_env *env)
-{
-	struct hv_device *dev = device_to_hv_device(device);
-	int ret;
-
-	DPRINT_INFO(VMBUS_DRV, "generating uevent - VMBUS_DEVICE_CLASS_GUID={"
-		    "%02x%02x%02x%02x-%02x%02x-%02x%02x-"
-		    "%02x%02x%02x%02x%02x%02x%02x%02x}",
-		    dev->dev_type.data[3], dev->dev_type.data[2],
-		    dev->dev_type.data[1], dev->dev_type.data[0],
-		    dev->dev_type.data[5], dev->dev_type.data[4],
-		    dev->dev_type.data[7], dev->dev_type.data[6],
-		    dev->dev_type.data[8], dev->dev_type.data[9],
-		    dev->dev_type.data[10],
-		    dev->dev_type.data[11],
-		    dev->dev_type.data[12],
-		    dev->dev_type.data[13],
-		    dev->dev_type.data[14],
-		    dev->dev_type.data[15]);
-
-	ret = add_uevent_var(env, "VMBUS_DEVICE_CLASS_GUID={"
-			     "%02x%02x%02x%02x-%02x%02x-%02x%02x-"
-			     "%02x%02x%02x%02x%02x%02x%02x%02x}",
-			     dev->dev_type.data[3],
-			     dev->dev_type.data[2],
-			     dev->dev_type.data[1],
-			     dev->dev_type.data[0],
-			     dev->dev_type.data[5],
-			     dev->dev_type.data[4],
-			     dev->dev_type.data[7],
-			     dev->dev_type.data[6],
-			     dev->dev_type.data[8],
-			     dev->dev_type.data[9],
-			     dev->dev_type.data[10],
-			     dev->dev_type.data[11],
-			     dev->dev_type.data[12],
-			     dev->dev_type.data[13],
-			     dev->dev_type.data[14],
-			     dev->dev_type.data[15]);
-=======
 
 static acpi_status vmbus_walk_resources(struct acpi_resource *res, void *irq)
 {
->>>>>>> d762f438
 
 	if (res->type == ACPI_RESOURCE_TYPE_IRQ) {
 		struct acpi_resource_irq *irqp;
 		irqp = &res->data.irq;
 
-<<<<<<< HEAD
-	ret = add_uevent_var(env, "VMBUS_DEVICE_DEVICE_GUID={"
-			     "%02x%02x%02x%02x-%02x%02x-%02x%02x-"
-			     "%02x%02x%02x%02x%02x%02x%02x%02x}",
-			     dev->dev_instance.data[3],
-			     dev->dev_instance.data[2],
-			     dev->dev_instance.data[1],
-			     dev->dev_instance.data[0],
-			     dev->dev_instance.data[5],
-			     dev->dev_instance.data[4],
-			     dev->dev_instance.data[7],
-			     dev->dev_instance.data[6],
-			     dev->dev_instance.data[8],
-			     dev->dev_instance.data[9],
-			     dev->dev_instance.data[10],
-			     dev->dev_instance.data[11],
-			     dev->dev_instance.data[12],
-			     dev->dev_instance.data[13],
-			     dev->dev_instance.data[14],
-			     dev->dev_instance.data[15]);
-	if (ret)
-		return ret;
-=======
 		*((unsigned int *)irq) = irqp->interrupts[0];
 	}
->>>>>>> d762f438
 
 	return AE_OK;
 }
 
 static int vmbus_acpi_add(struct acpi_device *device)
 {
-<<<<<<< HEAD
-	int match = 0;
-	struct hv_driver *drv = drv_to_hv_drv(driver);
-	struct hv_device *device_ctx = device_to_hv_device(device);
-
-	/* We found our driver ? */
-	if (memcmp(&device_ctx->dev_type, &drv->dev_type,
-		   sizeof(struct hv_guid)) == 0) {
-
-		device_ctx->drv = drv->priv;
-		DPRINT_INFO(VMBUS_DRV,
-			    "device object (%p) set to driver object (%p)",
-			    &device_ctx,
-			    device_ctx->drv);
-=======
 	acpi_status result;
 
 	result =
 	acpi_walk_resources(device->handle, METHOD_NAME__CRS,
 			vmbus_walk_resources, &irq);
->>>>>>> d762f438
 
 	if (ACPI_FAILURE(result)) {
 		complete(&probe_event);
@@ -1249,59 +745,6 @@
 	return 0;
 }
 
-<<<<<<< HEAD
-/*
- * vmbus_probe_failed_cb - Callback when a driver probe failed in vmbus_probe()
- *
- * We need a callback because we cannot invoked device_unregister() inside
- * vmbus_probe() since vmbus_probe() may be invoked inside device_register()
- * i.e. we cannot call device_unregister() inside device_register()
- */
-static void vmbus_probe_failed_cb(struct work_struct *context)
-{
-	struct hv_device *device_ctx = (struct hv_device *)context;
-
-	/*
-	 * Kick off the process of unregistering the device.
-	 * This will call vmbus_remove() and eventually vmbus_device_release()
-	 */
-	device_unregister(&device_ctx->device);
-
-	/* put_device(&device_ctx->device); */
-}
-
-/*
- * vmbus_probe - Add the new vmbus's child device
- */
-static int vmbus_probe(struct device *child_device)
-{
-	int ret = 0;
-	struct hv_driver *drv =
-			drv_to_hv_drv(child_device->driver);
-	struct hv_device *dev = device_to_hv_device(child_device);
-
-	/* Let the specific open-source driver handles the probe if it can */
-	if (drv->driver.probe) {
-		ret = dev->probe_error =
-		drv->driver.probe(child_device);
-		if (ret != 0) {
-			DPRINT_ERR(VMBUS_DRV, "probe() failed for device %s "
-				   "(%p) on driver %s (%d)...",
-				   dev_name(child_device), child_device,
-				   child_device->driver->name, ret);
-
-			INIT_WORK(&dev->probe_failed_work_item,
-				  vmbus_probe_failed_cb);
-			schedule_work(&dev->probe_failed_work_item);
-		}
-	} else {
-		DPRINT_ERR(VMBUS_DRV, "probe() method not set for driver - %s",
-			   child_device->driver->name);
-		ret = -1;
-	}
-	return ret;
-}
-=======
 static const struct acpi_device_id vmbus_acpi_device_ids[] = {
 	{"VMBUS", 0},
 	{"", 0},
@@ -1315,77 +758,22 @@
 		.add = vmbus_acpi_add,
 	},
 };
->>>>>>> d762f438
 
 static int vmbus_acpi_init(void)
 {
-<<<<<<< HEAD
-	int ret;
-	struct hv_driver *drv;
-
-	/* Special case root bus device */
-	if (child_device->parent == NULL) {
-		/*
-		 * No-op since it is statically defined and handle in
-		 * vmbus_bus_exit()
-		 */
-		return 0;
-	}
-
-	if (child_device->driver) {
-		drv = drv_to_hv_drv(child_device->driver);
-
-		/*
-		 * Let the specific open-source driver handles the removal if
-		 * it can
-		 */
-		if (drv->driver.remove) {
-			ret = drv->driver.remove(child_device);
-		} else {
-			DPRINT_ERR(VMBUS_DRV,
-				   "remove() method not set for driver - %s",
-				   child_device->driver->name);
-			ret = -1;
-		}
-	}
-=======
 	int result;
 
 
 	result = acpi_bus_register_driver(&vmbus_acpi_driver);
 	if (result < 0)
 		return result;
->>>>>>> d762f438
 
 	return 0;
 }
 
 static void vmbus_acpi_exit(void)
 {
-<<<<<<< HEAD
-	struct hv_driver *drv;
-
-	/* Special case root bus device */
-	if (child_device->parent == NULL) {
-		/*
-		 * No-op since it is statically defined and handle in
-		 * vmbus_bus_exit()
-		 */
-		return;
-	}
-
-	/* The device may not be attached yet */
-	if (!child_device->driver)
-		return;
-
-	drv = drv_to_hv_drv(child_device->driver);
-
-	/* Let the specific open-source driver handles the removal if it can */
-	if (drv->driver.shutdown)
-		drv->driver.shutdown(child_device);
-=======
 	acpi_bus_unregister_driver(&vmbus_acpi_driver);
->>>>>>> d762f438
 
 	return;
 }
@@ -1394,11 +782,7 @@
 static int __devinit hv_pci_probe(struct pci_dev *pdev,
 				const struct pci_device_id *ent)
 {
-<<<<<<< HEAD
-	struct hv_device *device_ctx = device_to_hv_device(device);
-=======
 	hv_pci_dev = pdev;
->>>>>>> d762f438
 
 	pci_probe_error = pci_enable_device(pdev);
 	if (pci_probe_error)
@@ -1409,9 +793,6 @@
 	 * irq, use the bios provided one.
 	 */
 
-<<<<<<< HEAD
-
-=======
 	if (pdev->irq == 0)
 		pdev->irq = irq;
 
@@ -1436,7 +817,6 @@
 	{ 0 }
 };
 MODULE_DEVICE_TABLE(pci, microsoft_hv_pci_table);
->>>>>>> d762f438
 
 static struct pci_driver hv_bus_driver = {
 	.name =           "hv_bus",
@@ -1448,19 +828,7 @@
 {
 	int ret;
 
-<<<<<<< HEAD
-	ret = vmbus_on_isr();
-
-	/* Schedules a dpc if necessary */
-	if (ret > 0) {
-		if (test_bit(0, (unsigned long *)&ret))
-			tasklet_schedule(&vmbus_drv.msg_dpc);
-
-		if (test_bit(1, (unsigned long *)&ret))
-			tasklet_schedule(&vmbus_drv.event_dpc);
-=======
 	init_completion(&probe_event);
->>>>>>> d762f438
 
 	/*
 	 * Get irq resources first.
