--- conflicted
+++ resolved
@@ -471,9 +471,6 @@
 }
 
 void iwl_fw_dbg_periodic_trig_handler(struct timer_list *t);
-<<<<<<< HEAD
-=======
 
 void iwl_fw_error_print_fseq_regs(struct iwl_fw_runtime *fwrt);
->>>>>>> 4b972a01
 #endif  /* __iwl_fw_dbg_h__ */