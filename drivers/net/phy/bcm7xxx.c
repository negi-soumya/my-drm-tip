/*
 * Broadcom BCM7xxx internal transceivers support.
 *
 * Copyright (C) 2014, Broadcom Corporation
 *
 * This program is free software; you can redistribute it and/or
 * modify it under the terms of the GNU General Public License
 * as published by the Free Software Foundation; either version
 * 2 of the License, or (at your option) any later version.
 */

#include <linux/module.h>
#include <linux/phy.h>
#include <linux/delay.h>
#include "bcm-phy-lib.h"
#include <linux/bitops.h>
#include <linux/brcmphy.h>
#include <linux/mdio.h>

/* Broadcom BCM7xxx internal PHY registers */

/* 40nm only register definitions */
#define MII_BCM7XXX_100TX_AUX_CTL	0x10
#define MII_BCM7XXX_100TX_FALSE_CAR	0x13
#define MII_BCM7XXX_100TX_DISC		0x14
#define MII_BCM7XXX_AUX_MODE		0x1d
#define  MII_BCM7XXX_64CLK_MDIO		BIT(12)
#define MII_BCM7XXX_TEST		0x1f
#define  MII_BCM7XXX_SHD_MODE_2		BIT(2)

/* 28nm only register definitions */
#define MISC_ADDR(base, channel)	base, channel

#define DSP_TAP10			MISC_ADDR(0x0a, 0)
#define PLL_PLLCTRL_1			MISC_ADDR(0x32, 1)
#define PLL_PLLCTRL_2			MISC_ADDR(0x32, 2)
#define PLL_PLLCTRL_4			MISC_ADDR(0x33, 0)

#define AFE_RXCONFIG_0			MISC_ADDR(0x38, 0)
#define AFE_RXCONFIG_1			MISC_ADDR(0x38, 1)
#define AFE_RXCONFIG_2			MISC_ADDR(0x38, 2)
#define AFE_RX_LP_COUNTER		MISC_ADDR(0x38, 3)
#define AFE_TX_CONFIG			MISC_ADDR(0x39, 0)
#define AFE_VDCA_ICTRL_0		MISC_ADDR(0x39, 1)
#define AFE_VDAC_OTHERS_0		MISC_ADDR(0x39, 3)
#define AFE_HPF_TRIM_OTHERS		MISC_ADDR(0x3a, 0)

static void r_rc_cal_reset(struct phy_device *phydev)
{
	/* Reset R_CAL/RC_CAL Engine */
	bcm_phy_write_exp(phydev, 0x00b0, 0x0010);

	/* Disable Reset R_AL/RC_CAL Engine */
	bcm_phy_write_exp(phydev, 0x00b0, 0x0000);
}

static int bcm7xxx_28nm_b0_afe_config_init(struct phy_device *phydev)
{
	/* Increase VCO range to prevent unlocking problem of PLL at low
	 * temp
	 */
	bcm_phy_write_misc(phydev, PLL_PLLCTRL_1, 0x0048);

	/* Change Ki to 011 */
	bcm_phy_write_misc(phydev, PLL_PLLCTRL_2, 0x021b);

	/* Disable loading of TVCO buffer to bandgap, set bandgap trim
	 * to 111
	 */
	bcm_phy_write_misc(phydev, PLL_PLLCTRL_4, 0x0e20);

	/* Adjust bias current trim by -3 */
	bcm_phy_write_misc(phydev, DSP_TAP10, 0x690b);

	/* Switch to CORE_BASE1E */
	phy_write(phydev, MII_BRCM_CORE_BASE1E, 0xd);

	r_rc_cal_reset(phydev);

	/* write AFE_RXCONFIG_0 */
	bcm_phy_write_misc(phydev, AFE_RXCONFIG_0, 0xeb19);

	/* write AFE_RXCONFIG_1 */
	bcm_phy_write_misc(phydev, AFE_RXCONFIG_1, 0x9a3f);

	/* write AFE_RX_LP_COUNTER */
	bcm_phy_write_misc(phydev, AFE_RX_LP_COUNTER, 0x7fc0);

	/* write AFE_HPF_TRIM_OTHERS */
	bcm_phy_write_misc(phydev, AFE_HPF_TRIM_OTHERS, 0x000b);

	/* write AFTE_TX_CONFIG */
	bcm_phy_write_misc(phydev, AFE_TX_CONFIG, 0x0800);

	return 0;
}

static int bcm7xxx_28nm_d0_afe_config_init(struct phy_device *phydev)
{
	/* AFE_RXCONFIG_0 */
	bcm_phy_write_misc(phydev, AFE_RXCONFIG_0, 0xeb15);

	/* AFE_RXCONFIG_1 */
	bcm_phy_write_misc(phydev, AFE_RXCONFIG_1, 0x9b2f);

	/* AFE_RXCONFIG_2, set rCal offset for HT=0 code and LT=-2 code */
	bcm_phy_write_misc(phydev, AFE_RXCONFIG_2, 0x2003);

	/* AFE_RX_LP_COUNTER, set RX bandwidth to maximum */
	bcm_phy_write_misc(phydev, AFE_RX_LP_COUNTER, 0x7fc0);

	/* AFE_TX_CONFIG, set 100BT Cfeed=011 to improve rise/fall time */
	bcm_phy_write_misc(phydev, AFE_TX_CONFIG, 0x431);

	/* AFE_VDCA_ICTRL_0, set Iq=1101 instead of 0111 for AB symmetry */
	bcm_phy_write_misc(phydev, AFE_VDCA_ICTRL_0, 0xa7da);

	/* AFE_VDAC_OTHERS_0, set 1000BT Cidac=010 for all ports */
	bcm_phy_write_misc(phydev, AFE_VDAC_OTHERS_0, 0xa020);

	/* AFE_HPF_TRIM_OTHERS, set 100Tx/10BT to -4.5% swing and set rCal
	 * offset for HT=0 code
	 */
	bcm_phy_write_misc(phydev, AFE_HPF_TRIM_OTHERS, 0x00e3);

	/* CORE_BASE1E, force trim to overwrite and set I_ext trim to 0000 */
	phy_write(phydev, MII_BRCM_CORE_BASE1E, 0x0010);

	/* DSP_TAP10, adjust bias current trim (+0% swing, +0 tick) */
	bcm_phy_write_misc(phydev, DSP_TAP10, 0x011b);

	/* Reset R_CAL/RC_CAL engine */
	r_rc_cal_reset(phydev);

	return 0;
}

static int bcm7xxx_28nm_e0_plus_afe_config_init(struct phy_device *phydev)
{
	/* AFE_RXCONFIG_1, provide more margin for INL/DNL measurement */
	bcm_phy_write_misc(phydev, AFE_RXCONFIG_1, 0x9b2f);

	/* AFE_TX_CONFIG, set 100BT Cfeed=011 to improve rise/fall time */
	bcm_phy_write_misc(phydev, AFE_TX_CONFIG, 0x431);

	/* AFE_VDCA_ICTRL_0, set Iq=1101 instead of 0111 for AB symmetry */
	bcm_phy_write_misc(phydev, AFE_VDCA_ICTRL_0, 0xa7da);

	/* AFE_HPF_TRIM_OTHERS, set 100Tx/10BT to -4.5% swing and set rCal
	 * offset for HT=0 code
	 */
	bcm_phy_write_misc(phydev, AFE_HPF_TRIM_OTHERS, 0x00e3);

	/* CORE_BASE1E, force trim to overwrite and set I_ext trim to 0000 */
	phy_write(phydev, MII_BRCM_CORE_BASE1E, 0x0010);

	/* DSP_TAP10, adjust bias current trim (+0% swing, +0 tick) */
	bcm_phy_write_misc(phydev, DSP_TAP10, 0x011b);

	/* Reset R_CAL/RC_CAL engine */
	r_rc_cal_reset(phydev);

	return 0;
}

static int bcm7xxx_28nm_config_init(struct phy_device *phydev)
{
	u8 rev = PHY_BRCM_7XXX_REV(phydev->dev_flags);
	u8 patch = PHY_BRCM_7XXX_PATCH(phydev->dev_flags);
	int ret = 0;

	pr_info_once("%s: %s PHY revision: 0x%02x, patch: %d\n",
		     phydev_name(phydev), phydev->drv->name, rev, patch);

	/* Dummy read to a register to workaround an issue upon reset where the
	 * internal inverter may not allow the first MDIO transaction to pass
	 * the MDIO management controller and make us return 0xffff for such
	 * reads.
	 */
	phy_read(phydev, MII_BMSR);

	switch (rev) {
	case 0xb0:
		ret = bcm7xxx_28nm_b0_afe_config_init(phydev);
		break;
	case 0xd0:
		ret = bcm7xxx_28nm_d0_afe_config_init(phydev);
		break;
	case 0xe0:
	case 0xf0:
	/* Rev G0 introduces a roll over */
	case 0x10:
		ret = bcm7xxx_28nm_e0_plus_afe_config_init(phydev);
		break;
	default:
		break;
	}

	if (ret)
		return ret;

	ret = bcm_phy_enable_eee(phydev);
	if (ret)
		return ret;

	return bcm_phy_enable_apd(phydev, true);
}

static int bcm7xxx_28nm_resume(struct phy_device *phydev)
{
	int ret;

	/* Re-apply workarounds coming out suspend/resume */
	ret = bcm7xxx_28nm_config_init(phydev);
	if (ret)
		return ret;

	/* 28nm Gigabit PHYs come out of reset without any half-duplex
	 * or "hub" compliant advertised mode, fix that. This does not
	 * cause any problems with the PHY library since genphy_config_aneg()
	 * gracefully handles auto-negotiated and forced modes.
	 */
	return genphy_config_aneg(phydev);
}

static int phy_set_clr_bits(struct phy_device *dev, int location,
					int set_mask, int clr_mask)
{
	int v, ret;

	v = phy_read(dev, location);
	if (v < 0)
		return v;

	v &= ~clr_mask;
	v |= set_mask;

	ret = phy_write(dev, location, v);
	if (ret < 0)
		return ret;

	return v;
}

static int bcm7xxx_config_init(struct phy_device *phydev)
{
	int ret;

	/* Enable 64 clock MDIO */
	phy_write(phydev, MII_BCM7XXX_AUX_MODE, MII_BCM7XXX_64CLK_MDIO);
	phy_read(phydev, MII_BCM7XXX_AUX_MODE);

	/* set shadow mode 2 */
	ret = phy_set_clr_bits(phydev, MII_BCM7XXX_TEST,
			MII_BCM7XXX_SHD_MODE_2, MII_BCM7XXX_SHD_MODE_2);
	if (ret < 0)
		return ret;

	/* set iddq_clkbias */
	phy_write(phydev, MII_BCM7XXX_100TX_DISC, 0x0F00);
	udelay(10);

	/* reset iddq_clkbias */
	phy_write(phydev, MII_BCM7XXX_100TX_DISC, 0x0C00);

	phy_write(phydev, MII_BCM7XXX_100TX_FALSE_CAR, 0x7555);

	/* reset shadow mode 2 */
	ret = phy_set_clr_bits(phydev, MII_BCM7XXX_TEST, 0, MII_BCM7XXX_SHD_MODE_2);
	if (ret < 0)
		return ret;

	return 0;
}

/* Workaround for putting the PHY in IDDQ mode, required
 * for all BCM7XXX 40nm and 65nm PHYs
 */
static int bcm7xxx_suspend(struct phy_device *phydev)
{
	int ret;
	const struct bcm7xxx_regs {
		int reg;
		u16 value;
	} bcm7xxx_suspend_cfg[] = {
		{ MII_BCM7XXX_TEST, 0x008b },
		{ MII_BCM7XXX_100TX_AUX_CTL, 0x01c0 },
		{ MII_BCM7XXX_100TX_DISC, 0x7000 },
		{ MII_BCM7XXX_TEST, 0x000f },
		{ MII_BCM7XXX_100TX_AUX_CTL, 0x20d0 },
		{ MII_BCM7XXX_TEST, 0x000b },
	};
	unsigned int i;

	for (i = 0; i < ARRAY_SIZE(bcm7xxx_suspend_cfg); i++) {
		ret = phy_write(phydev,
				bcm7xxx_suspend_cfg[i].reg,
				bcm7xxx_suspend_cfg[i].value);
		if (ret)
			return ret;
	}

	return 0;
}

#define BCM7XXX_28NM_GPHY(_oui, _name)					\
{									\
	.phy_id		= (_oui),					\
	.phy_id_mask	= 0xfffffff0,					\
	.name		= _name,					\
	.features	= PHY_GBIT_FEATURES |				\
			  SUPPORTED_Pause | SUPPORTED_Asym_Pause,	\
	.flags		= PHY_IS_INTERNAL,				\
	.config_init	= bcm7xxx_28nm_config_init,			\
	.config_aneg	= genphy_config_aneg,				\
	.read_status	= genphy_read_status,				\
	.resume		= bcm7xxx_28nm_resume,				\
}

#define BCM7XXX_40NM_EPHY(_oui, _name)					\
{									\
	.phy_id         = (_oui),					\
	.phy_id_mask    = 0xfffffff0,					\
	.name           = _name,					\
	.features       = PHY_BASIC_FEATURES |				\
			  SUPPORTED_Pause | SUPPORTED_Asym_Pause,	\
	.flags          = PHY_IS_INTERNAL,				\
	.config_init    = bcm7xxx_config_init,				\
	.config_aneg    = genphy_config_aneg,				\
	.read_status    = genphy_read_status,				\
	.suspend        = bcm7xxx_suspend,				\
	.resume         = bcm7xxx_config_init,				\
}

static struct phy_driver bcm7xxx_driver[] = {
	BCM7XXX_28NM_GPHY(PHY_ID_BCM7250, "Broadcom BCM7250"),
	BCM7XXX_28NM_GPHY(PHY_ID_BCM7364, "Broadcom BCM7364"),
	BCM7XXX_28NM_GPHY(PHY_ID_BCM7366, "Broadcom BCM7366"),
	BCM7XXX_28NM_GPHY(PHY_ID_BCM7439, "Broadcom BCM7439"),
	BCM7XXX_28NM_GPHY(PHY_ID_BCM7439_2, "Broadcom BCM7439 (2)"),
	BCM7XXX_28NM_GPHY(PHY_ID_BCM7445, "Broadcom BCM7445"),
	BCM7XXX_40NM_EPHY(PHY_ID_BCM7425, "Broadcom BCM7425"),
	BCM7XXX_40NM_EPHY(PHY_ID_BCM7429, "Broadcom BCM7429"),
	BCM7XXX_40NM_EPHY(PHY_ID_BCM7435, "Broadcom BCM7435"),
{
<<<<<<< HEAD
	.phy_id		= PHY_BCM_OUI_4,
	.phy_id_mask	= 0xffff0000,
	.name		= "Broadcom BCM7XXX 40nm",
	.features	= PHY_GBIT_FEATURES |
			  SUPPORTED_Pause | SUPPORTED_Asym_Pause,
	.flags		= PHY_IS_INTERNAL,
	.config_init	= bcm7xxx_config_init,
	.config_aneg	= genphy_config_aneg,
	.read_status	= genphy_read_status,
	.suspend	= bcm7xxx_suspend,
	.resume		= bcm7xxx_config_init,
}, {
	.phy_id		= PHY_BCM_OUI_5,
	.phy_id_mask	= 0xffffff00,
	.name		= "Broadcom BCM7XXX 65nm",
	.features	= PHY_BASIC_FEATURES |
			  SUPPORTED_Pause | SUPPORTED_Asym_Pause,
	.flags		= PHY_IS_INTERNAL,
	.config_init	= bcm7xxx_dummy_config_init,
	.config_aneg	= genphy_config_aneg,
	.read_status	= genphy_read_status,
	.suspend	= bcm7xxx_suspend,
	.resume		= bcm7xxx_config_init,
=======
	.phy_id         = PHY_ID_BCM7425,
	.phy_id_mask    = 0xfffffff0,
	.name           = "Broadcom BCM7425",
	.features       = PHY_BASIC_FEATURES |
			  SUPPORTED_Pause | SUPPORTED_Asym_Pause,
	.flags          = PHY_IS_INTERNAL,
	.config_init    = bcm7xxx_config_init,
	.config_aneg    = genphy_config_aneg,
	.read_status    = genphy_read_status,
	.suspend        = bcm7xxx_suspend,
	.resume         = bcm7xxx_config_init,
}, {
	.phy_id         = PHY_ID_BCM7429,
	.phy_id_mask    = 0xfffffff0,
	.name           = "Broadcom BCM7429",
	.features       = PHY_BASIC_FEATURES |
			  SUPPORTED_Pause | SUPPORTED_Asym_Pause,
	.flags          = PHY_IS_INTERNAL,
	.config_init    = bcm7xxx_config_init,
	.config_aneg    = genphy_config_aneg,
	.read_status    = genphy_read_status,
	.suspend        = bcm7xxx_suspend,
	.resume         = bcm7xxx_config_init,
}, {
	.phy_id         = PHY_ID_BCM7435,
	.phy_id_mask    = 0xfffffff0,
	.name           = "Broadcom BCM7435",
	.features       = PHY_BASIC_FEATURES |
			  SUPPORTED_Pause | SUPPORTED_Asym_Pause,
	.flags          = PHY_IS_INTERNAL,
	.config_init    = bcm7xxx_config_init,
	.config_aneg    = genphy_config_aneg,
	.read_status    = genphy_read_status,
	.suspend        = bcm7xxx_suspend,
	.resume         = bcm7xxx_config_init,
>>>>>>> dea08e60
} };

static struct mdio_device_id __maybe_unused bcm7xxx_tbl[] = {
	{ PHY_ID_BCM7250, 0xfffffff0, },
	{ PHY_ID_BCM7364, 0xfffffff0, },
	{ PHY_ID_BCM7366, 0xfffffff0, },
	{ PHY_ID_BCM7425, 0xfffffff0, },
	{ PHY_ID_BCM7429, 0xfffffff0, },
	{ PHY_ID_BCM7439, 0xfffffff0, },
	{ PHY_ID_BCM7435, 0xfffffff0, },
	{ PHY_ID_BCM7445, 0xfffffff0, },
	{ }
};

module_phy_driver(bcm7xxx_driver);

MODULE_DEVICE_TABLE(mdio, bcm7xxx_tbl);

MODULE_DESCRIPTION("Broadcom BCM7xxx internal PHY driver");
MODULE_LICENSE("GPL");
MODULE_AUTHOR("Broadcom Corporation");<|MERGE_RESOLUTION|>--- conflicted
+++ resolved
@@ -342,69 +342,7 @@
 	BCM7XXX_40NM_EPHY(PHY_ID_BCM7425, "Broadcom BCM7425"),
 	BCM7XXX_40NM_EPHY(PHY_ID_BCM7429, "Broadcom BCM7429"),
 	BCM7XXX_40NM_EPHY(PHY_ID_BCM7435, "Broadcom BCM7435"),
-{
-<<<<<<< HEAD
-	.phy_id		= PHY_BCM_OUI_4,
-	.phy_id_mask	= 0xffff0000,
-	.name		= "Broadcom BCM7XXX 40nm",
-	.features	= PHY_GBIT_FEATURES |
-			  SUPPORTED_Pause | SUPPORTED_Asym_Pause,
-	.flags		= PHY_IS_INTERNAL,
-	.config_init	= bcm7xxx_config_init,
-	.config_aneg	= genphy_config_aneg,
-	.read_status	= genphy_read_status,
-	.suspend	= bcm7xxx_suspend,
-	.resume		= bcm7xxx_config_init,
-}, {
-	.phy_id		= PHY_BCM_OUI_5,
-	.phy_id_mask	= 0xffffff00,
-	.name		= "Broadcom BCM7XXX 65nm",
-	.features	= PHY_BASIC_FEATURES |
-			  SUPPORTED_Pause | SUPPORTED_Asym_Pause,
-	.flags		= PHY_IS_INTERNAL,
-	.config_init	= bcm7xxx_dummy_config_init,
-	.config_aneg	= genphy_config_aneg,
-	.read_status	= genphy_read_status,
-	.suspend	= bcm7xxx_suspend,
-	.resume		= bcm7xxx_config_init,
-=======
-	.phy_id         = PHY_ID_BCM7425,
-	.phy_id_mask    = 0xfffffff0,
-	.name           = "Broadcom BCM7425",
-	.features       = PHY_BASIC_FEATURES |
-			  SUPPORTED_Pause | SUPPORTED_Asym_Pause,
-	.flags          = PHY_IS_INTERNAL,
-	.config_init    = bcm7xxx_config_init,
-	.config_aneg    = genphy_config_aneg,
-	.read_status    = genphy_read_status,
-	.suspend        = bcm7xxx_suspend,
-	.resume         = bcm7xxx_config_init,
-}, {
-	.phy_id         = PHY_ID_BCM7429,
-	.phy_id_mask    = 0xfffffff0,
-	.name           = "Broadcom BCM7429",
-	.features       = PHY_BASIC_FEATURES |
-			  SUPPORTED_Pause | SUPPORTED_Asym_Pause,
-	.flags          = PHY_IS_INTERNAL,
-	.config_init    = bcm7xxx_config_init,
-	.config_aneg    = genphy_config_aneg,
-	.read_status    = genphy_read_status,
-	.suspend        = bcm7xxx_suspend,
-	.resume         = bcm7xxx_config_init,
-}, {
-	.phy_id         = PHY_ID_BCM7435,
-	.phy_id_mask    = 0xfffffff0,
-	.name           = "Broadcom BCM7435",
-	.features       = PHY_BASIC_FEATURES |
-			  SUPPORTED_Pause | SUPPORTED_Asym_Pause,
-	.flags          = PHY_IS_INTERNAL,
-	.config_init    = bcm7xxx_config_init,
-	.config_aneg    = genphy_config_aneg,
-	.read_status    = genphy_read_status,
-	.suspend        = bcm7xxx_suspend,
-	.resume         = bcm7xxx_config_init,
->>>>>>> dea08e60
-} };
+};
 
 static struct mdio_device_id __maybe_unused bcm7xxx_tbl[] = {
 	{ PHY_ID_BCM7250, 0xfffffff0, },
