/*******************************************************************
 * This file is part of the Emulex Linux Device Driver for         *
 * Fibre Channel Host Bus Adapters.                                *
 * Copyright (C) 2017 Broadcom. All Rights Reserved. The term      *
 * “Broadcom” refers to Broadcom Limited and/or its subsidiaries.  *
 * Copyright (C) 2004-2016 Emulex.  All rights reserved.           *
 * EMULEX and SLI are trademarks of Emulex.                        *
 * www.broadcom.com                                                *
 * Portions Copyright (C) 2004-2005 Christoph Hellwig              *
 *                                                                 *
 * This program is free software; you can redistribute it and/or   *
 * modify it under the terms of version 2 of the GNU General       *
 * Public License as published by the Free Software Foundation.    *
 * This program is distributed in the hope that it will be useful. *
 * ALL EXPRESS OR IMPLIED CONDITIONS, REPRESENTATIONS AND          *
 * WARRANTIES, INCLUDING ANY IMPLIED WARRANTY OF MERCHANTABILITY,  *
 * FITNESS FOR A PARTICULAR PURPOSE, OR NON-INFRINGEMENT, ARE      *
 * DISCLAIMED, EXCEPT TO THE EXTENT THAT SUCH DISCLAIMERS ARE HELD *
 * TO BE LEGALLY INVALID.  See the GNU General Public License for  *
 * more details, a copy of which can be found in the file COPYING  *
 * included with this package.                                     *
 *******************************************************************/
/* See Fibre Channel protocol T11 FC-LS for details */
#include <linux/blkdev.h>
#include <linux/pci.h>
#include <linux/slab.h>
#include <linux/interrupt.h>

#include <scsi/scsi.h>
#include <scsi/scsi_device.h>
#include <scsi/scsi_host.h>
#include <scsi/scsi_transport_fc.h>

#include "lpfc_hw4.h"
#include "lpfc_hw.h"
#include "lpfc_sli.h"
#include "lpfc_sli4.h"
#include "lpfc_nl.h"
#include "lpfc_disc.h"
#include "lpfc_scsi.h"
#include "lpfc.h"
#include "lpfc_logmsg.h"
#include "lpfc_crtn.h"
#include "lpfc_vport.h"
#include "lpfc_debugfs.h"

static int lpfc_els_retry(struct lpfc_hba *, struct lpfc_iocbq *,
			  struct lpfc_iocbq *);
static void lpfc_cmpl_fabric_iocb(struct lpfc_hba *, struct lpfc_iocbq *,
			struct lpfc_iocbq *);
static void lpfc_fabric_abort_vport(struct lpfc_vport *vport);
static int lpfc_issue_els_fdisc(struct lpfc_vport *vport,
				struct lpfc_nodelist *ndlp, uint8_t retry);
static int lpfc_issue_fabric_iocb(struct lpfc_hba *phba,
				  struct lpfc_iocbq *iocb);

static int lpfc_max_els_tries = 3;

/**
 * lpfc_els_chk_latt - Check host link attention event for a vport
 * @vport: pointer to a host virtual N_Port data structure.
 *
 * This routine checks whether there is an outstanding host link
 * attention event during the discovery process with the @vport. It is done
 * by reading the HBA's Host Attention (HA) register. If there is any host
 * link attention events during this @vport's discovery process, the @vport
 * shall be marked as FC_ABORT_DISCOVERY, a host link attention clear shall
 * be issued if the link state is not already in host link cleared state,
 * and a return code shall indicate whether the host link attention event
 * had happened.
 *
 * Note that, if either the host link is in state LPFC_LINK_DOWN or @vport
 * state in LPFC_VPORT_READY, the request for checking host link attention
 * event will be ignored and a return code shall indicate no host link
 * attention event had happened.
 *
 * Return codes
 *   0 - no host link attention event happened
 *   1 - host link attention event happened
 **/
int
lpfc_els_chk_latt(struct lpfc_vport *vport)
{
	struct Scsi_Host *shost = lpfc_shost_from_vport(vport);
	struct lpfc_hba  *phba = vport->phba;
	uint32_t ha_copy;

	if (vport->port_state >= LPFC_VPORT_READY ||
	    phba->link_state == LPFC_LINK_DOWN ||
	    phba->sli_rev > LPFC_SLI_REV3)
		return 0;

	/* Read the HBA Host Attention Register */
	if (lpfc_readl(phba->HAregaddr, &ha_copy))
		return 1;

	if (!(ha_copy & HA_LATT))
		return 0;

	/* Pending Link Event during Discovery */
	lpfc_printf_vlog(vport, KERN_ERR, LOG_DISCOVERY,
			 "0237 Pending Link Event during "
			 "Discovery: State x%x\n",
			 phba->pport->port_state);

	/* CLEAR_LA should re-enable link attention events and
	 * we should then immediately take a LATT event. The
	 * LATT processing should call lpfc_linkdown() which
	 * will cleanup any left over in-progress discovery
	 * events.
	 */
	spin_lock_irq(shost->host_lock);
	vport->fc_flag |= FC_ABORT_DISCOVERY;
	spin_unlock_irq(shost->host_lock);

	if (phba->link_state != LPFC_CLEAR_LA)
		lpfc_issue_clear_la(phba, vport);

	return 1;
}

/**
 * lpfc_prep_els_iocb - Allocate and prepare a lpfc iocb data structure
 * @vport: pointer to a host virtual N_Port data structure.
 * @expectRsp: flag indicating whether response is expected.
 * @cmdSize: size of the ELS command.
 * @retry: number of retries to the command IOCB when it fails.
 * @ndlp: pointer to a node-list data structure.
 * @did: destination identifier.
 * @elscmd: the ELS command code.
 *
 * This routine is used for allocating a lpfc-IOCB data structure from
 * the driver lpfc-IOCB free-list and prepare the IOCB with the parameters
 * passed into the routine for discovery state machine to issue an Extended
 * Link Service (ELS) commands. It is a generic lpfc-IOCB allocation
 * and preparation routine that is used by all the discovery state machine
 * routines and the ELS command-specific fields will be later set up by
 * the individual discovery machine routines after calling this routine
 * allocating and preparing a generic IOCB data structure. It fills in the
 * Buffer Descriptor Entries (BDEs), allocates buffers for both command
 * payload and response payload (if expected). The reference count on the
 * ndlp is incremented by 1 and the reference to the ndlp is put into
 * context1 of the IOCB data structure for this IOCB to hold the ndlp
 * reference for the command's callback function to access later.
 *
 * Return code
 *   Pointer to the newly allocated/prepared els iocb data structure
 *   NULL - when els iocb data structure allocation/preparation failed
 **/
struct lpfc_iocbq *
lpfc_prep_els_iocb(struct lpfc_vport *vport, uint8_t expectRsp,
		   uint16_t cmdSize, uint8_t retry,
		   struct lpfc_nodelist *ndlp, uint32_t did,
		   uint32_t elscmd)
{
	struct lpfc_hba  *phba = vport->phba;
	struct lpfc_iocbq *elsiocb;
	struct lpfc_dmabuf *pcmd, *prsp, *pbuflist;
	struct ulp_bde64 *bpl;
	IOCB_t *icmd;


	if (!lpfc_is_link_up(phba))
		return NULL;

	/* Allocate buffer for  command iocb */
	elsiocb = lpfc_sli_get_iocbq(phba);

	if (elsiocb == NULL)
		return NULL;

	/*
	 * If this command is for fabric controller and HBA running
	 * in FIP mode send FLOGI, FDISC and LOGO as FIP frames.
	 */
	if ((did == Fabric_DID) &&
		(phba->hba_flag & HBA_FIP_SUPPORT) &&
		((elscmd == ELS_CMD_FLOGI) ||
		 (elscmd == ELS_CMD_FDISC) ||
		 (elscmd == ELS_CMD_LOGO)))
		switch (elscmd) {
		case ELS_CMD_FLOGI:
		elsiocb->iocb_flag |=
			((LPFC_ELS_ID_FLOGI << LPFC_FIP_ELS_ID_SHIFT)
					& LPFC_FIP_ELS_ID_MASK);
		break;
		case ELS_CMD_FDISC:
		elsiocb->iocb_flag |=
			((LPFC_ELS_ID_FDISC << LPFC_FIP_ELS_ID_SHIFT)
					& LPFC_FIP_ELS_ID_MASK);
		break;
		case ELS_CMD_LOGO:
		elsiocb->iocb_flag |=
			((LPFC_ELS_ID_LOGO << LPFC_FIP_ELS_ID_SHIFT)
					& LPFC_FIP_ELS_ID_MASK);
		break;
		}
	else
		elsiocb->iocb_flag &= ~LPFC_FIP_ELS_ID_MASK;

	icmd = &elsiocb->iocb;

	/* fill in BDEs for command */
	/* Allocate buffer for command payload */
	pcmd = kmalloc(sizeof(struct lpfc_dmabuf), GFP_KERNEL);
	if (pcmd)
		pcmd->virt = lpfc_mbuf_alloc(phba, MEM_PRI, &pcmd->phys);
	if (!pcmd || !pcmd->virt)
		goto els_iocb_free_pcmb_exit;

	INIT_LIST_HEAD(&pcmd->list);

	/* Allocate buffer for response payload */
	if (expectRsp) {
		prsp = kmalloc(sizeof(struct lpfc_dmabuf), GFP_KERNEL);
		if (prsp)
			prsp->virt = lpfc_mbuf_alloc(phba, MEM_PRI,
						     &prsp->phys);
		if (!prsp || !prsp->virt)
			goto els_iocb_free_prsp_exit;
		INIT_LIST_HEAD(&prsp->list);
	} else
		prsp = NULL;

	/* Allocate buffer for Buffer ptr list */
	pbuflist = kmalloc(sizeof(struct lpfc_dmabuf), GFP_KERNEL);
	if (pbuflist)
		pbuflist->virt = lpfc_mbuf_alloc(phba, MEM_PRI,
						 &pbuflist->phys);
	if (!pbuflist || !pbuflist->virt)
		goto els_iocb_free_pbuf_exit;

	INIT_LIST_HEAD(&pbuflist->list);

	if (expectRsp) {
		icmd->un.elsreq64.bdl.addrHigh = putPaddrHigh(pbuflist->phys);
		icmd->un.elsreq64.bdl.addrLow = putPaddrLow(pbuflist->phys);
		icmd->un.elsreq64.bdl.bdeFlags = BUFF_TYPE_BLP_64;
		icmd->un.elsreq64.bdl.bdeSize = (2 * sizeof(struct ulp_bde64));

		icmd->un.elsreq64.remoteID = did;		/* DID */
		icmd->ulpCommand = CMD_ELS_REQUEST64_CR;
		if (elscmd == ELS_CMD_FLOGI)
			icmd->ulpTimeout = FF_DEF_RATOV * 2;
		else
			icmd->ulpTimeout = phba->fc_ratov * 2;
	} else {
		icmd->un.xseq64.bdl.addrHigh = putPaddrHigh(pbuflist->phys);
		icmd->un.xseq64.bdl.addrLow = putPaddrLow(pbuflist->phys);
		icmd->un.xseq64.bdl.bdeFlags = BUFF_TYPE_BLP_64;
		icmd->un.xseq64.bdl.bdeSize = sizeof(struct ulp_bde64);
		icmd->un.xseq64.xmit_els_remoteID = did;	/* DID */
		icmd->ulpCommand = CMD_XMIT_ELS_RSP64_CX;
	}
	icmd->ulpBdeCount = 1;
	icmd->ulpLe = 1;
	icmd->ulpClass = CLASS3;

	/*
	 * If we have NPIV enabled, we want to send ELS traffic by VPI.
	 * For SLI4, since the driver controls VPIs we also want to include
	 * all ELS pt2pt protocol traffic as well.
	 */
	if ((phba->sli3_options & LPFC_SLI3_NPIV_ENABLED) ||
		((phba->sli_rev == LPFC_SLI_REV4) &&
		    (vport->fc_flag & FC_PT2PT))) {

		if (expectRsp) {
			icmd->un.elsreq64.myID = vport->fc_myDID;

			/* For ELS_REQUEST64_CR, use the VPI by default */
			icmd->ulpContext = phba->vpi_ids[vport->vpi];
		}

		icmd->ulpCt_h = 0;
		/* The CT field must be 0=INVALID_RPI for the ECHO cmd */
		if (elscmd == ELS_CMD_ECHO)
			icmd->ulpCt_l = 0; /* context = invalid RPI */
		else
			icmd->ulpCt_l = 1; /* context = VPI */
	}

	bpl = (struct ulp_bde64 *) pbuflist->virt;
	bpl->addrLow = le32_to_cpu(putPaddrLow(pcmd->phys));
	bpl->addrHigh = le32_to_cpu(putPaddrHigh(pcmd->phys));
	bpl->tus.f.bdeSize = cmdSize;
	bpl->tus.f.bdeFlags = 0;
	bpl->tus.w = le32_to_cpu(bpl->tus.w);

	if (expectRsp) {
		bpl++;
		bpl->addrLow = le32_to_cpu(putPaddrLow(prsp->phys));
		bpl->addrHigh = le32_to_cpu(putPaddrHigh(prsp->phys));
		bpl->tus.f.bdeSize = FCELSSIZE;
		bpl->tus.f.bdeFlags = BUFF_TYPE_BDE_64;
		bpl->tus.w = le32_to_cpu(bpl->tus.w);
	}

	/* prevent preparing iocb with NULL ndlp reference */
	elsiocb->context1 = lpfc_nlp_get(ndlp);
	if (!elsiocb->context1)
		goto els_iocb_free_pbuf_exit;
	elsiocb->context2 = pcmd;
	elsiocb->context3 = pbuflist;
	elsiocb->retry = retry;
	elsiocb->vport = vport;
	elsiocb->drvrTimeout = (phba->fc_ratov << 1) + LPFC_DRVR_TIMEOUT;

	if (prsp) {
		list_add(&prsp->list, &pcmd->list);
	}
	if (expectRsp) {
		/* Xmit ELS command <elsCmd> to remote NPORT <did> */
		lpfc_printf_vlog(vport, KERN_INFO, LOG_ELS,
				 "0116 Xmit ELS command x%x to remote "
				 "NPORT x%x I/O tag: x%x, port state:x%x"
				 " fc_flag:x%x\n",
				 elscmd, did, elsiocb->iotag,
				 vport->port_state,
				 vport->fc_flag);
	} else {
		/* Xmit ELS response <elsCmd> to remote NPORT <did> */
		lpfc_printf_vlog(vport, KERN_INFO, LOG_ELS,
				 "0117 Xmit ELS response x%x to remote "
				 "NPORT x%x I/O tag: x%x, size: x%x "
				 "port_state x%x fc_flag x%x\n",
				 elscmd, ndlp->nlp_DID, elsiocb->iotag,
				 cmdSize, vport->port_state,
				 vport->fc_flag);
	}
	return elsiocb;

els_iocb_free_pbuf_exit:
	if (expectRsp)
		lpfc_mbuf_free(phba, prsp->virt, prsp->phys);
	kfree(pbuflist);

els_iocb_free_prsp_exit:
	lpfc_mbuf_free(phba, pcmd->virt, pcmd->phys);
	kfree(prsp);

els_iocb_free_pcmb_exit:
	kfree(pcmd);
	lpfc_sli_release_iocbq(phba, elsiocb);
	return NULL;
}

/**
 * lpfc_issue_fabric_reglogin - Issue fabric registration login for a vport
 * @vport: pointer to a host virtual N_Port data structure.
 *
 * This routine issues a fabric registration login for a @vport. An
 * active ndlp node with Fabric_DID must already exist for this @vport.
 * The routine invokes two mailbox commands to carry out fabric registration
 * login through the HBA firmware: the first mailbox command requests the
 * HBA to perform link configuration for the @vport; and the second mailbox
 * command requests the HBA to perform the actual fabric registration login
 * with the @vport.
 *
 * Return code
 *   0 - successfully issued fabric registration login for @vport
 *   -ENXIO -- failed to issue fabric registration login for @vport
 **/
int
lpfc_issue_fabric_reglogin(struct lpfc_vport *vport)
{
	struct lpfc_hba  *phba = vport->phba;
	LPFC_MBOXQ_t *mbox;
	struct lpfc_dmabuf *mp;
	struct lpfc_nodelist *ndlp;
	struct serv_parm *sp;
	int rc;
	int err = 0;

	sp = &phba->fc_fabparam;
	ndlp = lpfc_findnode_did(vport, Fabric_DID);
	if (!ndlp || !NLP_CHK_NODE_ACT(ndlp)) {
		err = 1;
		goto fail;
	}

	mbox = mempool_alloc(phba->mbox_mem_pool, GFP_KERNEL);
	if (!mbox) {
		err = 2;
		goto fail;
	}

	vport->port_state = LPFC_FABRIC_CFG_LINK;
	lpfc_config_link(phba, mbox);
	mbox->mbox_cmpl = lpfc_sli_def_mbox_cmpl;
	mbox->vport = vport;

	rc = lpfc_sli_issue_mbox(phba, mbox, MBX_NOWAIT);
	if (rc == MBX_NOT_FINISHED) {
		err = 3;
		goto fail_free_mbox;
	}

	mbox = mempool_alloc(phba->mbox_mem_pool, GFP_KERNEL);
	if (!mbox) {
		err = 4;
		goto fail;
	}
	rc = lpfc_reg_rpi(phba, vport->vpi, Fabric_DID, (uint8_t *)sp, mbox,
			  ndlp->nlp_rpi);
	if (rc) {
		err = 5;
		goto fail_free_mbox;
	}

	mbox->mbox_cmpl = lpfc_mbx_cmpl_fabric_reg_login;
	mbox->vport = vport;
	/* increment the reference count on ndlp to hold reference
	 * for the callback routine.
	 */
	mbox->context2 = lpfc_nlp_get(ndlp);

	rc = lpfc_sli_issue_mbox(phba, mbox, MBX_NOWAIT);
	if (rc == MBX_NOT_FINISHED) {
		err = 6;
		goto fail_issue_reg_login;
	}

	return 0;

fail_issue_reg_login:
	/* decrement the reference count on ndlp just incremented
	 * for the failed mbox command.
	 */
	lpfc_nlp_put(ndlp);
	mp = (struct lpfc_dmabuf *) mbox->context1;
	lpfc_mbuf_free(phba, mp->virt, mp->phys);
	kfree(mp);
fail_free_mbox:
	mempool_free(mbox, phba->mbox_mem_pool);

fail:
	lpfc_vport_set_state(vport, FC_VPORT_FAILED);
	lpfc_printf_vlog(vport, KERN_ERR, LOG_ELS,
		"0249 Cannot issue Register Fabric login: Err %d\n", err);
	return -ENXIO;
}

/**
 * lpfc_issue_reg_vfi - Register VFI for this vport's fabric login
 * @vport: pointer to a host virtual N_Port data structure.
 *
 * This routine issues a REG_VFI mailbox for the vfi, vpi, fcfi triplet for
 * the @vport. This mailbox command is necessary for SLI4 port only.
 *
 * Return code
 *   0 - successfully issued REG_VFI for @vport
 *   A failure code otherwise.
 **/
int
lpfc_issue_reg_vfi(struct lpfc_vport *vport)
{
	struct lpfc_hba  *phba = vport->phba;
	LPFC_MBOXQ_t *mboxq = NULL;
	struct lpfc_nodelist *ndlp;
	struct lpfc_dmabuf *dmabuf = NULL;
	int rc = 0;

	/* move forward in case of SLI4 FC port loopback test and pt2pt mode */
	if ((phba->sli_rev == LPFC_SLI_REV4) &&
	    !(phba->link_flag & LS_LOOPBACK_MODE) &&
	    !(vport->fc_flag & FC_PT2PT)) {
		ndlp = lpfc_findnode_did(vport, Fabric_DID);
		if (!ndlp || !NLP_CHK_NODE_ACT(ndlp)) {
			rc = -ENODEV;
			goto fail;
		}
	}

	mboxq = mempool_alloc(phba->mbox_mem_pool, GFP_KERNEL);
	if (!mboxq) {
		rc = -ENOMEM;
		goto fail;
	}

	/* Supply CSP's only if we are fabric connect or pt-to-pt connect */
	if ((vport->fc_flag & FC_FABRIC) || (vport->fc_flag & FC_PT2PT)) {
		dmabuf = kzalloc(sizeof(struct lpfc_dmabuf), GFP_KERNEL);
		if (!dmabuf) {
			rc = -ENOMEM;
			goto fail;
		}
		dmabuf->virt = lpfc_mbuf_alloc(phba, MEM_PRI, &dmabuf->phys);
		if (!dmabuf->virt) {
			rc = -ENOMEM;
			goto fail;
		}
		memcpy(dmabuf->virt, &phba->fc_fabparam,
		       sizeof(struct serv_parm));
	}

	vport->port_state = LPFC_FABRIC_CFG_LINK;
	if (dmabuf)
		lpfc_reg_vfi(mboxq, vport, dmabuf->phys);
	else
		lpfc_reg_vfi(mboxq, vport, 0);

	mboxq->mbox_cmpl = lpfc_mbx_cmpl_reg_vfi;
	mboxq->vport = vport;
	mboxq->context1 = dmabuf;
	rc = lpfc_sli_issue_mbox(phba, mboxq, MBX_NOWAIT);
	if (rc == MBX_NOT_FINISHED) {
		rc = -ENXIO;
		goto fail;
	}
	return 0;

fail:
	if (mboxq)
		mempool_free(mboxq, phba->mbox_mem_pool);
	if (dmabuf) {
		if (dmabuf->virt)
			lpfc_mbuf_free(phba, dmabuf->virt, dmabuf->phys);
		kfree(dmabuf);
	}

	lpfc_vport_set_state(vport, FC_VPORT_FAILED);
	lpfc_printf_vlog(vport, KERN_ERR, LOG_ELS,
		"0289 Issue Register VFI failed: Err %d\n", rc);
	return rc;
}

/**
 * lpfc_issue_unreg_vfi - Unregister VFI for this vport's fabric login
 * @vport: pointer to a host virtual N_Port data structure.
 *
 * This routine issues a UNREG_VFI mailbox with the vfi, vpi, fcfi triplet for
 * the @vport. This mailbox command is necessary for SLI4 port only.
 *
 * Return code
 *   0 - successfully issued REG_VFI for @vport
 *   A failure code otherwise.
 **/
int
lpfc_issue_unreg_vfi(struct lpfc_vport *vport)
{
	struct lpfc_hba *phba = vport->phba;
	struct Scsi_Host *shost;
	LPFC_MBOXQ_t *mboxq;
	int rc;

	mboxq = mempool_alloc(phba->mbox_mem_pool, GFP_KERNEL);
	if (!mboxq) {
		lpfc_printf_log(phba, KERN_ERR, LOG_DISCOVERY|LOG_MBOX,
				"2556 UNREG_VFI mbox allocation failed"
				"HBA state x%x\n", phba->pport->port_state);
		return -ENOMEM;
	}

	lpfc_unreg_vfi(mboxq, vport);
	mboxq->vport = vport;
	mboxq->mbox_cmpl = lpfc_unregister_vfi_cmpl;

	rc = lpfc_sli_issue_mbox(phba, mboxq, MBX_NOWAIT);
	if (rc == MBX_NOT_FINISHED) {
		lpfc_printf_log(phba, KERN_ERR, LOG_DISCOVERY|LOG_MBOX,
				"2557 UNREG_VFI issue mbox failed rc x%x "
				"HBA state x%x\n",
				rc, phba->pport->port_state);
		mempool_free(mboxq, phba->mbox_mem_pool);
		return -EIO;
	}

	shost = lpfc_shost_from_vport(vport);
	spin_lock_irq(shost->host_lock);
	vport->fc_flag &= ~FC_VFI_REGISTERED;
	spin_unlock_irq(shost->host_lock);
	return 0;
}

/**
 * lpfc_check_clean_addr_bit - Check whether assigned FCID is clean.
 * @vport: pointer to a host virtual N_Port data structure.
 * @sp: pointer to service parameter data structure.
 *
 * This routine is called from FLOGI/FDISC completion handler functions.
 * lpfc_check_clean_addr_bit return 1 when FCID/Fabric portname/ Fabric
 * node nodename is changed in the completion service parameter else return
 * 0. This function also set flag in the vport data structure to delay
 * NP_Port discovery after the FLOGI/FDISC completion if Clean address bit
 * in FLOGI/FDISC response is cleared and FCID/Fabric portname/ Fabric
 * node nodename is changed in the completion service parameter.
 *
 * Return code
 *   0 - FCID and Fabric Nodename and Fabric portname is not changed.
 *   1 - FCID or Fabric Nodename or Fabric portname is changed.
 *
 **/
static uint8_t
lpfc_check_clean_addr_bit(struct lpfc_vport *vport,
		struct serv_parm *sp)
{
	struct lpfc_hba *phba = vport->phba;
	uint8_t fabric_param_changed = 0;
	struct Scsi_Host *shost = lpfc_shost_from_vport(vport);

	if ((vport->fc_prevDID != vport->fc_myDID) ||
		memcmp(&vport->fabric_portname, &sp->portName,
			sizeof(struct lpfc_name)) ||
		memcmp(&vport->fabric_nodename, &sp->nodeName,
			sizeof(struct lpfc_name)))
		fabric_param_changed = 1;

	/*
	 * Word 1 Bit 31 in common service parameter is overloaded.
	 * Word 1 Bit 31 in FLOGI request is multiple NPort request
	 * Word 1 Bit 31 in FLOGI response is clean address bit
	 *
	 * If fabric parameter is changed and clean address bit is
	 * cleared delay nport discovery if
	 * - vport->fc_prevDID != 0 (not initial discovery) OR
	 * - lpfc_delay_discovery module parameter is set.
	 */
	if (fabric_param_changed && !sp->cmn.clean_address_bit &&
	    (vport->fc_prevDID || phba->cfg_delay_discovery)) {
		spin_lock_irq(shost->host_lock);
		vport->fc_flag |= FC_DISC_DELAYED;
		spin_unlock_irq(shost->host_lock);
	}

	return fabric_param_changed;
}


/**
 * lpfc_cmpl_els_flogi_fabric - Completion function for flogi to a fabric port
 * @vport: pointer to a host virtual N_Port data structure.
 * @ndlp: pointer to a node-list data structure.
 * @sp: pointer to service parameter data structure.
 * @irsp: pointer to the IOCB within the lpfc response IOCB.
 *
 * This routine is invoked by the lpfc_cmpl_els_flogi() completion callback
 * function to handle the completion of a Fabric Login (FLOGI) into a fabric
 * port in a fabric topology. It properly sets up the parameters to the @ndlp
 * from the IOCB response. It also check the newly assigned N_Port ID to the
 * @vport against the previously assigned N_Port ID. If it is different from
 * the previously assigned Destination ID (DID), the lpfc_unreg_rpi() routine
 * is invoked on all the remaining nodes with the @vport to unregister the
 * Remote Port Indicators (RPIs). Finally, the lpfc_issue_fabric_reglogin()
 * is invoked to register login to the fabric.
 *
 * Return code
 *   0 - Success (currently, always return 0)
 **/
static int
lpfc_cmpl_els_flogi_fabric(struct lpfc_vport *vport, struct lpfc_nodelist *ndlp,
			   struct serv_parm *sp, IOCB_t *irsp)
{
	struct Scsi_Host *shost = lpfc_shost_from_vport(vport);
	struct lpfc_hba  *phba = vport->phba;
	struct lpfc_nodelist *np;
	struct lpfc_nodelist *next_np;
	uint8_t fabric_param_changed;

	spin_lock_irq(shost->host_lock);
	vport->fc_flag |= FC_FABRIC;
	spin_unlock_irq(shost->host_lock);

	phba->fc_edtov = be32_to_cpu(sp->cmn.e_d_tov);
	if (sp->cmn.edtovResolution)	/* E_D_TOV ticks are in nanoseconds */
		phba->fc_edtov = (phba->fc_edtov + 999999) / 1000000;

	phba->fc_edtovResol = sp->cmn.edtovResolution;
	phba->fc_ratov = (be32_to_cpu(sp->cmn.w2.r_a_tov) + 999) / 1000;

	if (phba->fc_topology == LPFC_TOPOLOGY_LOOP) {
		spin_lock_irq(shost->host_lock);
		vport->fc_flag |= FC_PUBLIC_LOOP;
		spin_unlock_irq(shost->host_lock);
	}

	vport->fc_myDID = irsp->un.ulpWord[4] & Mask_DID;
	memcpy(&ndlp->nlp_portname, &sp->portName, sizeof(struct lpfc_name));
	memcpy(&ndlp->nlp_nodename, &sp->nodeName, sizeof(struct lpfc_name));
	ndlp->nlp_class_sup = 0;
	if (sp->cls1.classValid)
		ndlp->nlp_class_sup |= FC_COS_CLASS1;
	if (sp->cls2.classValid)
		ndlp->nlp_class_sup |= FC_COS_CLASS2;
	if (sp->cls3.classValid)
		ndlp->nlp_class_sup |= FC_COS_CLASS3;
	if (sp->cls4.classValid)
		ndlp->nlp_class_sup |= FC_COS_CLASS4;
	ndlp->nlp_maxframe = ((sp->cmn.bbRcvSizeMsb & 0x0F) << 8) |
				sp->cmn.bbRcvSizeLsb;

	fabric_param_changed = lpfc_check_clean_addr_bit(vport, sp);
	if (fabric_param_changed) {
		/* Reset FDMI attribute masks based on config parameter */
		if (phba->cfg_enable_SmartSAN ||
		    (phba->cfg_fdmi_on == LPFC_FDMI_SUPPORT)) {
			/* Setup appropriate attribute masks */
			vport->fdmi_hba_mask = LPFC_FDMI2_HBA_ATTR;
			if (phba->cfg_enable_SmartSAN)
				vport->fdmi_port_mask = LPFC_FDMI2_SMART_ATTR;
			else
				vport->fdmi_port_mask = LPFC_FDMI2_PORT_ATTR;
		} else {
			vport->fdmi_hba_mask = 0;
			vport->fdmi_port_mask = 0;
		}

	}
	memcpy(&vport->fabric_portname, &sp->portName,
			sizeof(struct lpfc_name));
	memcpy(&vport->fabric_nodename, &sp->nodeName,
			sizeof(struct lpfc_name));
	memcpy(&phba->fc_fabparam, sp, sizeof(struct serv_parm));

	if (phba->sli3_options & LPFC_SLI3_NPIV_ENABLED) {
		if (sp->cmn.response_multiple_NPort) {
			lpfc_printf_vlog(vport, KERN_WARNING,
					 LOG_ELS | LOG_VPORT,
					 "1816 FLOGI NPIV supported, "
					 "response data 0x%x\n",
					 sp->cmn.response_multiple_NPort);
			spin_lock_irq(&phba->hbalock);
			phba->link_flag |= LS_NPIV_FAB_SUPPORTED;
			spin_unlock_irq(&phba->hbalock);
		} else {
			/* Because we asked f/w for NPIV it still expects us
			to call reg_vnpid atleast for the physcial host */
			lpfc_printf_vlog(vport, KERN_WARNING,
					 LOG_ELS | LOG_VPORT,
					 "1817 Fabric does not support NPIV "
					 "- configuring single port mode.\n");
			spin_lock_irq(&phba->hbalock);
			phba->link_flag &= ~LS_NPIV_FAB_SUPPORTED;
			spin_unlock_irq(&phba->hbalock);
		}
	}

	/*
	 * For FC we need to do some special processing because of the SLI
	 * Port's default settings of the Common Service Parameters.
	 */
	if ((phba->sli_rev == LPFC_SLI_REV4) &&
	    (phba->sli4_hba.lnk_info.lnk_tp == LPFC_LNK_TYPE_FC)) {
		/* If physical FC port changed, unreg VFI and ALL VPIs / RPIs */
		if (fabric_param_changed)
			lpfc_unregister_fcf_prep(phba);

		/* This should just update the VFI CSPs*/
		if (vport->fc_flag & FC_VFI_REGISTERED)
			lpfc_issue_reg_vfi(vport);
	}

	if (fabric_param_changed &&
		!(vport->fc_flag & FC_VPORT_NEEDS_REG_VPI)) {

		/* If our NportID changed, we need to ensure all
		 * remaining NPORTs get unreg_login'ed.
		 */
		list_for_each_entry_safe(np, next_np,
					&vport->fc_nodes, nlp_listp) {
			if (!NLP_CHK_NODE_ACT(np))
				continue;
			if ((np->nlp_state != NLP_STE_NPR_NODE) ||
				   !(np->nlp_flag & NLP_NPR_ADISC))
				continue;
			spin_lock_irq(shost->host_lock);
			np->nlp_flag &= ~NLP_NPR_ADISC;
			spin_unlock_irq(shost->host_lock);
			lpfc_unreg_rpi(vport, np);
		}
		lpfc_cleanup_pending_mbox(vport);

		if (phba->sli_rev == LPFC_SLI_REV4) {
			lpfc_sli4_unreg_all_rpis(vport);
			lpfc_mbx_unreg_vpi(vport);
			spin_lock_irq(shost->host_lock);
			vport->fc_flag |= FC_VPORT_NEEDS_INIT_VPI;
			spin_unlock_irq(shost->host_lock);
		}

		/*
		 * For SLI3 and SLI4, the VPI needs to be reregistered in
		 * response to this fabric parameter change event.
		 */
		spin_lock_irq(shost->host_lock);
		vport->fc_flag |= FC_VPORT_NEEDS_REG_VPI;
		spin_unlock_irq(shost->host_lock);
	} else if ((phba->sli_rev == LPFC_SLI_REV4) &&
		!(vport->fc_flag & FC_VPORT_NEEDS_REG_VPI)) {
			/*
			 * Driver needs to re-reg VPI in order for f/w
			 * to update the MAC address.
			 */
			lpfc_nlp_set_state(vport, ndlp, NLP_STE_UNMAPPED_NODE);
			lpfc_register_new_vport(phba, vport, ndlp);
			return 0;
	}

	if (phba->sli_rev < LPFC_SLI_REV4) {
		lpfc_nlp_set_state(vport, ndlp, NLP_STE_REG_LOGIN_ISSUE);
		if (phba->sli3_options & LPFC_SLI3_NPIV_ENABLED &&
		    vport->fc_flag & FC_VPORT_NEEDS_REG_VPI)
			lpfc_register_new_vport(phba, vport, ndlp);
		else
			lpfc_issue_fabric_reglogin(vport);
	} else {
		ndlp->nlp_type |= NLP_FABRIC;
		lpfc_nlp_set_state(vport, ndlp, NLP_STE_UNMAPPED_NODE);
		if ((!(vport->fc_flag & FC_VPORT_NEEDS_REG_VPI)) &&
			(vport->vpi_state & LPFC_VPI_REGISTERED)) {
			lpfc_start_fdiscs(phba);
			lpfc_do_scr_ns_plogi(phba, vport);
		} else if (vport->fc_flag & FC_VFI_REGISTERED)
			lpfc_issue_init_vpi(vport);
		else {
			lpfc_printf_vlog(vport, KERN_INFO, LOG_ELS,
					"3135 Need register VFI: (x%x/%x)\n",
					vport->fc_prevDID, vport->fc_myDID);
			lpfc_issue_reg_vfi(vport);
		}
	}
	return 0;
}

/**
 * lpfc_cmpl_els_flogi_nport - Completion function for flogi to an N_Port
 * @vport: pointer to a host virtual N_Port data structure.
 * @ndlp: pointer to a node-list data structure.
 * @sp: pointer to service parameter data structure.
 *
 * This routine is invoked by the lpfc_cmpl_els_flogi() completion callback
 * function to handle the completion of a Fabric Login (FLOGI) into an N_Port
 * in a point-to-point topology. First, the @vport's N_Port Name is compared
 * with the received N_Port Name: if the @vport's N_Port Name is greater than
 * the received N_Port Name lexicographically, this node shall assign local
 * N_Port ID (PT2PT_LocalID: 1) and remote N_Port ID (PT2PT_RemoteID: 2) and
 * will send out Port Login (PLOGI) with the N_Port IDs assigned. Otherwise,
 * this node shall just wait for the remote node to issue PLOGI and assign
 * N_Port IDs.
 *
 * Return code
 *   0 - Success
 *   -ENXIO - Fail
 **/
static int
lpfc_cmpl_els_flogi_nport(struct lpfc_vport *vport, struct lpfc_nodelist *ndlp,
			  struct serv_parm *sp)
{
	struct Scsi_Host *shost = lpfc_shost_from_vport(vport);
	struct lpfc_hba  *phba = vport->phba;
	LPFC_MBOXQ_t *mbox;
	int rc;

	spin_lock_irq(shost->host_lock);
	vport->fc_flag &= ~(FC_FABRIC | FC_PUBLIC_LOOP);
	vport->fc_flag |= FC_PT2PT;
	spin_unlock_irq(shost->host_lock);

	/* If physical FC port changed, unreg VFI and ALL VPIs / RPIs */
	if ((phba->sli_rev == LPFC_SLI_REV4) && phba->fc_topology_changed) {
		lpfc_unregister_fcf_prep(phba);

		spin_lock_irq(shost->host_lock);
		vport->fc_flag &= ~FC_VFI_REGISTERED;
		spin_unlock_irq(shost->host_lock);
		phba->fc_topology_changed = 0;
	}

	rc = memcmp(&vport->fc_portname, &sp->portName,
		    sizeof(vport->fc_portname));

	if (rc >= 0) {
		/* This side will initiate the PLOGI */
		spin_lock_irq(shost->host_lock);
		vport->fc_flag |= FC_PT2PT_PLOGI;
		spin_unlock_irq(shost->host_lock);

		/*
		 * N_Port ID cannot be 0, set our Id to LocalID
		 * the other side will be RemoteID.
		 */

		/* not equal */
		if (rc)
			vport->fc_myDID = PT2PT_LocalID;

		/* Decrement ndlp reference count indicating that ndlp can be
		 * safely released when other references to it are done.
		 */
		lpfc_nlp_put(ndlp);

		ndlp = lpfc_findnode_did(vport, PT2PT_RemoteID);
		if (!ndlp) {
			/*
			 * Cannot find existing Fabric ndlp, so allocate a
			 * new one
			 */
			ndlp = mempool_alloc(phba->nlp_mem_pool, GFP_KERNEL);
			if (!ndlp)
				goto fail;
			lpfc_nlp_init(vport, ndlp, PT2PT_RemoteID);
		} else if (!NLP_CHK_NODE_ACT(ndlp)) {
			ndlp = lpfc_enable_node(vport, ndlp,
						NLP_STE_UNUSED_NODE);
			if(!ndlp)
				goto fail;
		}

		memcpy(&ndlp->nlp_portname, &sp->portName,
		       sizeof(struct lpfc_name));
		memcpy(&ndlp->nlp_nodename, &sp->nodeName,
		       sizeof(struct lpfc_name));
		/* Set state will put ndlp onto node list if not already done */
		lpfc_nlp_set_state(vport, ndlp, NLP_STE_NPR_NODE);
		spin_lock_irq(shost->host_lock);
		ndlp->nlp_flag |= NLP_NPR_2B_DISC;
		spin_unlock_irq(shost->host_lock);
	} else
		/* This side will wait for the PLOGI, decrement ndlp reference
		 * count indicating that ndlp can be released when other
		 * references to it are done.
		 */
		lpfc_nlp_put(ndlp);

	/* If we are pt2pt with another NPort, force NPIV off! */
	phba->sli3_options &= ~LPFC_SLI3_NPIV_ENABLED;

	mbox = mempool_alloc(phba->mbox_mem_pool, GFP_KERNEL);
	if (!mbox)
		goto fail;

	lpfc_config_link(phba, mbox);

	mbox->mbox_cmpl = lpfc_mbx_cmpl_local_config_link;
	mbox->vport = vport;
	rc = lpfc_sli_issue_mbox(phba, mbox, MBX_NOWAIT);
	if (rc == MBX_NOT_FINISHED) {
		mempool_free(mbox, phba->mbox_mem_pool);
		goto fail;
	}

	return 0;
fail:
	return -ENXIO;
}

/**
 * lpfc_cmpl_els_flogi - Completion callback function for flogi
 * @phba: pointer to lpfc hba data structure.
 * @cmdiocb: pointer to lpfc command iocb data structure.
 * @rspiocb: pointer to lpfc response iocb data structure.
 *
 * This routine is the top-level completion callback function for issuing
 * a Fabric Login (FLOGI) command. If the response IOCB reported error,
 * the lpfc_els_retry() routine shall be invoked to retry the FLOGI. If
 * retry has been made (either immediately or delayed with lpfc_els_retry()
 * returning 1), the command IOCB will be released and function returned.
 * If the retry attempt has been given up (possibly reach the maximum
 * number of retries), one additional decrement of ndlp reference shall be
 * invoked before going out after releasing the command IOCB. This will
 * actually release the remote node (Note, lpfc_els_free_iocb() will also
 * invoke one decrement of ndlp reference count). If no error reported in
 * the IOCB status, the command Port ID field is used to determine whether
 * this is a point-to-point topology or a fabric topology: if the Port ID
 * field is assigned, it is a fabric topology; otherwise, it is a
 * point-to-point topology. The routine lpfc_cmpl_els_flogi_fabric() or
 * lpfc_cmpl_els_flogi_nport() shall be invoked accordingly to handle the
 * specific topology completion conditions.
 **/
static void
lpfc_cmpl_els_flogi(struct lpfc_hba *phba, struct lpfc_iocbq *cmdiocb,
		    struct lpfc_iocbq *rspiocb)
{
	struct lpfc_vport *vport = cmdiocb->vport;
	struct Scsi_Host  *shost = lpfc_shost_from_vport(vport);
	IOCB_t *irsp = &rspiocb->iocb;
	struct lpfc_nodelist *ndlp = cmdiocb->context1;
	struct lpfc_dmabuf *pcmd = cmdiocb->context2, *prsp;
	struct serv_parm *sp;
	uint16_t fcf_index;
	int rc;

	/* Check to see if link went down during discovery */
	if (lpfc_els_chk_latt(vport)) {
		/* One additional decrement on node reference count to
		 * trigger the release of the node
		 */
		lpfc_nlp_put(ndlp);
		goto out;
	}

	lpfc_debugfs_disc_trc(vport, LPFC_DISC_TRC_ELS_CMD,
		"FLOGI cmpl:      status:x%x/x%x state:x%x",
		irsp->ulpStatus, irsp->un.ulpWord[4],
		vport->port_state);

	if (irsp->ulpStatus) {
		/*
		 * In case of FIP mode, perform roundrobin FCF failover
		 * due to new FCF discovery
		 */
		if ((phba->hba_flag & HBA_FIP_SUPPORT) &&
		    (phba->fcf.fcf_flag & FCF_DISCOVERY)) {
			if (phba->link_state < LPFC_LINK_UP)
				goto stop_rr_fcf_flogi;
			if ((phba->fcoe_cvl_eventtag_attn ==
			     phba->fcoe_cvl_eventtag) &&
			    (irsp->ulpStatus == IOSTAT_LOCAL_REJECT) &&
			    ((irsp->un.ulpWord[4] & IOERR_PARAM_MASK) ==
			    IOERR_SLI_ABORTED))
				goto stop_rr_fcf_flogi;
			else
				phba->fcoe_cvl_eventtag_attn =
					phba->fcoe_cvl_eventtag;
			lpfc_printf_log(phba, KERN_WARNING, LOG_FIP | LOG_ELS,
					"2611 FLOGI failed on FCF (x%x), "
					"status:x%x/x%x, tmo:x%x, perform "
					"roundrobin FCF failover\n",
					phba->fcf.current_rec.fcf_indx,
					irsp->ulpStatus, irsp->un.ulpWord[4],
					irsp->ulpTimeout);
			lpfc_sli4_set_fcf_flogi_fail(phba,
					phba->fcf.current_rec.fcf_indx);
			fcf_index = lpfc_sli4_fcf_rr_next_index_get(phba);
			rc = lpfc_sli4_fcf_rr_next_proc(vport, fcf_index);
			if (rc)
				goto out;
		}

stop_rr_fcf_flogi:
		/* FLOGI failure */
		lpfc_printf_vlog(vport, KERN_ERR, LOG_ELS,
				"2858 FLOGI failure Status:x%x/x%x TMO:x%x "
				"Data x%x x%x\n",
				irsp->ulpStatus, irsp->un.ulpWord[4],
				irsp->ulpTimeout, phba->hba_flag,
				phba->fcf.fcf_flag);

		/* Check for retry */
		if (lpfc_els_retry(phba, cmdiocb, rspiocb))
			goto out;

		/* FLOGI failure */
		lpfc_printf_vlog(vport, KERN_ERR, LOG_ELS,
				 "0100 FLOGI failure Status:x%x/x%x TMO:x%x\n",
				 irsp->ulpStatus, irsp->un.ulpWord[4],
				 irsp->ulpTimeout);

		/* FLOGI failed, so there is no fabric */
		spin_lock_irq(shost->host_lock);
		vport->fc_flag &= ~(FC_FABRIC | FC_PUBLIC_LOOP);
		spin_unlock_irq(shost->host_lock);

		/* If private loop, then allow max outstanding els to be
		 * LPFC_MAX_DISC_THREADS (32). Scanning in the case of no
		 * alpa map would take too long otherwise.
		 */
		if (phba->alpa_map[0] == 0)
			vport->cfg_discovery_threads = LPFC_MAX_DISC_THREADS;
		if ((phba->sli_rev == LPFC_SLI_REV4) &&
		    (!(vport->fc_flag & FC_VFI_REGISTERED) ||
		     (vport->fc_prevDID != vport->fc_myDID) ||
			phba->fc_topology_changed)) {
			if (vport->fc_flag & FC_VFI_REGISTERED) {
				if (phba->fc_topology_changed) {
					lpfc_unregister_fcf_prep(phba);
					spin_lock_irq(shost->host_lock);
					vport->fc_flag &= ~FC_VFI_REGISTERED;
					spin_unlock_irq(shost->host_lock);
					phba->fc_topology_changed = 0;
				} else {
					lpfc_sli4_unreg_all_rpis(vport);
				}
			}

			/* Do not register VFI if the driver aborted FLOGI */
			if (!lpfc_error_lost_link(irsp))
				lpfc_issue_reg_vfi(vport);
			lpfc_nlp_put(ndlp);
			goto out;
		}
		goto flogifail;
	}
	spin_lock_irq(shost->host_lock);
	vport->fc_flag &= ~FC_VPORT_CVL_RCVD;
	vport->fc_flag &= ~FC_VPORT_LOGO_RCVD;
	spin_unlock_irq(shost->host_lock);

	/*
	 * The FLogI succeeded.  Sync the data for the CPU before
	 * accessing it.
	 */
	prsp = list_get_first(&pcmd->list, struct lpfc_dmabuf, list);
	if (!prsp)
		goto out;
	sp = prsp->virt + sizeof(uint32_t);

	/* FLOGI completes successfully */
	lpfc_printf_vlog(vport, KERN_INFO, LOG_ELS,
			 "0101 FLOGI completes successfully, I/O tag:x%x, "
			 "Data: x%x x%x x%x x%x x%x x%x\n", cmdiocb->iotag,
			 irsp->un.ulpWord[4], sp->cmn.e_d_tov,
			 sp->cmn.w2.r_a_tov, sp->cmn.edtovResolution,
			 vport->port_state, vport->fc_flag);

	if (vport->port_state == LPFC_FLOGI) {
		/*
		 * If Common Service Parameters indicate Nport
		 * we are point to point, if Fport we are Fabric.
		 */
		if (sp->cmn.fPort)
			rc = lpfc_cmpl_els_flogi_fabric(vport, ndlp, sp, irsp);
		else if (!(phba->hba_flag & HBA_FCOE_MODE))
			rc = lpfc_cmpl_els_flogi_nport(vport, ndlp, sp);
		else {
			lpfc_printf_vlog(vport, KERN_ERR,
				LOG_FIP | LOG_ELS,
				"2831 FLOGI response with cleared Fabric "
				"bit fcf_index 0x%x "
				"Switch Name %02x%02x%02x%02x%02x%02x%02x%02x "
				"Fabric Name "
				"%02x%02x%02x%02x%02x%02x%02x%02x\n",
				phba->fcf.current_rec.fcf_indx,
				phba->fcf.current_rec.switch_name[0],
				phba->fcf.current_rec.switch_name[1],
				phba->fcf.current_rec.switch_name[2],
				phba->fcf.current_rec.switch_name[3],
				phba->fcf.current_rec.switch_name[4],
				phba->fcf.current_rec.switch_name[5],
				phba->fcf.current_rec.switch_name[6],
				phba->fcf.current_rec.switch_name[7],
				phba->fcf.current_rec.fabric_name[0],
				phba->fcf.current_rec.fabric_name[1],
				phba->fcf.current_rec.fabric_name[2],
				phba->fcf.current_rec.fabric_name[3],
				phba->fcf.current_rec.fabric_name[4],
				phba->fcf.current_rec.fabric_name[5],
				phba->fcf.current_rec.fabric_name[6],
				phba->fcf.current_rec.fabric_name[7]);
			lpfc_nlp_put(ndlp);
			spin_lock_irq(&phba->hbalock);
			phba->fcf.fcf_flag &= ~FCF_DISCOVERY;
			phba->hba_flag &= ~(FCF_RR_INPROG | HBA_DEVLOSS_TMO);
			spin_unlock_irq(&phba->hbalock);
			goto out;
		}
		if (!rc) {
			/* Mark the FCF discovery process done */
			if (phba->hba_flag & HBA_FIP_SUPPORT)
				lpfc_printf_vlog(vport, KERN_INFO, LOG_FIP |
						LOG_ELS,
						"2769 FLOGI to FCF (x%x) "
						"completed successfully\n",
						phba->fcf.current_rec.fcf_indx);
			spin_lock_irq(&phba->hbalock);
			phba->fcf.fcf_flag &= ~FCF_DISCOVERY;
			phba->hba_flag &= ~(FCF_RR_INPROG | HBA_DEVLOSS_TMO);
			spin_unlock_irq(&phba->hbalock);
			goto out;
		}
	}

flogifail:
	spin_lock_irq(&phba->hbalock);
	phba->fcf.fcf_flag &= ~FCF_DISCOVERY;
	spin_unlock_irq(&phba->hbalock);

	lpfc_nlp_put(ndlp);

	if (!lpfc_error_lost_link(irsp)) {
		/* FLOGI failed, so just use loop map to make discovery list */
		lpfc_disc_list_loopmap(vport);

		/* Start discovery */
		lpfc_disc_start(vport);
	} else if (((irsp->ulpStatus != IOSTAT_LOCAL_REJECT) ||
			(((irsp->un.ulpWord[4] & IOERR_PARAM_MASK) !=
			 IOERR_SLI_ABORTED) &&
			((irsp->un.ulpWord[4] & IOERR_PARAM_MASK) !=
			 IOERR_SLI_DOWN))) &&
			(phba->link_state != LPFC_CLEAR_LA)) {
		/* If FLOGI failed enable link interrupt. */
		lpfc_issue_clear_la(phba, vport);
	}
out:
	lpfc_els_free_iocb(phba, cmdiocb);
}

/**
 * lpfc_issue_els_flogi - Issue an flogi iocb command for a vport
 * @vport: pointer to a host virtual N_Port data structure.
 * @ndlp: pointer to a node-list data structure.
 * @retry: number of retries to the command IOCB.
 *
 * This routine issues a Fabric Login (FLOGI) Request ELS command
 * for a @vport. The initiator service parameters are put into the payload
 * of the FLOGI Request IOCB and the top-level callback function pointer
 * to lpfc_cmpl_els_flogi() routine is put to the IOCB completion callback
 * function field. The lpfc_issue_fabric_iocb routine is invoked to send
 * out FLOGI ELS command with one outstanding fabric IOCB at a time.
 *
 * Note that, in lpfc_prep_els_iocb() routine, the reference count of ndlp
 * will be incremented by 1 for holding the ndlp and the reference to ndlp
 * will be stored into the context1 field of the IOCB for the completion
 * callback function to the FLOGI ELS command.
 *
 * Return code
 *   0 - successfully issued flogi iocb for @vport
 *   1 - failed to issue flogi iocb for @vport
 **/
static int
lpfc_issue_els_flogi(struct lpfc_vport *vport, struct lpfc_nodelist *ndlp,
		     uint8_t retry)
{
	struct lpfc_hba  *phba = vport->phba;
	struct serv_parm *sp;
	IOCB_t *icmd;
	struct lpfc_iocbq *elsiocb;
	uint8_t *pcmd;
	uint16_t cmdsize;
	uint32_t tmo;
	int rc;

	cmdsize = (sizeof(uint32_t) + sizeof(struct serv_parm));
	elsiocb = lpfc_prep_els_iocb(vport, 1, cmdsize, retry, ndlp,
				     ndlp->nlp_DID, ELS_CMD_FLOGI);

	if (!elsiocb)
		return 1;

	icmd = &elsiocb->iocb;
	pcmd = (uint8_t *) (((struct lpfc_dmabuf *) elsiocb->context2)->virt);

	/* For FLOGI request, remainder of payload is service parameters */
	*((uint32_t *) (pcmd)) = ELS_CMD_FLOGI;
	pcmd += sizeof(uint32_t);
	memcpy(pcmd, &vport->fc_sparam, sizeof(struct serv_parm));
	sp = (struct serv_parm *) pcmd;

	/* Setup CSPs accordingly for Fabric */
	sp->cmn.e_d_tov = 0;
	sp->cmn.w2.r_a_tov = 0;
	sp->cmn.virtual_fabric_support = 0;
	sp->cls1.classValid = 0;
	if (sp->cmn.fcphLow < FC_PH3)
		sp->cmn.fcphLow = FC_PH3;
	if (sp->cmn.fcphHigh < FC_PH3)
		sp->cmn.fcphHigh = FC_PH3;

	if  (phba->sli_rev == LPFC_SLI_REV4) {
		if (bf_get(lpfc_sli_intf_if_type, &phba->sli4_hba.sli_intf) ==
		    LPFC_SLI_INTF_IF_TYPE_0) {
			elsiocb->iocb.ulpCt_h = ((SLI4_CT_FCFI >> 1) & 1);
			elsiocb->iocb.ulpCt_l = (SLI4_CT_FCFI & 1);
			/* FLOGI needs to be 3 for WQE FCFI */
			/* Set the fcfi to the fcfi we registered with */
			elsiocb->iocb.ulpContext = phba->fcf.fcfi;
		}
		/* Can't do SLI4 class2 without support sequence coalescing */
		sp->cls2.classValid = 0;
		sp->cls2.seqDelivery = 0;
	} else {
		/* Historical, setting sequential-delivery bit for SLI3 */
		sp->cls2.seqDelivery = (sp->cls2.classValid) ? 1 : 0;
		sp->cls3.seqDelivery = (sp->cls3.classValid) ? 1 : 0;
		if (phba->sli3_options & LPFC_SLI3_NPIV_ENABLED) {
			sp->cmn.request_multiple_Nport = 1;
			/* For FLOGI, Let FLOGI rsp set the NPortID for VPI 0 */
			icmd->ulpCt_h = 1;
			icmd->ulpCt_l = 0;
		} else
			sp->cmn.request_multiple_Nport = 0;
	}

	if (phba->fc_topology != LPFC_TOPOLOGY_LOOP) {
		icmd->un.elsreq64.myID = 0;
		icmd->un.elsreq64.fl = 1;
	}

	tmo = phba->fc_ratov;
	phba->fc_ratov = LPFC_DISC_FLOGI_TMO;
	lpfc_set_disctmo(vport);
	phba->fc_ratov = tmo;

	phba->fc_stat.elsXmitFLOGI++;
	elsiocb->iocb_cmpl = lpfc_cmpl_els_flogi;

	lpfc_debugfs_disc_trc(vport, LPFC_DISC_TRC_ELS_CMD,
		"Issue FLOGI:     opt:x%x",
		phba->sli3_options, 0, 0);

	rc = lpfc_issue_fabric_iocb(phba, elsiocb);
	if (rc == IOCB_ERROR) {
		lpfc_els_free_iocb(phba, elsiocb);
		return 1;
	}
	return 0;
}

/**
 * lpfc_els_abort_flogi - Abort all outstanding flogi iocbs
 * @phba: pointer to lpfc hba data structure.
 *
 * This routine aborts all the outstanding Fabric Login (FLOGI) IOCBs
 * with a @phba. This routine walks all the outstanding IOCBs on the txcmplq
 * list and issues an abort IOCB commond on each outstanding IOCB that
 * contains a active Fabric_DID ndlp. Note that this function is to issue
 * the abort IOCB command on all the outstanding IOCBs, thus when this
 * function returns, it does not guarantee all the IOCBs are actually aborted.
 *
 * Return code
 *   0 - Successfully issued abort iocb on all outstanding flogis (Always 0)
 **/
int
lpfc_els_abort_flogi(struct lpfc_hba *phba)
{
	struct lpfc_sli_ring *pring;
	struct lpfc_iocbq *iocb, *next_iocb;
	struct lpfc_nodelist *ndlp;
	IOCB_t *icmd;

	/* Abort outstanding I/O on NPort <nlp_DID> */
	lpfc_printf_log(phba, KERN_INFO, LOG_DISCOVERY,
			"0201 Abort outstanding I/O on NPort x%x\n",
			Fabric_DID);

	pring = lpfc_phba_elsring(phba);

	/*
	 * Check the txcmplq for an iocb that matches the nport the driver is
	 * searching for.
	 */
	spin_lock_irq(&phba->hbalock);
	list_for_each_entry_safe(iocb, next_iocb, &pring->txcmplq, list) {
		icmd = &iocb->iocb;
		if (icmd->ulpCommand == CMD_ELS_REQUEST64_CR) {
			ndlp = (struct lpfc_nodelist *)(iocb->context1);
			if (ndlp && NLP_CHK_NODE_ACT(ndlp) &&
			    (ndlp->nlp_DID == Fabric_DID))
				lpfc_sli_issue_abort_iotag(phba, pring, iocb);
		}
	}
	spin_unlock_irq(&phba->hbalock);

	return 0;
}

/**
 * lpfc_initial_flogi - Issue an initial fabric login for a vport
 * @vport: pointer to a host virtual N_Port data structure.
 *
 * This routine issues an initial Fabric Login (FLOGI) for the @vport
 * specified. It first searches the ndlp with the Fabric_DID (0xfffffe) from
 * the @vport's ndlp list. If no such ndlp found, it will create an ndlp and
 * put it into the @vport's ndlp list. If an inactive ndlp found on the list,
 * it will just be enabled and made active. The lpfc_issue_els_flogi() routine
 * is then invoked with the @vport and the ndlp to perform the FLOGI for the
 * @vport.
 *
 * Return code
 *   0 - failed to issue initial flogi for @vport
 *   1 - successfully issued initial flogi for @vport
 **/
int
lpfc_initial_flogi(struct lpfc_vport *vport)
{
	struct lpfc_hba *phba = vport->phba;
	struct lpfc_nodelist *ndlp;

	vport->port_state = LPFC_FLOGI;
	lpfc_set_disctmo(vport);

	/* First look for the Fabric ndlp */
	ndlp = lpfc_findnode_did(vport, Fabric_DID);
	if (!ndlp) {
		/* Cannot find existing Fabric ndlp, so allocate a new one */
		ndlp = mempool_alloc(phba->nlp_mem_pool, GFP_KERNEL);
		if (!ndlp)
			return 0;
		lpfc_nlp_init(vport, ndlp, Fabric_DID);
		/* Set the node type */
		ndlp->nlp_type |= NLP_FABRIC;
		/* Put ndlp onto node list */
		lpfc_enqueue_node(vport, ndlp);
	} else if (!NLP_CHK_NODE_ACT(ndlp)) {
		/* re-setup ndlp without removing from node list */
		ndlp = lpfc_enable_node(vport, ndlp, NLP_STE_UNUSED_NODE);
		if (!ndlp)
			return 0;
	}

	if (lpfc_issue_els_flogi(vport, ndlp, 0)) {
		/* This decrement of reference count to node shall kick off
		 * the release of the node.
		 */
		lpfc_nlp_put(ndlp);
		return 0;
	}
	return 1;
}

/**
 * lpfc_initial_fdisc - Issue an initial fabric discovery for a vport
 * @vport: pointer to a host virtual N_Port data structure.
 *
 * This routine issues an initial Fabric Discover (FDISC) for the @vport
 * specified. It first searches the ndlp with the Fabric_DID (0xfffffe) from
 * the @vport's ndlp list. If no such ndlp found, it will create an ndlp and
 * put it into the @vport's ndlp list. If an inactive ndlp found on the list,
 * it will just be enabled and made active. The lpfc_issue_els_fdisc() routine
 * is then invoked with the @vport and the ndlp to perform the FDISC for the
 * @vport.
 *
 * Return code
 *   0 - failed to issue initial fdisc for @vport
 *   1 - successfully issued initial fdisc for @vport
 **/
int
lpfc_initial_fdisc(struct lpfc_vport *vport)
{
	struct lpfc_hba *phba = vport->phba;
	struct lpfc_nodelist *ndlp;

	/* First look for the Fabric ndlp */
	ndlp = lpfc_findnode_did(vport, Fabric_DID);
	if (!ndlp) {
		/* Cannot find existing Fabric ndlp, so allocate a new one */
		ndlp = mempool_alloc(phba->nlp_mem_pool, GFP_KERNEL);
		if (!ndlp)
			return 0;
		lpfc_nlp_init(vport, ndlp, Fabric_DID);
		/* Put ndlp onto node list */
		lpfc_enqueue_node(vport, ndlp);
	} else if (!NLP_CHK_NODE_ACT(ndlp)) {
		/* re-setup ndlp without removing from node list */
		ndlp = lpfc_enable_node(vport, ndlp, NLP_STE_UNUSED_NODE);
		if (!ndlp)
			return 0;
	}

	if (lpfc_issue_els_fdisc(vport, ndlp, 0)) {
		/* decrement node reference count to trigger the release of
		 * the node.
		 */
		lpfc_nlp_put(ndlp);
		return 0;
	}
	return 1;
}

/**
 * lpfc_more_plogi - Check and issue remaining plogis for a vport
 * @vport: pointer to a host virtual N_Port data structure.
 *
 * This routine checks whether there are more remaining Port Logins
 * (PLOGI) to be issued for the @vport. If so, it will invoke the routine
 * lpfc_els_disc_plogi() to go through the Node Port Recovery (NPR) nodes
 * to issue ELS PLOGIs up to the configured discover threads with the
 * @vport (@vport->cfg_discovery_threads). The function also decrement
 * the @vport's num_disc_node by 1 if it is not already 0.
 **/
void
lpfc_more_plogi(struct lpfc_vport *vport)
{
	if (vport->num_disc_nodes)
		vport->num_disc_nodes--;

	/* Continue discovery with <num_disc_nodes> PLOGIs to go */
	lpfc_printf_vlog(vport, KERN_INFO, LOG_DISCOVERY,
			 "0232 Continue discovery with %d PLOGIs to go "
			 "Data: x%x x%x x%x\n",
			 vport->num_disc_nodes, vport->fc_plogi_cnt,
			 vport->fc_flag, vport->port_state);
	/* Check to see if there are more PLOGIs to be sent */
	if (vport->fc_flag & FC_NLP_MORE)
		/* go thru NPR nodes and issue any remaining ELS PLOGIs */
		lpfc_els_disc_plogi(vport);

	return;
}

/**
 * lpfc_plogi_confirm_nport - Confirm pologi wwpn matches stored ndlp
 * @phba: pointer to lpfc hba data structure.
 * @prsp: pointer to response IOCB payload.
 * @ndlp: pointer to a node-list data structure.
 *
 * This routine checks and indicates whether the WWPN of an N_Port, retrieved
 * from a PLOGI, matches the WWPN that is stored in the @ndlp for that N_POrt.
 * The following cases are considered N_Port confirmed:
 * 1) The N_Port is a Fabric ndlp; 2) The @ndlp is on vport list and matches
 * the WWPN of the N_Port logged into; 3) The @ndlp is not on vport list but
 * it does not have WWPN assigned either. If the WWPN is confirmed, the
 * pointer to the @ndlp will be returned. If the WWPN is not confirmed:
 * 1) if there is a node on vport list other than the @ndlp with the same
 * WWPN of the N_Port PLOGI logged into, the lpfc_unreg_rpi() will be invoked
 * on that node to release the RPI associated with the node; 2) if there is
 * no node found on vport list with the same WWPN of the N_Port PLOGI logged
 * into, a new node shall be allocated (or activated). In either case, the
 * parameters of the @ndlp shall be copied to the new_ndlp, the @ndlp shall
 * be released and the new_ndlp shall be put on to the vport node list and
 * its pointer returned as the confirmed node.
 *
 * Note that before the @ndlp got "released", the keepDID from not-matching
 * or inactive "new_ndlp" on the vport node list is assigned to the nlp_DID
 * of the @ndlp. This is because the release of @ndlp is actually to put it
 * into an inactive state on the vport node list and the vport node list
 * management algorithm does not allow two node with a same DID.
 *
 * Return code
 *   pointer to the PLOGI N_Port @ndlp
 **/
static struct lpfc_nodelist *
lpfc_plogi_confirm_nport(struct lpfc_hba *phba, uint32_t *prsp,
			 struct lpfc_nodelist *ndlp)
{
	struct lpfc_vport *vport = ndlp->vport;
	struct Scsi_Host *shost = lpfc_shost_from_vport(vport);
	struct lpfc_nodelist *new_ndlp;
	struct lpfc_rport_data *rdata;
	struct fc_rport *rport;
	struct serv_parm *sp;
	uint8_t  name[sizeof(struct lpfc_name)];
	uint32_t rc, keepDID = 0, keep_nlp_flag = 0;
	uint16_t keep_nlp_state;
	int  put_node;
	int  put_rport;
	unsigned long *active_rrqs_xri_bitmap = NULL;

	/* Fabric nodes can have the same WWPN so we don't bother searching
	 * by WWPN.  Just return the ndlp that was given to us.
	 */
	if (ndlp->nlp_type & NLP_FABRIC)
		return ndlp;

	sp = (struct serv_parm *) ((uint8_t *) prsp + sizeof(uint32_t));
	memset(name, 0, sizeof(struct lpfc_name));

	/* Now we find out if the NPort we are logging into, matches the WWPN
	 * we have for that ndlp. If not, we have some work to do.
	 */
	new_ndlp = lpfc_findnode_wwpn(vport, &sp->portName);

	if (new_ndlp == ndlp && NLP_CHK_NODE_ACT(new_ndlp))
		return ndlp;
	if (phba->sli_rev == LPFC_SLI_REV4) {
		active_rrqs_xri_bitmap = mempool_alloc(phba->active_rrq_pool,
						       GFP_KERNEL);
		if (active_rrqs_xri_bitmap)
			memset(active_rrqs_xri_bitmap, 0,
			       phba->cfg_rrq_xri_bitmap_sz);
	}

	lpfc_printf_vlog(vport, KERN_INFO, LOG_ELS,
		 "3178 PLOGI confirm: ndlp %p x%x: new_ndlp %p\n",
		 ndlp, ndlp->nlp_DID, new_ndlp);

	if (!new_ndlp) {
		rc = memcmp(&ndlp->nlp_portname, name,
			    sizeof(struct lpfc_name));
		if (!rc) {
			if (active_rrqs_xri_bitmap)
				mempool_free(active_rrqs_xri_bitmap,
					     phba->active_rrq_pool);
			return ndlp;
		}
		new_ndlp = mempool_alloc(phba->nlp_mem_pool, GFP_ATOMIC);
		if (!new_ndlp) {
			if (active_rrqs_xri_bitmap)
				mempool_free(active_rrqs_xri_bitmap,
					     phba->active_rrq_pool);
			return ndlp;
		}
		lpfc_nlp_init(vport, new_ndlp, ndlp->nlp_DID);
	} else if (!NLP_CHK_NODE_ACT(new_ndlp)) {
		rc = memcmp(&ndlp->nlp_portname, name,
			    sizeof(struct lpfc_name));
		if (!rc) {
			if (active_rrqs_xri_bitmap)
				mempool_free(active_rrqs_xri_bitmap,
					     phba->active_rrq_pool);
			return ndlp;
		}
		new_ndlp = lpfc_enable_node(vport, new_ndlp,
						NLP_STE_UNUSED_NODE);
		if (!new_ndlp) {
			if (active_rrqs_xri_bitmap)
				mempool_free(active_rrqs_xri_bitmap,
					     phba->active_rrq_pool);
			return ndlp;
		}
		keepDID = new_ndlp->nlp_DID;
		if ((phba->sli_rev == LPFC_SLI_REV4) && active_rrqs_xri_bitmap)
			memcpy(active_rrqs_xri_bitmap,
			       new_ndlp->active_rrqs_xri_bitmap,
			       phba->cfg_rrq_xri_bitmap_sz);
	} else {
		keepDID = new_ndlp->nlp_DID;
		if (phba->sli_rev == LPFC_SLI_REV4 &&
		    active_rrqs_xri_bitmap)
			memcpy(active_rrqs_xri_bitmap,
			       new_ndlp->active_rrqs_xri_bitmap,
			       phba->cfg_rrq_xri_bitmap_sz);
	}

	lpfc_unreg_rpi(vport, new_ndlp);
	new_ndlp->nlp_DID = ndlp->nlp_DID;
	new_ndlp->nlp_prev_state = ndlp->nlp_prev_state;
	if (phba->sli_rev == LPFC_SLI_REV4)
		memcpy(new_ndlp->active_rrqs_xri_bitmap,
		       ndlp->active_rrqs_xri_bitmap,
		       phba->cfg_rrq_xri_bitmap_sz);

	spin_lock_irq(shost->host_lock);
	keep_nlp_flag = new_ndlp->nlp_flag;
	new_ndlp->nlp_flag = ndlp->nlp_flag;
	ndlp->nlp_flag = keep_nlp_flag;
	spin_unlock_irq(shost->host_lock);

	/* Set nlp_states accordingly */
	keep_nlp_state = new_ndlp->nlp_state;
	lpfc_nlp_set_state(vport, new_ndlp, ndlp->nlp_state);

	/* Move this back to NPR state */
	if (memcmp(&ndlp->nlp_portname, name, sizeof(struct lpfc_name)) == 0) {
		/* The new_ndlp is replacing ndlp totally, so we need
		 * to put ndlp on UNUSED list and try to free it.
		 */
		lpfc_printf_vlog(vport, KERN_INFO, LOG_ELS,
			 "3179 PLOGI confirm NEW: %x %x\n",
			 new_ndlp->nlp_DID, keepDID);

		/* Fix up the rport accordingly */
		rport =  ndlp->rport;
		if (rport) {
			rdata = rport->dd_data;
			if (rdata->pnode == ndlp) {
				/* break the link before dropping the ref */
				ndlp->rport = NULL;
				lpfc_nlp_put(ndlp);
				rdata->pnode = lpfc_nlp_get(new_ndlp);
				new_ndlp->rport = rport;
			}
			new_ndlp->nlp_type = ndlp->nlp_type;
		}
		/* We shall actually free the ndlp with both nlp_DID and
		 * nlp_portname fields equals 0 to avoid any ndlp on the
		 * nodelist never to be used.
		 */
		if (ndlp->nlp_DID == 0) {
			spin_lock_irq(&phba->ndlp_lock);
			NLP_SET_FREE_REQ(ndlp);
			spin_unlock_irq(&phba->ndlp_lock);
		}

		/* Two ndlps cannot have the same did on the nodelist */
		ndlp->nlp_DID = keepDID;
		if (phba->sli_rev == LPFC_SLI_REV4 &&
		    active_rrqs_xri_bitmap)
			memcpy(ndlp->active_rrqs_xri_bitmap,
			       active_rrqs_xri_bitmap,
			       phba->cfg_rrq_xri_bitmap_sz);

		if (!NLP_CHK_NODE_ACT(ndlp))
			lpfc_drop_node(vport, ndlp);
	}
	else {
		lpfc_printf_vlog(vport, KERN_INFO, LOG_ELS,
			 "3180 PLOGI confirm SWAP: %x %x\n",
			 new_ndlp->nlp_DID, keepDID);

		lpfc_unreg_rpi(vport, ndlp);

		/* Two ndlps cannot have the same did */
		ndlp->nlp_DID = keepDID;
		if (phba->sli_rev == LPFC_SLI_REV4 &&
		    active_rrqs_xri_bitmap)
			memcpy(ndlp->active_rrqs_xri_bitmap,
			       active_rrqs_xri_bitmap,
			       phba->cfg_rrq_xri_bitmap_sz);

		/* Since we are switching over to the new_ndlp,
		 * reset the old ndlp state
		 */
		if ((ndlp->nlp_state == NLP_STE_UNMAPPED_NODE) ||
		    (ndlp->nlp_state == NLP_STE_MAPPED_NODE))
			keep_nlp_state = NLP_STE_NPR_NODE;
		lpfc_nlp_set_state(vport, ndlp, keep_nlp_state);

		/* Fix up the rport accordingly */
		rport = ndlp->rport;
		if (rport) {
			rdata = rport->dd_data;
			put_node = rdata->pnode != NULL;
			put_rport = ndlp->rport != NULL;
			rdata->pnode = NULL;
			ndlp->rport = NULL;
			if (put_node)
				lpfc_nlp_put(ndlp);
			if (put_rport)
				put_device(&rport->dev);
		}
	}
	if (phba->sli_rev == LPFC_SLI_REV4 &&
	    active_rrqs_xri_bitmap)
		mempool_free(active_rrqs_xri_bitmap,
			     phba->active_rrq_pool);
	return new_ndlp;
}

/**
 * lpfc_end_rscn - Check and handle more rscn for a vport
 * @vport: pointer to a host virtual N_Port data structure.
 *
 * This routine checks whether more Registration State Change
 * Notifications (RSCNs) came in while the discovery state machine was in
 * the FC_RSCN_MODE. If so, the lpfc_els_handle_rscn() routine will be
 * invoked to handle the additional RSCNs for the @vport. Otherwise, the
 * FC_RSCN_MODE bit will be cleared with the @vport to mark as the end of
 * handling the RSCNs.
 **/
void
lpfc_end_rscn(struct lpfc_vport *vport)
{
	struct Scsi_Host *shost = lpfc_shost_from_vport(vport);

	if (vport->fc_flag & FC_RSCN_MODE) {
		/*
		 * Check to see if more RSCNs came in while we were
		 * processing this one.
		 */
		if (vport->fc_rscn_id_cnt ||
		    (vport->fc_flag & FC_RSCN_DISCOVERY) != 0)
			lpfc_els_handle_rscn(vport);
		else {
			spin_lock_irq(shost->host_lock);
			vport->fc_flag &= ~FC_RSCN_MODE;
			spin_unlock_irq(shost->host_lock);
		}
	}
}

/**
 * lpfc_cmpl_els_rrq - Completion handled for els RRQs.
 * @phba: pointer to lpfc hba data structure.
 * @cmdiocb: pointer to lpfc command iocb data structure.
 * @rspiocb: pointer to lpfc response iocb data structure.
 *
 * This routine will call the clear rrq function to free the rrq and
 * clear the xri's bit in the ndlp's xri_bitmap. If the ndlp does not
 * exist then the clear_rrq is still called because the rrq needs to
 * be freed.
 **/

static void
lpfc_cmpl_els_rrq(struct lpfc_hba *phba, struct lpfc_iocbq *cmdiocb,
		    struct lpfc_iocbq *rspiocb)
{
	struct lpfc_vport *vport = cmdiocb->vport;
	IOCB_t *irsp;
	struct lpfc_nodelist *ndlp;
	struct lpfc_node_rrq *rrq;

	/* we pass cmdiocb to state machine which needs rspiocb as well */
	rrq = cmdiocb->context_un.rrq;
	cmdiocb->context_un.rsp_iocb = rspiocb;

	irsp = &rspiocb->iocb;
	lpfc_debugfs_disc_trc(vport, LPFC_DISC_TRC_ELS_CMD,
		"RRQ cmpl:      status:x%x/x%x did:x%x",
		irsp->ulpStatus, irsp->un.ulpWord[4],
		irsp->un.elsreq64.remoteID);

	ndlp = lpfc_findnode_did(vport, irsp->un.elsreq64.remoteID);
	if (!ndlp || !NLP_CHK_NODE_ACT(ndlp) || ndlp != rrq->ndlp) {
		lpfc_printf_vlog(vport, KERN_ERR, LOG_ELS,
				 "2882 RRQ completes to NPort x%x "
				 "with no ndlp. Data: x%x x%x x%x\n",
				 irsp->un.elsreq64.remoteID,
				 irsp->ulpStatus, irsp->un.ulpWord[4],
				 irsp->ulpIoTag);
		goto out;
	}

	/* rrq completes to NPort <nlp_DID> */
	lpfc_printf_vlog(vport, KERN_INFO, LOG_ELS,
			 "2880 RRQ completes to NPort x%x "
			 "Data: x%x x%x x%x x%x x%x\n",
			 ndlp->nlp_DID, irsp->ulpStatus, irsp->un.ulpWord[4],
			 irsp->ulpTimeout, rrq->xritag, rrq->rxid);

	if (irsp->ulpStatus) {
		/* Check for retry */
		/* RRQ failed Don't print the vport to vport rjts */
		if (irsp->ulpStatus != IOSTAT_LS_RJT ||
			(((irsp->un.ulpWord[4]) >> 16 != LSRJT_INVALID_CMD) &&
			((irsp->un.ulpWord[4]) >> 16 != LSRJT_UNABLE_TPC)) ||
			(phba)->pport->cfg_log_verbose & LOG_ELS)
			lpfc_printf_vlog(vport, KERN_ERR, LOG_ELS,
				 "2881 RRQ failure DID:%06X Status:x%x/x%x\n",
				 ndlp->nlp_DID, irsp->ulpStatus,
				 irsp->un.ulpWord[4]);
	}
out:
	if (rrq)
		lpfc_clr_rrq_active(phba, rrq->xritag, rrq);
	lpfc_els_free_iocb(phba, cmdiocb);
	return;
}
/**
 * lpfc_cmpl_els_plogi - Completion callback function for plogi
 * @phba: pointer to lpfc hba data structure.
 * @cmdiocb: pointer to lpfc command iocb data structure.
 * @rspiocb: pointer to lpfc response iocb data structure.
 *
 * This routine is the completion callback function for issuing the Port
 * Login (PLOGI) command. For PLOGI completion, there must be an active
 * ndlp on the vport node list that matches the remote node ID from the
 * PLOGI response IOCB. If such ndlp does not exist, the PLOGI is simply
 * ignored and command IOCB released. The PLOGI response IOCB status is
 * checked for error conditons. If there is error status reported, PLOGI
 * retry shall be attempted by invoking the lpfc_els_retry() routine.
 * Otherwise, the lpfc_plogi_confirm_nport() routine shall be invoked on
 * the ndlp and the NLP_EVT_CMPL_PLOGI state to the Discover State Machine
 * (DSM) is set for this PLOGI completion. Finally, it checks whether
 * there are additional N_Port nodes with the vport that need to perform
 * PLOGI. If so, the lpfc_more_plogi() routine is invoked to issue addition
 * PLOGIs.
 **/
static void
lpfc_cmpl_els_plogi(struct lpfc_hba *phba, struct lpfc_iocbq *cmdiocb,
		    struct lpfc_iocbq *rspiocb)
{
	struct lpfc_vport *vport = cmdiocb->vport;
	struct Scsi_Host  *shost = lpfc_shost_from_vport(vport);
	IOCB_t *irsp;
	struct lpfc_nodelist *ndlp;
	struct lpfc_dmabuf *prsp;
	int disc, rc;

	/* we pass cmdiocb to state machine which needs rspiocb as well */
	cmdiocb->context_un.rsp_iocb = rspiocb;

	irsp = &rspiocb->iocb;
	lpfc_debugfs_disc_trc(vport, LPFC_DISC_TRC_ELS_CMD,
		"PLOGI cmpl:      status:x%x/x%x did:x%x",
		irsp->ulpStatus, irsp->un.ulpWord[4],
		irsp->un.elsreq64.remoteID);

	ndlp = lpfc_findnode_did(vport, irsp->un.elsreq64.remoteID);
	if (!ndlp || !NLP_CHK_NODE_ACT(ndlp)) {
		lpfc_printf_vlog(vport, KERN_ERR, LOG_ELS,
				 "0136 PLOGI completes to NPort x%x "
				 "with no ndlp. Data: x%x x%x x%x\n",
				 irsp->un.elsreq64.remoteID,
				 irsp->ulpStatus, irsp->un.ulpWord[4],
				 irsp->ulpIoTag);
		goto out;
	}

	/* Since ndlp can be freed in the disc state machine, note if this node
	 * is being used during discovery.
	 */
	spin_lock_irq(shost->host_lock);
	disc = (ndlp->nlp_flag & NLP_NPR_2B_DISC);
	ndlp->nlp_flag &= ~NLP_NPR_2B_DISC;
	spin_unlock_irq(shost->host_lock);
	rc   = 0;

	/* PLOGI completes to NPort <nlp_DID> */
	lpfc_printf_vlog(vport, KERN_INFO, LOG_ELS,
			 "0102 PLOGI completes to NPort x%06x "
			 "Data: x%x x%x x%x x%x x%x\n",
			 ndlp->nlp_DID, ndlp->nlp_fc4_type,
			 irsp->ulpStatus, irsp->un.ulpWord[4],
			 disc, vport->num_disc_nodes);

	/* Check to see if link went down during discovery */
	if (lpfc_els_chk_latt(vport)) {
		spin_lock_irq(shost->host_lock);
		ndlp->nlp_flag |= NLP_NPR_2B_DISC;
		spin_unlock_irq(shost->host_lock);
		goto out;
	}

	if (irsp->ulpStatus) {
		/* Check for retry */
		if (lpfc_els_retry(phba, cmdiocb, rspiocb)) {
			/* ELS command is being retried */
			if (disc) {
				spin_lock_irq(shost->host_lock);
				ndlp->nlp_flag |= NLP_NPR_2B_DISC;
				spin_unlock_irq(shost->host_lock);
			}
			goto out;
		}
		/* PLOGI failed Don't print the vport to vport rjts */
		if (irsp->ulpStatus != IOSTAT_LS_RJT ||
			(((irsp->un.ulpWord[4]) >> 16 != LSRJT_INVALID_CMD) &&
			((irsp->un.ulpWord[4]) >> 16 != LSRJT_UNABLE_TPC)) ||
			(phba)->pport->cfg_log_verbose & LOG_ELS)
			lpfc_printf_vlog(vport, KERN_ERR, LOG_ELS,
				 "2753 PLOGI failure DID:%06X Status:x%x/x%x\n",
				 ndlp->nlp_DID, irsp->ulpStatus,
				 irsp->un.ulpWord[4]);
		/* Do not call DSM for lpfc_els_abort'ed ELS cmds */
		if (lpfc_error_lost_link(irsp))
			rc = NLP_STE_FREED_NODE;
		else
			rc = lpfc_disc_state_machine(vport, ndlp, cmdiocb,
						     NLP_EVT_CMPL_PLOGI);
	} else {
		/* Good status, call state machine */
		prsp = list_entry(((struct lpfc_dmabuf *)
				   cmdiocb->context2)->list.next,
				  struct lpfc_dmabuf, list);
		ndlp = lpfc_plogi_confirm_nport(phba, prsp->virt, ndlp);
		rc = lpfc_disc_state_machine(vport, ndlp, cmdiocb,
					     NLP_EVT_CMPL_PLOGI);
	}

	if (disc && vport->num_disc_nodes) {
		/* Check to see if there are more PLOGIs to be sent */
		lpfc_more_plogi(vport);

		if (vport->num_disc_nodes == 0) {
			spin_lock_irq(shost->host_lock);
			vport->fc_flag &= ~FC_NDISC_ACTIVE;
			spin_unlock_irq(shost->host_lock);

			lpfc_can_disctmo(vport);
			lpfc_end_rscn(vport);
		}
	}

out:
	lpfc_els_free_iocb(phba, cmdiocb);
	return;
}

/**
 * lpfc_issue_els_plogi - Issue an plogi iocb command for a vport
 * @vport: pointer to a host virtual N_Port data structure.
 * @did: destination port identifier.
 * @retry: number of retries to the command IOCB.
 *
 * This routine issues a Port Login (PLOGI) command to a remote N_Port
 * (with the @did) for a @vport. Before issuing a PLOGI to a remote N_Port,
 * the ndlp with the remote N_Port DID must exist on the @vport's ndlp list.
 * This routine constructs the proper feilds of the PLOGI IOCB and invokes
 * the lpfc_sli_issue_iocb() routine to send out PLOGI ELS command.
 *
 * Note that, in lpfc_prep_els_iocb() routine, the reference count of ndlp
 * will be incremented by 1 for holding the ndlp and the reference to ndlp
 * will be stored into the context1 field of the IOCB for the completion
 * callback function to the PLOGI ELS command.
 *
 * Return code
 *   0 - Successfully issued a plogi for @vport
 *   1 - failed to issue a plogi for @vport
 **/
int
lpfc_issue_els_plogi(struct lpfc_vport *vport, uint32_t did, uint8_t retry)
{
	struct lpfc_hba  *phba = vport->phba;
	struct serv_parm *sp;
	struct lpfc_nodelist *ndlp;
	struct lpfc_iocbq *elsiocb;
	uint8_t *pcmd;
	uint16_t cmdsize;
	int ret;

	ndlp = lpfc_findnode_did(vport, did);
	if (ndlp && !NLP_CHK_NODE_ACT(ndlp))
		ndlp = NULL;

	/* If ndlp is not NULL, we will bump the reference count on it */
	cmdsize = (sizeof(uint32_t) + sizeof(struct serv_parm));
	elsiocb = lpfc_prep_els_iocb(vport, 1, cmdsize, retry, ndlp, did,
				     ELS_CMD_PLOGI);
	if (!elsiocb)
		return 1;

	pcmd = (uint8_t *) (((struct lpfc_dmabuf *) elsiocb->context2)->virt);

	/* For PLOGI request, remainder of payload is service parameters */
	*((uint32_t *) (pcmd)) = ELS_CMD_PLOGI;
	pcmd += sizeof(uint32_t);
	memcpy(pcmd, &vport->fc_sparam, sizeof(struct serv_parm));
	sp = (struct serv_parm *) pcmd;

	/*
	 * If we are a N-port connected to a Fabric, fix-up paramm's so logins
	 * to device on remote loops work.
	 */
	if ((vport->fc_flag & FC_FABRIC) && !(vport->fc_flag & FC_PUBLIC_LOOP))
		sp->cmn.altBbCredit = 1;

	if (sp->cmn.fcphLow < FC_PH_4_3)
		sp->cmn.fcphLow = FC_PH_4_3;

	if (sp->cmn.fcphHigh < FC_PH3)
		sp->cmn.fcphHigh = FC_PH3;

	sp->cmn.valid_vendor_ver_level = 0;
<<<<<<< HEAD
	memset(sp->vendorVersion, 0, sizeof(sp->vendorVersion));
=======
	memset(sp->un.vendorVersion, 0, sizeof(sp->un.vendorVersion));
>>>>>>> af22a610

	lpfc_debugfs_disc_trc(vport, LPFC_DISC_TRC_ELS_CMD,
		"Issue PLOGI:     did:x%x",
		did, 0, 0);

	/* If our firmware supports this feature, convey that
	 * information to the target using the vendor specific field.
	 */
	if (phba->sli.sli_flag & LPFC_SLI_SUPPRESS_RSP) {
		sp->cmn.valid_vendor_ver_level = 1;
		sp->un.vv.vid = cpu_to_be32(LPFC_VV_EMLX_ID);
		sp->un.vv.flags = cpu_to_be32(LPFC_VV_SUPPRESS_RSP);
	}

	phba->fc_stat.elsXmitPLOGI++;
	elsiocb->iocb_cmpl = lpfc_cmpl_els_plogi;
	ret = lpfc_sli_issue_iocb(phba, LPFC_ELS_RING, elsiocb, 0);

	if (ret == IOCB_ERROR) {
		lpfc_els_free_iocb(phba, elsiocb);
		return 1;
	}
	return 0;
}

/**
 * lpfc_cmpl_els_prli - Completion callback function for prli
 * @phba: pointer to lpfc hba data structure.
 * @cmdiocb: pointer to lpfc command iocb data structure.
 * @rspiocb: pointer to lpfc response iocb data structure.
 *
 * This routine is the completion callback function for a Process Login
 * (PRLI) ELS command. The PRLI response IOCB status is checked for error
 * status. If there is error status reported, PRLI retry shall be attempted
 * by invoking the lpfc_els_retry() routine. Otherwise, the state
 * NLP_EVT_CMPL_PRLI is sent to the Discover State Machine (DSM) for this
 * ndlp to mark the PRLI completion.
 **/
static void
lpfc_cmpl_els_prli(struct lpfc_hba *phba, struct lpfc_iocbq *cmdiocb,
		   struct lpfc_iocbq *rspiocb)
{
	struct lpfc_vport *vport = cmdiocb->vport;
	struct Scsi_Host  *shost = lpfc_shost_from_vport(vport);
	IOCB_t *irsp;
	struct lpfc_nodelist *ndlp;

	/* we pass cmdiocb to state machine which needs rspiocb as well */
	cmdiocb->context_un.rsp_iocb = rspiocb;

	irsp = &(rspiocb->iocb);
	ndlp = (struct lpfc_nodelist *) cmdiocb->context1;
	spin_lock_irq(shost->host_lock);
	ndlp->nlp_flag &= ~NLP_PRLI_SND;
	spin_unlock_irq(shost->host_lock);

	lpfc_debugfs_disc_trc(vport, LPFC_DISC_TRC_ELS_CMD,
		"PRLI cmpl:       status:x%x/x%x did:x%x",
		irsp->ulpStatus, irsp->un.ulpWord[4],
		ndlp->nlp_DID);

	/* Ddriver supports multiple FC4 types.  Counters matter. */
	vport->fc_prli_sent--;

	/* PRLI completes to NPort <nlp_DID> */
	lpfc_printf_vlog(vport, KERN_INFO, LOG_ELS,
			 "0103 PRLI completes to NPort x%06x "
			 "Data: x%x x%x x%x x%x\n",
			 ndlp->nlp_DID, irsp->ulpStatus, irsp->un.ulpWord[4],
			 vport->num_disc_nodes, ndlp->fc4_prli_sent);

	/* Check to see if link went down during discovery */
	if (lpfc_els_chk_latt(vport))
		goto out;

	if (irsp->ulpStatus) {
		/* Check for retry */
		if (lpfc_els_retry(phba, cmdiocb, rspiocb)) {
			/* ELS command is being retried */
			ndlp->fc4_prli_sent--;
			goto out;
		}
		/* PRLI failed */
		lpfc_printf_vlog(vport, KERN_ERR, LOG_ELS,
				 "2754 PRLI failure DID:%06X Status:x%x/x%x\n",
				 ndlp->nlp_DID, irsp->ulpStatus,
				 irsp->un.ulpWord[4]);
		/* Do not call DSM for lpfc_els_abort'ed ELS cmds */
		if (lpfc_error_lost_link(irsp))
			goto out;
		else
			lpfc_disc_state_machine(vport, ndlp, cmdiocb,
						NLP_EVT_CMPL_PRLI);
	} else
		/* Good status, call state machine.  However, if another
		 * PRLI is outstanding, don't call the state machine
		 * because final disposition to Mapped or Unmapped is
		 * completed there.
		 */
		lpfc_disc_state_machine(vport, ndlp, cmdiocb,
					NLP_EVT_CMPL_PRLI);

out:
	lpfc_els_free_iocb(phba, cmdiocb);
	return;
}

/**
 * lpfc_issue_els_prli - Issue a prli iocb command for a vport
 * @vport: pointer to a host virtual N_Port data structure.
 * @ndlp: pointer to a node-list data structure.
 * @retry: number of retries to the command IOCB.
 *
 * This routine issues a Process Login (PRLI) ELS command for the
 * @vport. The PRLI service parameters are set up in the payload of the
 * PRLI Request command and the pointer to lpfc_cmpl_els_prli() routine
 * is put to the IOCB completion callback func field before invoking the
 * routine lpfc_sli_issue_iocb() to send out PRLI command.
 *
 * Note that, in lpfc_prep_els_iocb() routine, the reference count of ndlp
 * will be incremented by 1 for holding the ndlp and the reference to ndlp
 * will be stored into the context1 field of the IOCB for the completion
 * callback function to the PRLI ELS command.
 *
 * Return code
 *   0 - successfully issued prli iocb command for @vport
 *   1 - failed to issue prli iocb command for @vport
 **/
int
lpfc_issue_els_prli(struct lpfc_vport *vport, struct lpfc_nodelist *ndlp,
		    uint8_t retry)
{
	struct Scsi_Host *shost = lpfc_shost_from_vport(vport);
	struct lpfc_hba *phba = vport->phba;
	PRLI *npr;
	struct lpfc_nvme_prli *npr_nvme;
	struct lpfc_iocbq *elsiocb;
	uint8_t *pcmd;
	uint16_t cmdsize;
	u32 local_nlp_type, elscmd;

	local_nlp_type = ndlp->nlp_fc4_type;

 send_next_prli:
	if (local_nlp_type & NLP_FC4_FCP) {
		/* Payload is 4 + 16 = 20 x14 bytes. */
		cmdsize = (sizeof(uint32_t) + sizeof(PRLI));
		elscmd = ELS_CMD_PRLI;
	} else if (local_nlp_type & NLP_FC4_NVME) {
		/* Payload is 4 + 20 = 24 x18 bytes. */
		cmdsize = (sizeof(uint32_t) + sizeof(struct lpfc_nvme_prli));
		elscmd = ELS_CMD_NVMEPRLI;
	} else {
		lpfc_printf_vlog(vport, KERN_INFO, LOG_DISCOVERY,
				 "3083 Unknown FC_TYPE x%x ndlp x%06x\n",
				 ndlp->nlp_fc4_type, ndlp->nlp_DID);
		return 1;
	}
	elsiocb = lpfc_prep_els_iocb(vport, 1, cmdsize, retry, ndlp,
				     ndlp->nlp_DID, elscmd);
	if (!elsiocb)
		return 1;

	pcmd = (uint8_t *) (((struct lpfc_dmabuf *) elsiocb->context2)->virt);

	/* For PRLI request, remainder of payload is service parameters */
	memset(pcmd, 0, cmdsize);

	if (local_nlp_type & NLP_FC4_FCP) {
		/* Remainder of payload is FCP PRLI parameter page.
		 * Note: this data structure is defined as
		 * BE/LE in the structure definition so no
		 * byte swap call is made.
		 */
		*((uint32_t *)(pcmd)) = ELS_CMD_PRLI;
		pcmd += sizeof(uint32_t);
		npr = (PRLI *)pcmd;

		/*
		 * If our firmware version is 3.20 or later,
		 * set the following bits for FC-TAPE support.
		 */
		if (phba->vpd.rev.feaLevelHigh >= 0x02) {
			npr->ConfmComplAllowed = 1;
			npr->Retry = 1;
			npr->TaskRetryIdReq = 1;
		}
		npr->estabImagePair = 1;
		npr->readXferRdyDis = 1;
		if (vport->cfg_first_burst_size)
			npr->writeXferRdyDis = 1;

		/* For FCP support */
		npr->prliType = PRLI_FCP_TYPE;
		npr->initiatorFunc = 1;
		elsiocb->iocb_flag |= LPFC_PRLI_FCP_REQ;

		/* Remove FCP type - processed. */
		local_nlp_type &= ~NLP_FC4_FCP;
	} else if (local_nlp_type & NLP_FC4_NVME) {
		/* Remainder of payload is NVME PRLI parameter page.
		 * This data structure is the newer definition that
		 * uses bf macros so a byte swap is required.
		 */
		*((uint32_t *)(pcmd)) = ELS_CMD_NVMEPRLI;
		pcmd += sizeof(uint32_t);
		npr_nvme = (struct lpfc_nvme_prli *)pcmd;
		bf_set(prli_type_code, npr_nvme, PRLI_NVME_TYPE);
		bf_set(prli_estabImagePair, npr_nvme, 0);  /* Should be 0 */

		/* Only initiators request first burst. */
		if ((phba->cfg_nvme_enable_fb) &&
		    !phba->nvmet_support)
			bf_set(prli_fba, npr_nvme, 1);

		if (phba->nvmet_support) {
			bf_set(prli_tgt, npr_nvme, 1);
			bf_set(prli_disc, npr_nvme, 1);

		} else {
			bf_set(prli_init, npr_nvme, 1);
		}
		npr_nvme->word1 = cpu_to_be32(npr_nvme->word1);
		npr_nvme->word4 = cpu_to_be32(npr_nvme->word4);
		elsiocb->iocb_flag |= LPFC_PRLI_NVME_REQ;

		/* Remove NVME type - processed. */
		local_nlp_type &= ~NLP_FC4_NVME;
	}

	lpfc_debugfs_disc_trc(vport, LPFC_DISC_TRC_ELS_CMD,
		"Issue PRLI:      did:x%x",
		ndlp->nlp_DID, 0, 0);

	phba->fc_stat.elsXmitPRLI++;
	elsiocb->iocb_cmpl = lpfc_cmpl_els_prli;
	spin_lock_irq(shost->host_lock);
	ndlp->nlp_flag |= NLP_PRLI_SND;
	spin_unlock_irq(shost->host_lock);
	if (lpfc_sli_issue_iocb(phba, LPFC_ELS_RING, elsiocb, 0) ==
	    IOCB_ERROR) {
		spin_lock_irq(shost->host_lock);
		ndlp->nlp_flag &= ~NLP_PRLI_SND;
		spin_unlock_irq(shost->host_lock);
		lpfc_els_free_iocb(phba, elsiocb);
		return 1;
	}

	/* The vport counters are used for lpfc_scan_finished, but
	 * the ndlp is used to track outstanding PRLIs for different
	 * FC4 types.
	 */
	vport->fc_prli_sent++;
	ndlp->fc4_prli_sent++;

	/* The driver supports 2 FC4 types.  Make sure
	 * a PRLI is issued for all types before exiting.
	 */
	if (local_nlp_type & (NLP_FC4_FCP | NLP_FC4_NVME))
		goto send_next_prli;

	return 0;
}

/**
 * lpfc_rscn_disc - Perform rscn discovery for a vport
 * @vport: pointer to a host virtual N_Port data structure.
 *
 * This routine performs Registration State Change Notification (RSCN)
 * discovery for a @vport. If the @vport's node port recovery count is not
 * zero, it will invoke the lpfc_els_disc_plogi() to perform PLOGI for all
 * the nodes that need recovery. If none of the PLOGI were needed through
 * the lpfc_els_disc_plogi() routine, the lpfc_end_rscn() routine shall be
 * invoked to check and handle possible more RSCN came in during the period
 * of processing the current ones.
 **/
static void
lpfc_rscn_disc(struct lpfc_vport *vport)
{
	lpfc_can_disctmo(vport);

	/* RSCN discovery */
	/* go thru NPR nodes and issue ELS PLOGIs */
	if (vport->fc_npr_cnt)
		if (lpfc_els_disc_plogi(vport))
			return;

	lpfc_end_rscn(vport);
}

/**
 * lpfc_adisc_done - Complete the adisc phase of discovery
 * @vport: pointer to lpfc_vport hba data structure that finished all ADISCs.
 *
 * This function is called when the final ADISC is completed during discovery.
 * This function handles clearing link attention or issuing reg_vpi depending
 * on whether npiv is enabled. This function also kicks off the PLOGI phase of
 * discovery.
 * This function is called with no locks held.
 **/
static void
lpfc_adisc_done(struct lpfc_vport *vport)
{
	struct Scsi_Host   *shost = lpfc_shost_from_vport(vport);
	struct lpfc_hba   *phba = vport->phba;

	/*
	 * For NPIV, cmpl_reg_vpi will set port_state to READY,
	 * and continue discovery.
	 */
	if ((phba->sli3_options & LPFC_SLI3_NPIV_ENABLED) &&
	    !(vport->fc_flag & FC_RSCN_MODE) &&
	    (phba->sli_rev < LPFC_SLI_REV4)) {
		/* The ADISCs are complete.  Doesn't matter if they
		 * succeeded or failed because the ADISC completion
		 * routine guarantees to call the state machine and
		 * the RPI is either unregistered (failed ADISC response)
		 * or the RPI is still valid and the node is marked
		 * mapped for a target.  The exchanges should be in the
		 * correct state. This code is specific to SLI3.
		 */
		lpfc_issue_clear_la(phba, vport);
		lpfc_issue_reg_vpi(phba, vport);
		return;
	}
	/*
	* For SLI2, we need to set port_state to READY
	* and continue discovery.
	*/
	if (vport->port_state < LPFC_VPORT_READY) {
		/* If we get here, there is nothing to ADISC */
		lpfc_issue_clear_la(phba, vport);
		if (!(vport->fc_flag & FC_ABORT_DISCOVERY)) {
			vport->num_disc_nodes = 0;
			/* go thru NPR list, issue ELS PLOGIs */
			if (vport->fc_npr_cnt)
				lpfc_els_disc_plogi(vport);
			if (!vport->num_disc_nodes) {
				spin_lock_irq(shost->host_lock);
				vport->fc_flag &= ~FC_NDISC_ACTIVE;
				spin_unlock_irq(shost->host_lock);
				lpfc_can_disctmo(vport);
				lpfc_end_rscn(vport);
			}
		}
		vport->port_state = LPFC_VPORT_READY;
	} else
		lpfc_rscn_disc(vport);
}

/**
 * lpfc_more_adisc - Issue more adisc as needed
 * @vport: pointer to a host virtual N_Port data structure.
 *
 * This routine determines whether there are more ndlps on a @vport
 * node list need to have Address Discover (ADISC) issued. If so, it will
 * invoke the lpfc_els_disc_adisc() routine to issue ADISC on the @vport's
 * remaining nodes which need to have ADISC sent.
 **/
void
lpfc_more_adisc(struct lpfc_vport *vport)
{
	if (vport->num_disc_nodes)
		vport->num_disc_nodes--;
	/* Continue discovery with <num_disc_nodes> ADISCs to go */
	lpfc_printf_vlog(vport, KERN_INFO, LOG_DISCOVERY,
			 "0210 Continue discovery with %d ADISCs to go "
			 "Data: x%x x%x x%x\n",
			 vport->num_disc_nodes, vport->fc_adisc_cnt,
			 vport->fc_flag, vport->port_state);
	/* Check to see if there are more ADISCs to be sent */
	if (vport->fc_flag & FC_NLP_MORE) {
		lpfc_set_disctmo(vport);
		/* go thru NPR nodes and issue any remaining ELS ADISCs */
		lpfc_els_disc_adisc(vport);
	}
	if (!vport->num_disc_nodes)
		lpfc_adisc_done(vport);
	return;
}

/**
 * lpfc_cmpl_els_adisc - Completion callback function for adisc
 * @phba: pointer to lpfc hba data structure.
 * @cmdiocb: pointer to lpfc command iocb data structure.
 * @rspiocb: pointer to lpfc response iocb data structure.
 *
 * This routine is the completion function for issuing the Address Discover
 * (ADISC) command. It first checks to see whether link went down during
 * the discovery process. If so, the node will be marked as node port
 * recovery for issuing discover IOCB by the link attention handler and
 * exit. Otherwise, the response status is checked. If error was reported
 * in the response status, the ADISC command shall be retried by invoking
 * the lpfc_els_retry() routine. Otherwise, if no error was reported in
 * the response status, the state machine is invoked to set transition
 * with respect to NLP_EVT_CMPL_ADISC event.
 **/
static void
lpfc_cmpl_els_adisc(struct lpfc_hba *phba, struct lpfc_iocbq *cmdiocb,
		    struct lpfc_iocbq *rspiocb)
{
	struct lpfc_vport *vport = cmdiocb->vport;
	struct Scsi_Host  *shost = lpfc_shost_from_vport(vport);
	IOCB_t *irsp;
	struct lpfc_nodelist *ndlp;
	int  disc;

	/* we pass cmdiocb to state machine which needs rspiocb as well */
	cmdiocb->context_un.rsp_iocb = rspiocb;

	irsp = &(rspiocb->iocb);
	ndlp = (struct lpfc_nodelist *) cmdiocb->context1;

	lpfc_debugfs_disc_trc(vport, LPFC_DISC_TRC_ELS_CMD,
		"ADISC cmpl:      status:x%x/x%x did:x%x",
		irsp->ulpStatus, irsp->un.ulpWord[4],
		ndlp->nlp_DID);

	/* Since ndlp can be freed in the disc state machine, note if this node
	 * is being used during discovery.
	 */
	spin_lock_irq(shost->host_lock);
	disc = (ndlp->nlp_flag & NLP_NPR_2B_DISC);
	ndlp->nlp_flag &= ~(NLP_ADISC_SND | NLP_NPR_2B_DISC);
	spin_unlock_irq(shost->host_lock);
	/* ADISC completes to NPort <nlp_DID> */
	lpfc_printf_vlog(vport, KERN_INFO, LOG_ELS,
			 "0104 ADISC completes to NPort x%x "
			 "Data: x%x x%x x%x x%x x%x\n",
			 ndlp->nlp_DID, irsp->ulpStatus, irsp->un.ulpWord[4],
			 irsp->ulpTimeout, disc, vport->num_disc_nodes);
	/* Check to see if link went down during discovery */
	if (lpfc_els_chk_latt(vport)) {
		spin_lock_irq(shost->host_lock);
		ndlp->nlp_flag |= NLP_NPR_2B_DISC;
		spin_unlock_irq(shost->host_lock);
		goto out;
	}

	if (irsp->ulpStatus) {
		/* Check for retry */
		if (lpfc_els_retry(phba, cmdiocb, rspiocb)) {
			/* ELS command is being retried */
			if (disc) {
				spin_lock_irq(shost->host_lock);
				ndlp->nlp_flag |= NLP_NPR_2B_DISC;
				spin_unlock_irq(shost->host_lock);
				lpfc_set_disctmo(vport);
			}
			goto out;
		}
		/* ADISC failed */
		lpfc_printf_vlog(vport, KERN_ERR, LOG_ELS,
				 "2755 ADISC failure DID:%06X Status:x%x/x%x\n",
				 ndlp->nlp_DID, irsp->ulpStatus,
				 irsp->un.ulpWord[4]);
		/* Do not call DSM for lpfc_els_abort'ed ELS cmds */
		if (!lpfc_error_lost_link(irsp))
			lpfc_disc_state_machine(vport, ndlp, cmdiocb,
						NLP_EVT_CMPL_ADISC);
	} else
		/* Good status, call state machine */
		lpfc_disc_state_machine(vport, ndlp, cmdiocb,
					NLP_EVT_CMPL_ADISC);

	/* Check to see if there are more ADISCs to be sent */
	if (disc && vport->num_disc_nodes)
		lpfc_more_adisc(vport);
out:
	lpfc_els_free_iocb(phba, cmdiocb);
	return;
}

/**
 * lpfc_issue_els_adisc - Issue an address discover iocb to an node on a vport
 * @vport: pointer to a virtual N_Port data structure.
 * @ndlp: pointer to a node-list data structure.
 * @retry: number of retries to the command IOCB.
 *
 * This routine issues an Address Discover (ADISC) for an @ndlp on a
 * @vport. It prepares the payload of the ADISC ELS command, updates the
 * and states of the ndlp, and invokes the lpfc_sli_issue_iocb() routine
 * to issue the ADISC ELS command.
 *
 * Note that, in lpfc_prep_els_iocb() routine, the reference count of ndlp
 * will be incremented by 1 for holding the ndlp and the reference to ndlp
 * will be stored into the context1 field of the IOCB for the completion
 * callback function to the ADISC ELS command.
 *
 * Return code
 *   0 - successfully issued adisc
 *   1 - failed to issue adisc
 **/
int
lpfc_issue_els_adisc(struct lpfc_vport *vport, struct lpfc_nodelist *ndlp,
		     uint8_t retry)
{
	struct Scsi_Host *shost = lpfc_shost_from_vport(vport);
	struct lpfc_hba  *phba = vport->phba;
	ADISC *ap;
	struct lpfc_iocbq *elsiocb;
	uint8_t *pcmd;
	uint16_t cmdsize;

	cmdsize = (sizeof(uint32_t) + sizeof(ADISC));
	elsiocb = lpfc_prep_els_iocb(vport, 1, cmdsize, retry, ndlp,
				     ndlp->nlp_DID, ELS_CMD_ADISC);
	if (!elsiocb)
		return 1;

	pcmd = (uint8_t *) (((struct lpfc_dmabuf *) elsiocb->context2)->virt);

	/* For ADISC request, remainder of payload is service parameters */
	*((uint32_t *) (pcmd)) = ELS_CMD_ADISC;
	pcmd += sizeof(uint32_t);

	/* Fill in ADISC payload */
	ap = (ADISC *) pcmd;
	ap->hardAL_PA = phba->fc_pref_ALPA;
	memcpy(&ap->portName, &vport->fc_portname, sizeof(struct lpfc_name));
	memcpy(&ap->nodeName, &vport->fc_nodename, sizeof(struct lpfc_name));
	ap->DID = be32_to_cpu(vport->fc_myDID);

	lpfc_debugfs_disc_trc(vport, LPFC_DISC_TRC_ELS_CMD,
		"Issue ADISC:     did:x%x",
		ndlp->nlp_DID, 0, 0);

	phba->fc_stat.elsXmitADISC++;
	elsiocb->iocb_cmpl = lpfc_cmpl_els_adisc;
	spin_lock_irq(shost->host_lock);
	ndlp->nlp_flag |= NLP_ADISC_SND;
	spin_unlock_irq(shost->host_lock);
	if (lpfc_sli_issue_iocb(phba, LPFC_ELS_RING, elsiocb, 0) ==
	    IOCB_ERROR) {
		spin_lock_irq(shost->host_lock);
		ndlp->nlp_flag &= ~NLP_ADISC_SND;
		spin_unlock_irq(shost->host_lock);
		lpfc_els_free_iocb(phba, elsiocb);
		return 1;
	}
	return 0;
}

/**
 * lpfc_cmpl_els_logo - Completion callback function for logo
 * @phba: pointer to lpfc hba data structure.
 * @cmdiocb: pointer to lpfc command iocb data structure.
 * @rspiocb: pointer to lpfc response iocb data structure.
 *
 * This routine is the completion function for issuing the ELS Logout (LOGO)
 * command. If no error status was reported from the LOGO response, the
 * state machine of the associated ndlp shall be invoked for transition with
 * respect to NLP_EVT_CMPL_LOGO event. Otherwise, if error status was reported,
 * the lpfc_els_retry() routine will be invoked to retry the LOGO command.
 **/
static void
lpfc_cmpl_els_logo(struct lpfc_hba *phba, struct lpfc_iocbq *cmdiocb,
		   struct lpfc_iocbq *rspiocb)
{
	struct lpfc_nodelist *ndlp = (struct lpfc_nodelist *) cmdiocb->context1;
	struct lpfc_vport *vport = ndlp->vport;
	struct Scsi_Host  *shost = lpfc_shost_from_vport(vport);
	IOCB_t *irsp;
	struct lpfcMboxq *mbox;
	unsigned long flags;
	uint32_t skip_recovery = 0;

	/* we pass cmdiocb to state machine which needs rspiocb as well */
	cmdiocb->context_un.rsp_iocb = rspiocb;

	irsp = &(rspiocb->iocb);
	spin_lock_irq(shost->host_lock);
	ndlp->nlp_flag &= ~NLP_LOGO_SND;
	spin_unlock_irq(shost->host_lock);

	lpfc_debugfs_disc_trc(vport, LPFC_DISC_TRC_ELS_CMD,
		"LOGO cmpl:       status:x%x/x%x did:x%x",
		irsp->ulpStatus, irsp->un.ulpWord[4],
		ndlp->nlp_DID);

	/* LOGO completes to NPort <nlp_DID> */
	lpfc_printf_vlog(vport, KERN_INFO, LOG_ELS,
			 "0105 LOGO completes to NPort x%x "
			 "Data: x%x x%x x%x x%x\n",
			 ndlp->nlp_DID, irsp->ulpStatus, irsp->un.ulpWord[4],
			 irsp->ulpTimeout, vport->num_disc_nodes);

	if (lpfc_els_chk_latt(vport)) {
		skip_recovery = 1;
		goto out;
	}

	/* Check to see if link went down during discovery */
	if (ndlp->nlp_flag & NLP_TARGET_REMOVE) {
	        /* NLP_EVT_DEVICE_RM should unregister the RPI
		 * which should abort all outstanding IOs.
		 */
		lpfc_disc_state_machine(vport, ndlp, cmdiocb,
					NLP_EVT_DEVICE_RM);
		skip_recovery = 1;
		goto out;
	}

	if (irsp->ulpStatus) {
		/* Check for retry */
		if (lpfc_els_retry(phba, cmdiocb, rspiocb)) {
			/* ELS command is being retried */
			skip_recovery = 1;
			goto out;
		}
		/* LOGO failed */
		lpfc_printf_vlog(vport, KERN_ERR, LOG_ELS,
				 "2756 LOGO failure DID:%06X Status:x%x/x%x\n",
				 ndlp->nlp_DID, irsp->ulpStatus,
				 irsp->un.ulpWord[4]);
		/* Do not call DSM for lpfc_els_abort'ed ELS cmds */
		if (lpfc_error_lost_link(irsp)) {
			skip_recovery = 1;
			goto out;
		}
	}

	/* Call state machine. This will unregister the rpi if needed. */
	lpfc_disc_state_machine(vport, ndlp, cmdiocb, NLP_EVT_CMPL_LOGO);

out:
	lpfc_els_free_iocb(phba, cmdiocb);
	/* If we are in pt2pt mode, we could rcv new S_ID on PLOGI */
	if ((vport->fc_flag & FC_PT2PT) &&
		!(vport->fc_flag & FC_PT2PT_PLOGI)) {
		phba->pport->fc_myDID = 0;

		if ((phba->cfg_enable_fc4_type == LPFC_ENABLE_BOTH) ||
		    (phba->cfg_enable_fc4_type == LPFC_ENABLE_NVME)) {
			if (phba->nvmet_support)
				lpfc_nvmet_update_targetport(phba);
			else
				lpfc_nvme_update_localport(phba->pport);
		}

		mbox = mempool_alloc(phba->mbox_mem_pool, GFP_KERNEL);
		if (mbox) {
			lpfc_config_link(phba, mbox);
			mbox->mbox_cmpl = lpfc_sli_def_mbox_cmpl;
			mbox->vport = vport;
			if (lpfc_sli_issue_mbox(phba, mbox, MBX_NOWAIT) ==
				MBX_NOT_FINISHED) {
				mempool_free(mbox, phba->mbox_mem_pool);
				skip_recovery = 1;
			}
		}
	}

	/*
	 * If the node is a target, the handling attempts to recover the port.
	 * For any other port type, the rpi is unregistered as an implicit
	 * LOGO.
	 */
	if ((ndlp->nlp_type & NLP_FCP_TARGET) && (skip_recovery == 0)) {
		lpfc_cancel_retry_delay_tmo(vport, ndlp);
		spin_lock_irqsave(shost->host_lock, flags);
		ndlp->nlp_flag |= NLP_NPR_2B_DISC;
		spin_unlock_irqrestore(shost->host_lock, flags);

		lpfc_printf_vlog(vport, KERN_INFO, LOG_ELS,
				 "3187 LOGO completes to NPort x%x: Start "
				 "Recovery Data: x%x x%x x%x x%x\n",
				 ndlp->nlp_DID, irsp->ulpStatus,
				 irsp->un.ulpWord[4], irsp->ulpTimeout,
				 vport->num_disc_nodes);
		lpfc_disc_start(vport);
	}
	return;
}

/**
 * lpfc_issue_els_logo - Issue a logo to an node on a vport
 * @vport: pointer to a virtual N_Port data structure.
 * @ndlp: pointer to a node-list data structure.
 * @retry: number of retries to the command IOCB.
 *
 * This routine constructs and issues an ELS Logout (LOGO) iocb command
 * to a remote node, referred by an @ndlp on a @vport. It constructs the
 * payload of the IOCB, properly sets up the @ndlp state, and invokes the
 * lpfc_sli_issue_iocb() routine to send out the LOGO ELS command.
 *
 * Note that, in lpfc_prep_els_iocb() routine, the reference count of ndlp
 * will be incremented by 1 for holding the ndlp and the reference to ndlp
 * will be stored into the context1 field of the IOCB for the completion
 * callback function to the LOGO ELS command.
 *
 * Return code
 *   0 - successfully issued logo
 *   1 - failed to issue logo
 **/
int
lpfc_issue_els_logo(struct lpfc_vport *vport, struct lpfc_nodelist *ndlp,
		    uint8_t retry)
{
	struct Scsi_Host *shost = lpfc_shost_from_vport(vport);
	struct lpfc_hba  *phba = vport->phba;
	struct lpfc_iocbq *elsiocb;
	uint8_t *pcmd;
	uint16_t cmdsize;
	int rc;

	spin_lock_irq(shost->host_lock);
	if (ndlp->nlp_flag & NLP_LOGO_SND) {
		spin_unlock_irq(shost->host_lock);
		return 0;
	}
	spin_unlock_irq(shost->host_lock);

	cmdsize = (2 * sizeof(uint32_t)) + sizeof(struct lpfc_name);
	elsiocb = lpfc_prep_els_iocb(vport, 1, cmdsize, retry, ndlp,
				     ndlp->nlp_DID, ELS_CMD_LOGO);
	if (!elsiocb)
		return 1;

	pcmd = (uint8_t *) (((struct lpfc_dmabuf *) elsiocb->context2)->virt);
	*((uint32_t *) (pcmd)) = ELS_CMD_LOGO;
	pcmd += sizeof(uint32_t);

	/* Fill in LOGO payload */
	*((uint32_t *) (pcmd)) = be32_to_cpu(vport->fc_myDID);
	pcmd += sizeof(uint32_t);
	memcpy(pcmd, &vport->fc_portname, sizeof(struct lpfc_name));

	lpfc_debugfs_disc_trc(vport, LPFC_DISC_TRC_ELS_CMD,
		"Issue LOGO:      did:x%x",
		ndlp->nlp_DID, 0, 0);

	/*
	 * If we are issuing a LOGO, we may try to recover the remote NPort
	 * by issuing a PLOGI later. Even though we issue ELS cmds by the
	 * VPI, if we have a valid RPI, and that RPI gets unreg'ed while
	 * that ELS command is in-flight, the HBA returns a IOERR_INVALID_RPI
	 * for that ELS cmd. To avoid this situation, lets get rid of the
	 * RPI right now, before any ELS cmds are sent.
	 */
	spin_lock_irq(shost->host_lock);
	ndlp->nlp_flag |= NLP_ISSUE_LOGO;
	spin_unlock_irq(shost->host_lock);
	if (lpfc_unreg_rpi(vport, ndlp)) {
		lpfc_els_free_iocb(phba, elsiocb);
		return 0;
	}

	phba->fc_stat.elsXmitLOGO++;
	elsiocb->iocb_cmpl = lpfc_cmpl_els_logo;
	spin_lock_irq(shost->host_lock);
	ndlp->nlp_flag |= NLP_LOGO_SND;
	ndlp->nlp_flag &= ~NLP_ISSUE_LOGO;
	spin_unlock_irq(shost->host_lock);
	rc = lpfc_sli_issue_iocb(phba, LPFC_ELS_RING, elsiocb, 0);

	if (rc == IOCB_ERROR) {
		spin_lock_irq(shost->host_lock);
		ndlp->nlp_flag &= ~NLP_LOGO_SND;
		spin_unlock_irq(shost->host_lock);
		lpfc_els_free_iocb(phba, elsiocb);
		return 1;
	}
	return 0;
}

/**
 * lpfc_cmpl_els_cmd - Completion callback function for generic els command
 * @phba: pointer to lpfc hba data structure.
 * @cmdiocb: pointer to lpfc command iocb data structure.
 * @rspiocb: pointer to lpfc response iocb data structure.
 *
 * This routine is a generic completion callback function for ELS commands.
 * Specifically, it is the callback function which does not need to perform
 * any command specific operations. It is currently used by the ELS command
 * issuing routines for the ELS State Change  Request (SCR),
 * lpfc_issue_els_scr(), and the ELS Fibre Channel Address Resolution
 * Protocol Response (FARPR) routine, lpfc_issue_els_farpr(). Other than
 * certain debug loggings, this callback function simply invokes the
 * lpfc_els_chk_latt() routine to check whether link went down during the
 * discovery process.
 **/
static void
lpfc_cmpl_els_cmd(struct lpfc_hba *phba, struct lpfc_iocbq *cmdiocb,
		  struct lpfc_iocbq *rspiocb)
{
	struct lpfc_vport *vport = cmdiocb->vport;
	IOCB_t *irsp;

	irsp = &rspiocb->iocb;

	lpfc_debugfs_disc_trc(vport, LPFC_DISC_TRC_ELS_CMD,
		"ELS cmd cmpl:    status:x%x/x%x did:x%x",
		irsp->ulpStatus, irsp->un.ulpWord[4],
		irsp->un.elsreq64.remoteID);
	/* ELS cmd tag <ulpIoTag> completes */
	lpfc_printf_vlog(vport, KERN_INFO, LOG_ELS,
			 "0106 ELS cmd tag x%x completes Data: x%x x%x x%x\n",
			 irsp->ulpIoTag, irsp->ulpStatus,
			 irsp->un.ulpWord[4], irsp->ulpTimeout);
	/* Check to see if link went down during discovery */
	lpfc_els_chk_latt(vport);
	lpfc_els_free_iocb(phba, cmdiocb);
	return;
}

/**
 * lpfc_issue_els_scr - Issue a scr to an node on a vport
 * @vport: pointer to a host virtual N_Port data structure.
 * @nportid: N_Port identifier to the remote node.
 * @retry: number of retries to the command IOCB.
 *
 * This routine issues a State Change Request (SCR) to a fabric node
 * on a @vport. The remote node @nportid is passed into the function. It
 * first search the @vport node list to find the matching ndlp. If no such
 * ndlp is found, a new ndlp shall be created for this (SCR) purpose. An
 * IOCB is allocated, payload prepared, and the lpfc_sli_issue_iocb()
 * routine is invoked to send the SCR IOCB.
 *
 * Note that, in lpfc_prep_els_iocb() routine, the reference count of ndlp
 * will be incremented by 1 for holding the ndlp and the reference to ndlp
 * will be stored into the context1 field of the IOCB for the completion
 * callback function to the SCR ELS command.
 *
 * Return code
 *   0 - Successfully issued scr command
 *   1 - Failed to issue scr command
 **/
int
lpfc_issue_els_scr(struct lpfc_vport *vport, uint32_t nportid, uint8_t retry)
{
	struct lpfc_hba  *phba = vport->phba;
	struct lpfc_iocbq *elsiocb;
	uint8_t *pcmd;
	uint16_t cmdsize;
	struct lpfc_nodelist *ndlp;

	cmdsize = (sizeof(uint32_t) + sizeof(SCR));

	ndlp = lpfc_findnode_did(vport, nportid);
	if (!ndlp) {
		ndlp = mempool_alloc(phba->nlp_mem_pool, GFP_KERNEL);
		if (!ndlp)
			return 1;
		lpfc_nlp_init(vport, ndlp, nportid);
		lpfc_enqueue_node(vport, ndlp);
	} else if (!NLP_CHK_NODE_ACT(ndlp)) {
		ndlp = lpfc_enable_node(vport, ndlp, NLP_STE_UNUSED_NODE);
		if (!ndlp)
			return 1;
	}

	elsiocb = lpfc_prep_els_iocb(vport, 1, cmdsize, retry, ndlp,
				     ndlp->nlp_DID, ELS_CMD_SCR);

	if (!elsiocb) {
		/* This will trigger the release of the node just
		 * allocated
		 */
		lpfc_nlp_put(ndlp);
		return 1;
	}

	pcmd = (uint8_t *) (((struct lpfc_dmabuf *) elsiocb->context2)->virt);

	*((uint32_t *) (pcmd)) = ELS_CMD_SCR;
	pcmd += sizeof(uint32_t);

	/* For SCR, remainder of payload is SCR parameter page */
	memset(pcmd, 0, sizeof(SCR));
	((SCR *) pcmd)->Function = SCR_FUNC_FULL;

	lpfc_debugfs_disc_trc(vport, LPFC_DISC_TRC_ELS_CMD,
		"Issue SCR:       did:x%x",
		ndlp->nlp_DID, 0, 0);

	phba->fc_stat.elsXmitSCR++;
	elsiocb->iocb_cmpl = lpfc_cmpl_els_cmd;
	if (lpfc_sli_issue_iocb(phba, LPFC_ELS_RING, elsiocb, 0) ==
	    IOCB_ERROR) {
		/* The additional lpfc_nlp_put will cause the following
		 * lpfc_els_free_iocb routine to trigger the rlease of
		 * the node.
		 */
		lpfc_nlp_put(ndlp);
		lpfc_els_free_iocb(phba, elsiocb);
		return 1;
	}
	/* This will cause the callback-function lpfc_cmpl_els_cmd to
	 * trigger the release of node.
	 */

	lpfc_nlp_put(ndlp);
	return 0;
}

/**
 * lpfc_issue_els_farpr - Issue a farp to an node on a vport
 * @vport: pointer to a host virtual N_Port data structure.
 * @nportid: N_Port identifier to the remote node.
 * @retry: number of retries to the command IOCB.
 *
 * This routine issues a Fibre Channel Address Resolution Response
 * (FARPR) to a node on a vport. The remote node N_Port identifier (@nportid)
 * is passed into the function. It first search the @vport node list to find
 * the matching ndlp. If no such ndlp is found, a new ndlp shall be created
 * for this (FARPR) purpose. An IOCB is allocated, payload prepared, and the
 * lpfc_sli_issue_iocb() routine is invoked to send the FARPR ELS command.
 *
 * Note that, in lpfc_prep_els_iocb() routine, the reference count of ndlp
 * will be incremented by 1 for holding the ndlp and the reference to ndlp
 * will be stored into the context1 field of the IOCB for the completion
 * callback function to the PARPR ELS command.
 *
 * Return code
 *   0 - Successfully issued farpr command
 *   1 - Failed to issue farpr command
 **/
static int
lpfc_issue_els_farpr(struct lpfc_vport *vport, uint32_t nportid, uint8_t retry)
{
	struct lpfc_hba  *phba = vport->phba;
	struct lpfc_iocbq *elsiocb;
	FARP *fp;
	uint8_t *pcmd;
	uint32_t *lp;
	uint16_t cmdsize;
	struct lpfc_nodelist *ondlp;
	struct lpfc_nodelist *ndlp;

	cmdsize = (sizeof(uint32_t) + sizeof(FARP));

	ndlp = lpfc_findnode_did(vport, nportid);
	if (!ndlp) {
		ndlp = mempool_alloc(phba->nlp_mem_pool, GFP_KERNEL);
		if (!ndlp)
			return 1;
		lpfc_nlp_init(vport, ndlp, nportid);
		lpfc_enqueue_node(vport, ndlp);
	} else if (!NLP_CHK_NODE_ACT(ndlp)) {
		ndlp = lpfc_enable_node(vport, ndlp, NLP_STE_UNUSED_NODE);
		if (!ndlp)
			return 1;
	}

	elsiocb = lpfc_prep_els_iocb(vport, 1, cmdsize, retry, ndlp,
				     ndlp->nlp_DID, ELS_CMD_RNID);
	if (!elsiocb) {
		/* This will trigger the release of the node just
		 * allocated
		 */
		lpfc_nlp_put(ndlp);
		return 1;
	}

	pcmd = (uint8_t *) (((struct lpfc_dmabuf *) elsiocb->context2)->virt);

	*((uint32_t *) (pcmd)) = ELS_CMD_FARPR;
	pcmd += sizeof(uint32_t);

	/* Fill in FARPR payload */
	fp = (FARP *) (pcmd);
	memset(fp, 0, sizeof(FARP));
	lp = (uint32_t *) pcmd;
	*lp++ = be32_to_cpu(nportid);
	*lp++ = be32_to_cpu(vport->fc_myDID);
	fp->Rflags = 0;
	fp->Mflags = (FARP_MATCH_PORT | FARP_MATCH_NODE);

	memcpy(&fp->RportName, &vport->fc_portname, sizeof(struct lpfc_name));
	memcpy(&fp->RnodeName, &vport->fc_nodename, sizeof(struct lpfc_name));
	ondlp = lpfc_findnode_did(vport, nportid);
	if (ondlp && NLP_CHK_NODE_ACT(ondlp)) {
		memcpy(&fp->OportName, &ondlp->nlp_portname,
		       sizeof(struct lpfc_name));
		memcpy(&fp->OnodeName, &ondlp->nlp_nodename,
		       sizeof(struct lpfc_name));
	}

	lpfc_debugfs_disc_trc(vport, LPFC_DISC_TRC_ELS_CMD,
		"Issue FARPR:     did:x%x",
		ndlp->nlp_DID, 0, 0);

	phba->fc_stat.elsXmitFARPR++;
	elsiocb->iocb_cmpl = lpfc_cmpl_els_cmd;
	if (lpfc_sli_issue_iocb(phba, LPFC_ELS_RING, elsiocb, 0) ==
	    IOCB_ERROR) {
		/* The additional lpfc_nlp_put will cause the following
		 * lpfc_els_free_iocb routine to trigger the release of
		 * the node.
		 */
		lpfc_nlp_put(ndlp);
		lpfc_els_free_iocb(phba, elsiocb);
		return 1;
	}
	/* This will cause the callback-function lpfc_cmpl_els_cmd to
	 * trigger the release of the node.
	 */
	lpfc_nlp_put(ndlp);
	return 0;
}

/**
 * lpfc_cancel_retry_delay_tmo - Cancel the timer with delayed iocb-cmd retry
 * @vport: pointer to a host virtual N_Port data structure.
 * @nlp: pointer to a node-list data structure.
 *
 * This routine cancels the timer with a delayed IOCB-command retry for
 * a @vport's @ndlp. It stops the timer for the delayed function retrial and
 * removes the ELS retry event if it presents. In addition, if the
 * NLP_NPR_2B_DISC bit is set in the @nlp's nlp_flag bitmap, ADISC IOCB
 * commands are sent for the @vport's nodes that require issuing discovery
 * ADISC.
 **/
void
lpfc_cancel_retry_delay_tmo(struct lpfc_vport *vport, struct lpfc_nodelist *nlp)
{
	struct Scsi_Host *shost = lpfc_shost_from_vport(vport);
	struct lpfc_work_evt *evtp;

	if (!(nlp->nlp_flag & NLP_DELAY_TMO))
		return;
	spin_lock_irq(shost->host_lock);
	nlp->nlp_flag &= ~NLP_DELAY_TMO;
	spin_unlock_irq(shost->host_lock);
	del_timer_sync(&nlp->nlp_delayfunc);
	nlp->nlp_last_elscmd = 0;
	if (!list_empty(&nlp->els_retry_evt.evt_listp)) {
		list_del_init(&nlp->els_retry_evt.evt_listp);
		/* Decrement nlp reference count held for the delayed retry */
		evtp = &nlp->els_retry_evt;
		lpfc_nlp_put((struct lpfc_nodelist *)evtp->evt_arg1);
	}
	if (nlp->nlp_flag & NLP_NPR_2B_DISC) {
		spin_lock_irq(shost->host_lock);
		nlp->nlp_flag &= ~NLP_NPR_2B_DISC;
		spin_unlock_irq(shost->host_lock);
		if (vport->num_disc_nodes) {
			if (vport->port_state < LPFC_VPORT_READY) {
				/* Check if there are more ADISCs to be sent */
				lpfc_more_adisc(vport);
			} else {
				/* Check if there are more PLOGIs to be sent */
				lpfc_more_plogi(vport);
				if (vport->num_disc_nodes == 0) {
					spin_lock_irq(shost->host_lock);
					vport->fc_flag &= ~FC_NDISC_ACTIVE;
					spin_unlock_irq(shost->host_lock);
					lpfc_can_disctmo(vport);
					lpfc_end_rscn(vport);
				}
			}
		}
	}
	return;
}

/**
 * lpfc_els_retry_delay - Timer function with a ndlp delayed function timer
 * @ptr: holder for the pointer to the timer function associated data (ndlp).
 *
 * This routine is invoked by the ndlp delayed-function timer to check
 * whether there is any pending ELS retry event(s) with the node. If not, it
 * simply returns. Otherwise, if there is at least one ELS delayed event, it
 * adds the delayed events to the HBA work list and invokes the
 * lpfc_worker_wake_up() routine to wake up worker thread to process the
 * event. Note that lpfc_nlp_get() is called before posting the event to
 * the work list to hold reference count of ndlp so that it guarantees the
 * reference to ndlp will still be available when the worker thread gets
 * to the event associated with the ndlp.
 **/
void
lpfc_els_retry_delay(unsigned long ptr)
{
	struct lpfc_nodelist *ndlp = (struct lpfc_nodelist *) ptr;
	struct lpfc_vport *vport = ndlp->vport;
	struct lpfc_hba   *phba = vport->phba;
	unsigned long flags;
	struct lpfc_work_evt  *evtp = &ndlp->els_retry_evt;

	spin_lock_irqsave(&phba->hbalock, flags);
	if (!list_empty(&evtp->evt_listp)) {
		spin_unlock_irqrestore(&phba->hbalock, flags);
		return;
	}

	/* We need to hold the node by incrementing the reference
	 * count until the queued work is done
	 */
	evtp->evt_arg1  = lpfc_nlp_get(ndlp);
	if (evtp->evt_arg1) {
		evtp->evt = LPFC_EVT_ELS_RETRY;
		list_add_tail(&evtp->evt_listp, &phba->work_list);
		lpfc_worker_wake_up(phba);
	}
	spin_unlock_irqrestore(&phba->hbalock, flags);
	return;
}

/**
 * lpfc_els_retry_delay_handler - Work thread handler for ndlp delayed function
 * @ndlp: pointer to a node-list data structure.
 *
 * This routine is the worker-thread handler for processing the @ndlp delayed
 * event(s), posted by the lpfc_els_retry_delay() routine. It simply retrieves
 * the last ELS command from the associated ndlp and invokes the proper ELS
 * function according to the delayed ELS command to retry the command.
 **/
void
lpfc_els_retry_delay_handler(struct lpfc_nodelist *ndlp)
{
	struct lpfc_vport *vport = ndlp->vport;
	struct Scsi_Host  *shost = lpfc_shost_from_vport(vport);
	uint32_t cmd, retry;

	spin_lock_irq(shost->host_lock);
	cmd = ndlp->nlp_last_elscmd;
	ndlp->nlp_last_elscmd = 0;

	if (!(ndlp->nlp_flag & NLP_DELAY_TMO)) {
		spin_unlock_irq(shost->host_lock);
		return;
	}

	ndlp->nlp_flag &= ~NLP_DELAY_TMO;
	spin_unlock_irq(shost->host_lock);
	/*
	 * If a discovery event readded nlp_delayfunc after timer
	 * firing and before processing the timer, cancel the
	 * nlp_delayfunc.
	 */
	del_timer_sync(&ndlp->nlp_delayfunc);
	retry = ndlp->nlp_retry;
	ndlp->nlp_retry = 0;

	switch (cmd) {
	case ELS_CMD_FLOGI:
		lpfc_issue_els_flogi(vport, ndlp, retry);
		break;
	case ELS_CMD_PLOGI:
		if (!lpfc_issue_els_plogi(vport, ndlp->nlp_DID, retry)) {
			ndlp->nlp_prev_state = ndlp->nlp_state;
			lpfc_nlp_set_state(vport, ndlp, NLP_STE_PLOGI_ISSUE);
		}
		break;
	case ELS_CMD_ADISC:
		if (!lpfc_issue_els_adisc(vport, ndlp, retry)) {
			ndlp->nlp_prev_state = ndlp->nlp_state;
			lpfc_nlp_set_state(vport, ndlp, NLP_STE_ADISC_ISSUE);
		}
		break;
	case ELS_CMD_PRLI:
	case ELS_CMD_NVMEPRLI:
		if (!lpfc_issue_els_prli(vport, ndlp, retry)) {
			ndlp->nlp_prev_state = ndlp->nlp_state;
			lpfc_nlp_set_state(vport, ndlp, NLP_STE_PRLI_ISSUE);
		}
		break;
	case ELS_CMD_LOGO:
		if (!lpfc_issue_els_logo(vport, ndlp, retry)) {
			ndlp->nlp_prev_state = ndlp->nlp_state;
			lpfc_nlp_set_state(vport, ndlp, NLP_STE_LOGO_ISSUE);
		}
		break;
	case ELS_CMD_FDISC:
		if (!(vport->fc_flag & FC_VPORT_NEEDS_INIT_VPI))
			lpfc_issue_els_fdisc(vport, ndlp, retry);
		break;
	}
	return;
}

/**
 * lpfc_els_retry - Make retry decision on an els command iocb
 * @phba: pointer to lpfc hba data structure.
 * @cmdiocb: pointer to lpfc command iocb data structure.
 * @rspiocb: pointer to lpfc response iocb data structure.
 *
 * This routine makes a retry decision on an ELS command IOCB, which has
 * failed. The following ELS IOCBs use this function for retrying the command
 * when previously issued command responsed with error status: FLOGI, PLOGI,
 * PRLI, ADISC, LOGO, and FDISC. Based on the ELS command type and the
 * returned error status, it makes the decision whether a retry shall be
 * issued for the command, and whether a retry shall be made immediately or
 * delayed. In the former case, the corresponding ELS command issuing-function
 * is called to retry the command. In the later case, the ELS command shall
 * be posted to the ndlp delayed event and delayed function timer set to the
 * ndlp for the delayed command issusing.
 *
 * Return code
 *   0 - No retry of els command is made
 *   1 - Immediate or delayed retry of els command is made
 **/
static int
lpfc_els_retry(struct lpfc_hba *phba, struct lpfc_iocbq *cmdiocb,
	       struct lpfc_iocbq *rspiocb)
{
	struct lpfc_vport *vport = cmdiocb->vport;
	struct Scsi_Host  *shost = lpfc_shost_from_vport(vport);
	IOCB_t *irsp = &rspiocb->iocb;
	struct lpfc_nodelist *ndlp = (struct lpfc_nodelist *) cmdiocb->context1;
	struct lpfc_dmabuf *pcmd = (struct lpfc_dmabuf *) cmdiocb->context2;
	uint32_t *elscmd;
	struct ls_rjt stat;
	int retry = 0, maxretry = lpfc_max_els_tries, delay = 0;
	int logerr = 0;
	uint32_t cmd = 0;
	uint32_t did;


	/* Note: context2 may be 0 for internal driver abort
	 * of delays ELS command.
	 */

	if (pcmd && pcmd->virt) {
		elscmd = (uint32_t *) (pcmd->virt);
		cmd = *elscmd++;
	}

	if (ndlp && NLP_CHK_NODE_ACT(ndlp))
		did = ndlp->nlp_DID;
	else {
		/* We should only hit this case for retrying PLOGI */
		did = irsp->un.elsreq64.remoteID;
		ndlp = lpfc_findnode_did(vport, did);
		if ((!ndlp || !NLP_CHK_NODE_ACT(ndlp))
		    && (cmd != ELS_CMD_PLOGI))
			return 1;
	}

	lpfc_debugfs_disc_trc(vport, LPFC_DISC_TRC_ELS_CMD,
		"Retry ELS:       wd7:x%x wd4:x%x did:x%x",
		*(((uint32_t *) irsp) + 7), irsp->un.ulpWord[4], ndlp->nlp_DID);

	switch (irsp->ulpStatus) {
	case IOSTAT_FCP_RSP_ERROR:
		break;
	case IOSTAT_REMOTE_STOP:
		if (phba->sli_rev == LPFC_SLI_REV4) {
			/* This IO was aborted by the target, we don't
			 * know the rxid and because we did not send the
			 * ABTS we cannot generate and RRQ.
			 */
			lpfc_set_rrq_active(phba, ndlp,
					 cmdiocb->sli4_lxritag, 0, 0);
		}
		break;
	case IOSTAT_LOCAL_REJECT:
		switch ((irsp->un.ulpWord[4] & IOERR_PARAM_MASK)) {
		case IOERR_LOOP_OPEN_FAILURE:
			if (cmd == ELS_CMD_FLOGI) {
				if (PCI_DEVICE_ID_HORNET ==
					phba->pcidev->device) {
					phba->fc_topology = LPFC_TOPOLOGY_LOOP;
					phba->pport->fc_myDID = 0;
					phba->alpa_map[0] = 0;
					phba->alpa_map[1] = 0;
				}
			}
			if (cmd == ELS_CMD_PLOGI && cmdiocb->retry == 0)
				delay = 1000;
			retry = 1;
			break;

		case IOERR_ILLEGAL_COMMAND:
			lpfc_printf_vlog(vport, KERN_ERR, LOG_ELS,
					 "0124 Retry illegal cmd x%x "
					 "retry:x%x delay:x%x\n",
					 cmd, cmdiocb->retry, delay);
			retry = 1;
			/* All command's retry policy */
			maxretry = 8;
			if (cmdiocb->retry > 2)
				delay = 1000;
			break;

		case IOERR_NO_RESOURCES:
			logerr = 1; /* HBA out of resources */
			retry = 1;
			if (cmdiocb->retry > 100)
				delay = 100;
			maxretry = 250;
			break;

		case IOERR_ILLEGAL_FRAME:
			delay = 100;
			retry = 1;
			break;

		case IOERR_SEQUENCE_TIMEOUT:
		case IOERR_INVALID_RPI:
			if (cmd == ELS_CMD_PLOGI &&
			    did == NameServer_DID) {
				/* Continue forever if plogi to */
				/* the nameserver fails */
				maxretry = 0;
				delay = 100;
			}
			retry = 1;
			break;
		}
		break;

	case IOSTAT_NPORT_RJT:
	case IOSTAT_FABRIC_RJT:
		if (irsp->un.ulpWord[4] & RJT_UNAVAIL_TEMP) {
			retry = 1;
			break;
		}
		break;

	case IOSTAT_NPORT_BSY:
	case IOSTAT_FABRIC_BSY:
		logerr = 1; /* Fabric / Remote NPort out of resources */
		retry = 1;
		break;

	case IOSTAT_LS_RJT:
		stat.un.lsRjtError = be32_to_cpu(irsp->un.ulpWord[4]);
		/* Added for Vendor specifc support
		 * Just keep retrying for these Rsn / Exp codes
		 */
		switch (stat.un.b.lsRjtRsnCode) {
		case LSRJT_UNABLE_TPC:
			if (stat.un.b.lsRjtRsnCodeExp ==
			    LSEXP_CMD_IN_PROGRESS) {
				if (cmd == ELS_CMD_PLOGI) {
					delay = 1000;
					maxretry = 48;
				}
				retry = 1;
				break;
			}
			if (stat.un.b.lsRjtRsnCodeExp ==
			    LSEXP_CANT_GIVE_DATA) {
				if (cmd == ELS_CMD_PLOGI) {
					delay = 1000;
					maxretry = 48;
				}
				retry = 1;
				break;
			}
			if ((cmd == ELS_CMD_PLOGI) ||
			    (cmd == ELS_CMD_PRLI) ||
			    (cmd == ELS_CMD_NVMEPRLI)) {
				delay = 1000;
				maxretry = lpfc_max_els_tries + 1;
				retry = 1;
				break;
			}
			if ((phba->sli3_options & LPFC_SLI3_NPIV_ENABLED) &&
			  (cmd == ELS_CMD_FDISC) &&
			  (stat.un.b.lsRjtRsnCodeExp == LSEXP_OUT_OF_RESOURCE)){
				lpfc_printf_vlog(vport, KERN_ERR, LOG_ELS,
						 "0125 FDISC Failed (x%x). "
						 "Fabric out of resources\n",
						 stat.un.lsRjtError);
				lpfc_vport_set_state(vport,
						     FC_VPORT_NO_FABRIC_RSCS);
			}
			break;

		case LSRJT_LOGICAL_BSY:
			if ((cmd == ELS_CMD_PLOGI) ||
			    (cmd == ELS_CMD_PRLI) ||
			    (cmd == ELS_CMD_NVMEPRLI)) {
				delay = 1000;
				maxretry = 48;
			} else if (cmd == ELS_CMD_FDISC) {
				/* FDISC retry policy */
				maxretry = 48;
				if (cmdiocb->retry >= 32)
					delay = 1000;
			}
			retry = 1;
			break;

		case LSRJT_LOGICAL_ERR:
			/* There are some cases where switches return this
			 * error when they are not ready and should be returning
			 * Logical Busy. We should delay every time.
			 */
			if (cmd == ELS_CMD_FDISC &&
			    stat.un.b.lsRjtRsnCodeExp == LSEXP_PORT_LOGIN_REQ) {
				maxretry = 3;
				delay = 1000;
				retry = 1;
				break;
			}
		case LSRJT_PROTOCOL_ERR:
			if ((phba->sli3_options & LPFC_SLI3_NPIV_ENABLED) &&
			  (cmd == ELS_CMD_FDISC) &&
			  ((stat.un.b.lsRjtRsnCodeExp == LSEXP_INVALID_PNAME) ||
			  (stat.un.b.lsRjtRsnCodeExp == LSEXP_INVALID_NPORT_ID))
			  ) {
				lpfc_printf_vlog(vport, KERN_ERR, LOG_ELS,
						 "0122 FDISC Failed (x%x). "
						 "Fabric Detected Bad WWN\n",
						 stat.un.lsRjtError);
				lpfc_vport_set_state(vport,
						     FC_VPORT_FABRIC_REJ_WWN);
			}
			break;
		case LSRJT_VENDOR_UNIQUE:
			if ((stat.un.b.vendorUnique == 0x45) &&
			    (cmd == ELS_CMD_FLOGI)) {
				goto out_retry;
			}
			break;
		}
		break;

	case IOSTAT_INTERMED_RSP:
	case IOSTAT_BA_RJT:
		break;

	default:
		break;
	}

	if (did == FDMI_DID)
		retry = 1;

	if ((cmd == ELS_CMD_FLOGI) &&
	    (phba->fc_topology != LPFC_TOPOLOGY_LOOP) &&
	    !lpfc_error_lost_link(irsp)) {
		/* FLOGI retry policy */
		retry = 1;
		/* retry FLOGI forever */
		if (phba->link_flag != LS_LOOPBACK_MODE)
			maxretry = 0;
		else
			maxretry = 2;

		if (cmdiocb->retry >= 100)
			delay = 5000;
		else if (cmdiocb->retry >= 32)
			delay = 1000;
	} else if ((cmd == ELS_CMD_FDISC) && !lpfc_error_lost_link(irsp)) {
		/* retry FDISCs every second up to devloss */
		retry = 1;
		maxretry = vport->cfg_devloss_tmo;
		delay = 1000;
	}

	cmdiocb->retry++;
	if (maxretry && (cmdiocb->retry >= maxretry)) {
		phba->fc_stat.elsRetryExceeded++;
		retry = 0;
	}

	if ((vport->load_flag & FC_UNLOADING) != 0)
		retry = 0;

out_retry:
	if (retry) {
		if ((cmd == ELS_CMD_PLOGI) || (cmd == ELS_CMD_FDISC)) {
			/* Stop retrying PLOGI and FDISC if in FCF discovery */
			if (phba->fcf.fcf_flag & FCF_DISCOVERY) {
				lpfc_printf_vlog(vport, KERN_INFO, LOG_ELS,
						 "2849 Stop retry ELS command "
						 "x%x to remote NPORT x%x, "
						 "Data: x%x x%x\n", cmd, did,
						 cmdiocb->retry, delay);
				return 0;
			}
		}

		/* Retry ELS command <elsCmd> to remote NPORT <did> */
		lpfc_printf_vlog(vport, KERN_INFO, LOG_ELS,
				 "0107 Retry ELS command x%x to remote "
				 "NPORT x%x Data: x%x x%x\n",
				 cmd, did, cmdiocb->retry, delay);

		if (((cmd == ELS_CMD_PLOGI) || (cmd == ELS_CMD_ADISC)) &&
			((irsp->ulpStatus != IOSTAT_LOCAL_REJECT) ||
			((irsp->un.ulpWord[4] & IOERR_PARAM_MASK) !=
			IOERR_NO_RESOURCES))) {
			/* Don't reset timer for no resources */

			/* If discovery / RSCN timer is running, reset it */
			if (timer_pending(&vport->fc_disctmo) ||
			    (vport->fc_flag & FC_RSCN_MODE))
				lpfc_set_disctmo(vport);
		}

		phba->fc_stat.elsXmitRetry++;
		if (ndlp && NLP_CHK_NODE_ACT(ndlp) && delay) {
			phba->fc_stat.elsDelayRetry++;
			ndlp->nlp_retry = cmdiocb->retry;

			/* delay is specified in milliseconds */
			mod_timer(&ndlp->nlp_delayfunc,
				jiffies + msecs_to_jiffies(delay));
			spin_lock_irq(shost->host_lock);
			ndlp->nlp_flag |= NLP_DELAY_TMO;
			spin_unlock_irq(shost->host_lock);

			ndlp->nlp_prev_state = ndlp->nlp_state;
			if ((cmd == ELS_CMD_PRLI) ||
			    (cmd == ELS_CMD_NVMEPRLI))
				lpfc_nlp_set_state(vport, ndlp,
					NLP_STE_PRLI_ISSUE);
			else
				lpfc_nlp_set_state(vport, ndlp,
					NLP_STE_NPR_NODE);
			ndlp->nlp_last_elscmd = cmd;

			return 1;
		}
		switch (cmd) {
		case ELS_CMD_FLOGI:
			lpfc_issue_els_flogi(vport, ndlp, cmdiocb->retry);
			return 1;
		case ELS_CMD_FDISC:
			lpfc_issue_els_fdisc(vport, ndlp, cmdiocb->retry);
			return 1;
		case ELS_CMD_PLOGI:
			if (ndlp && NLP_CHK_NODE_ACT(ndlp)) {
				ndlp->nlp_prev_state = ndlp->nlp_state;
				lpfc_nlp_set_state(vport, ndlp,
						   NLP_STE_PLOGI_ISSUE);
			}
			lpfc_issue_els_plogi(vport, did, cmdiocb->retry);
			return 1;
		case ELS_CMD_ADISC:
			ndlp->nlp_prev_state = ndlp->nlp_state;
			lpfc_nlp_set_state(vport, ndlp, NLP_STE_ADISC_ISSUE);
			lpfc_issue_els_adisc(vport, ndlp, cmdiocb->retry);
			return 1;
		case ELS_CMD_PRLI:
		case ELS_CMD_NVMEPRLI:
			ndlp->nlp_prev_state = ndlp->nlp_state;
			lpfc_nlp_set_state(vport, ndlp, NLP_STE_PRLI_ISSUE);
			lpfc_issue_els_prli(vport, ndlp, cmdiocb->retry);
			return 1;
		case ELS_CMD_LOGO:
			ndlp->nlp_prev_state = ndlp->nlp_state;
			lpfc_nlp_set_state(vport, ndlp, NLP_STE_LOGO_ISSUE);
			lpfc_issue_els_logo(vport, ndlp, cmdiocb->retry);
			return 1;
		}
	}
	/* No retry ELS command <elsCmd> to remote NPORT <did> */
	if (logerr) {
		lpfc_printf_vlog(vport, KERN_ERR, LOG_ELS,
			 "0137 No retry ELS command x%x to remote "
			 "NPORT x%x: Out of Resources: Error:x%x/%x\n",
			 cmd, did, irsp->ulpStatus,
			 irsp->un.ulpWord[4]);
	}
	else {
		lpfc_printf_vlog(vport, KERN_INFO, LOG_ELS,
			 "0108 No retry ELS command x%x to remote "
			 "NPORT x%x Retried:%d Error:x%x/%x\n",
			 cmd, did, cmdiocb->retry, irsp->ulpStatus,
			 irsp->un.ulpWord[4]);
	}
	return 0;
}

/**
 * lpfc_els_free_data - Free lpfc dma buffer and data structure with an iocb
 * @phba: pointer to lpfc hba data structure.
 * @buf_ptr1: pointer to the lpfc DMA buffer data structure.
 *
 * This routine releases the lpfc DMA (Direct Memory Access) buffer(s)
 * associated with a command IOCB back to the lpfc DMA buffer pool. It first
 * checks to see whether there is a lpfc DMA buffer associated with the
 * response of the command IOCB. If so, it will be released before releasing
 * the lpfc DMA buffer associated with the IOCB itself.
 *
 * Return code
 *   0 - Successfully released lpfc DMA buffer (currently, always return 0)
 **/
static int
lpfc_els_free_data(struct lpfc_hba *phba, struct lpfc_dmabuf *buf_ptr1)
{
	struct lpfc_dmabuf *buf_ptr;

	/* Free the response before processing the command. */
	if (!list_empty(&buf_ptr1->list)) {
		list_remove_head(&buf_ptr1->list, buf_ptr,
				 struct lpfc_dmabuf,
				 list);
		lpfc_mbuf_free(phba, buf_ptr->virt, buf_ptr->phys);
		kfree(buf_ptr);
	}
	lpfc_mbuf_free(phba, buf_ptr1->virt, buf_ptr1->phys);
	kfree(buf_ptr1);
	return 0;
}

/**
 * lpfc_els_free_bpl - Free lpfc dma buffer and data structure with bpl
 * @phba: pointer to lpfc hba data structure.
 * @buf_ptr: pointer to the lpfc dma buffer data structure.
 *
 * This routine releases the lpfc Direct Memory Access (DMA) buffer
 * associated with a Buffer Pointer List (BPL) back to the lpfc DMA buffer
 * pool.
 *
 * Return code
 *   0 - Successfully released lpfc DMA buffer (currently, always return 0)
 **/
static int
lpfc_els_free_bpl(struct lpfc_hba *phba, struct lpfc_dmabuf *buf_ptr)
{
	lpfc_mbuf_free(phba, buf_ptr->virt, buf_ptr->phys);
	kfree(buf_ptr);
	return 0;
}

/**
 * lpfc_els_free_iocb - Free a command iocb and its associated resources
 * @phba: pointer to lpfc hba data structure.
 * @elsiocb: pointer to lpfc els command iocb data structure.
 *
 * This routine frees a command IOCB and its associated resources. The
 * command IOCB data structure contains the reference to various associated
 * resources, these fields must be set to NULL if the associated reference
 * not present:
 *   context1 - reference to ndlp
 *   context2 - reference to cmd
 *   context2->next - reference to rsp
 *   context3 - reference to bpl
 *
 * It first properly decrements the reference count held on ndlp for the
 * IOCB completion callback function. If LPFC_DELAY_MEM_FREE flag is not
 * set, it invokes the lpfc_els_free_data() routine to release the Direct
 * Memory Access (DMA) buffers associated with the IOCB. Otherwise, it
 * adds the DMA buffer the @phba data structure for the delayed release.
 * If reference to the Buffer Pointer List (BPL) is present, the
 * lpfc_els_free_bpl() routine is invoked to release the DMA memory
 * associated with BPL. Finally, the lpfc_sli_release_iocbq() routine is
 * invoked to release the IOCB data structure back to @phba IOCBQ list.
 *
 * Return code
 *   0 - Success (currently, always return 0)
 **/
int
lpfc_els_free_iocb(struct lpfc_hba *phba, struct lpfc_iocbq *elsiocb)
{
	struct lpfc_dmabuf *buf_ptr, *buf_ptr1;
	struct lpfc_nodelist *ndlp;

	ndlp = (struct lpfc_nodelist *)elsiocb->context1;
	if (ndlp) {
		if (ndlp->nlp_flag & NLP_DEFER_RM) {
			lpfc_nlp_put(ndlp);

			/* If the ndlp is not being used by another discovery
			 * thread, free it.
			 */
			if (!lpfc_nlp_not_used(ndlp)) {
				/* If ndlp is being used by another discovery
				 * thread, just clear NLP_DEFER_RM
				 */
				ndlp->nlp_flag &= ~NLP_DEFER_RM;
			}
		}
		else
			lpfc_nlp_put(ndlp);
		elsiocb->context1 = NULL;
	}
	/* context2  = cmd,  context2->next = rsp, context3 = bpl */
	if (elsiocb->context2) {
		if (elsiocb->iocb_flag & LPFC_DELAY_MEM_FREE) {
			/* Firmware could still be in progress of DMAing
			 * payload, so don't free data buffer till after
			 * a hbeat.
			 */
			elsiocb->iocb_flag &= ~LPFC_DELAY_MEM_FREE;
			buf_ptr = elsiocb->context2;
			elsiocb->context2 = NULL;
			if (buf_ptr) {
				buf_ptr1 = NULL;
				spin_lock_irq(&phba->hbalock);
				if (!list_empty(&buf_ptr->list)) {
					list_remove_head(&buf_ptr->list,
						buf_ptr1, struct lpfc_dmabuf,
						list);
					INIT_LIST_HEAD(&buf_ptr1->list);
					list_add_tail(&buf_ptr1->list,
						&phba->elsbuf);
					phba->elsbuf_cnt++;
				}
				INIT_LIST_HEAD(&buf_ptr->list);
				list_add_tail(&buf_ptr->list, &phba->elsbuf);
				phba->elsbuf_cnt++;
				spin_unlock_irq(&phba->hbalock);
			}
		} else {
			buf_ptr1 = (struct lpfc_dmabuf *) elsiocb->context2;
			lpfc_els_free_data(phba, buf_ptr1);
			elsiocb->context2 = NULL;
		}
	}

	if (elsiocb->context3) {
		buf_ptr = (struct lpfc_dmabuf *) elsiocb->context3;
		lpfc_els_free_bpl(phba, buf_ptr);
		elsiocb->context3 = NULL;
	}
	lpfc_sli_release_iocbq(phba, elsiocb);
	return 0;
}

/**
 * lpfc_cmpl_els_logo_acc - Completion callback function to logo acc response
 * @phba: pointer to lpfc hba data structure.
 * @cmdiocb: pointer to lpfc command iocb data structure.
 * @rspiocb: pointer to lpfc response iocb data structure.
 *
 * This routine is the completion callback function to the Logout (LOGO)
 * Accept (ACC) Response ELS command. This routine is invoked to indicate
 * the completion of the LOGO process. It invokes the lpfc_nlp_not_used() to
 * release the ndlp if it has the last reference remaining (reference count
 * is 1). If succeeded (meaning ndlp released), it sets the IOCB context1
 * field to NULL to inform the following lpfc_els_free_iocb() routine no
 * ndlp reference count needs to be decremented. Otherwise, the ndlp
 * reference use-count shall be decremented by the lpfc_els_free_iocb()
 * routine. Finally, the lpfc_els_free_iocb() is invoked to release the
 * IOCB data structure.
 **/
static void
lpfc_cmpl_els_logo_acc(struct lpfc_hba *phba, struct lpfc_iocbq *cmdiocb,
		       struct lpfc_iocbq *rspiocb)
{
	struct lpfc_nodelist *ndlp = (struct lpfc_nodelist *) cmdiocb->context1;
	struct lpfc_vport *vport = cmdiocb->vport;
	IOCB_t *irsp;

	irsp = &rspiocb->iocb;
	lpfc_debugfs_disc_trc(vport, LPFC_DISC_TRC_ELS_RSP,
		"ACC LOGO cmpl:   status:x%x/x%x did:x%x",
		irsp->ulpStatus, irsp->un.ulpWord[4], ndlp->nlp_DID);
	/* ACC to LOGO completes to NPort <nlp_DID> */
	lpfc_printf_vlog(vport, KERN_INFO, LOG_ELS,
			 "0109 ACC to LOGO completes to NPort x%x "
			 "Data: x%x x%x x%x\n",
			 ndlp->nlp_DID, ndlp->nlp_flag, ndlp->nlp_state,
			 ndlp->nlp_rpi);

	if (ndlp->nlp_state == NLP_STE_NPR_NODE) {
		/* NPort Recovery mode or node is just allocated */
		if (!lpfc_nlp_not_used(ndlp)) {
			/* If the ndlp is being used by another discovery
			 * thread, just unregister the RPI.
			 */
			lpfc_unreg_rpi(vport, ndlp);
		} else {
			/* Indicate the node has already released, should
			 * not reference to it from within lpfc_els_free_iocb.
			 */
			cmdiocb->context1 = NULL;
		}
	}

	/*
	 * The driver received a LOGO from the rport and has ACK'd it.
	 * At this point, the driver is done so release the IOCB
	 */
	lpfc_els_free_iocb(phba, cmdiocb);
}

/**
 * lpfc_mbx_cmpl_dflt_rpi - Completion callbk func for unreg dflt rpi mbox cmd
 * @phba: pointer to lpfc hba data structure.
 * @pmb: pointer to the driver internal queue element for mailbox command.
 *
 * This routine is the completion callback function for unregister default
 * RPI (Remote Port Index) mailbox command to the @phba. It simply releases
 * the associated lpfc Direct Memory Access (DMA) buffer back to the pool and
 * decrements the ndlp reference count held for this completion callback
 * function. After that, it invokes the lpfc_nlp_not_used() to check
 * whether there is only one reference left on the ndlp. If so, it will
 * perform one more decrement and trigger the release of the ndlp.
 **/
void
lpfc_mbx_cmpl_dflt_rpi(struct lpfc_hba *phba, LPFC_MBOXQ_t *pmb)
{
	struct lpfc_dmabuf *mp = (struct lpfc_dmabuf *) (pmb->context1);
	struct lpfc_nodelist *ndlp = (struct lpfc_nodelist *) pmb->context2;

	pmb->context1 = NULL;
	pmb->context2 = NULL;

	lpfc_mbuf_free(phba, mp->virt, mp->phys);
	kfree(mp);
	mempool_free(pmb, phba->mbox_mem_pool);
	if (ndlp) {
		lpfc_printf_vlog(ndlp->vport, KERN_INFO, LOG_NODE,
				 "0006 rpi%x DID:%x flg:%x %d map:%x %p\n",
				 ndlp->nlp_rpi, ndlp->nlp_DID, ndlp->nlp_flag,
				 kref_read(&ndlp->kref),
				 ndlp->nlp_usg_map, ndlp);
		if (NLP_CHK_NODE_ACT(ndlp)) {
			lpfc_nlp_put(ndlp);
			/* This is the end of the default RPI cleanup logic for
			 * this ndlp. If no other discovery threads are using
			 * this ndlp, free all resources associated with it.
			 */
			lpfc_nlp_not_used(ndlp);
		} else {
			lpfc_drop_node(ndlp->vport, ndlp);
		}
	}

	return;
}

/**
 * lpfc_cmpl_els_rsp - Completion callback function for els response iocb cmd
 * @phba: pointer to lpfc hba data structure.
 * @cmdiocb: pointer to lpfc command iocb data structure.
 * @rspiocb: pointer to lpfc response iocb data structure.
 *
 * This routine is the completion callback function for ELS Response IOCB
 * command. In normal case, this callback function just properly sets the
 * nlp_flag bitmap in the ndlp data structure, if the mbox command reference
 * field in the command IOCB is not NULL, the referred mailbox command will
 * be send out, and then invokes the lpfc_els_free_iocb() routine to release
 * the IOCB. Under error conditions, such as when a LS_RJT is returned or a
 * link down event occurred during the discovery, the lpfc_nlp_not_used()
 * routine shall be invoked trying to release the ndlp if no other threads
 * are currently referring it.
 **/
static void
lpfc_cmpl_els_rsp(struct lpfc_hba *phba, struct lpfc_iocbq *cmdiocb,
		  struct lpfc_iocbq *rspiocb)
{
	struct lpfc_nodelist *ndlp = (struct lpfc_nodelist *) cmdiocb->context1;
	struct lpfc_vport *vport = ndlp ? ndlp->vport : NULL;
	struct Scsi_Host  *shost = vport ? lpfc_shost_from_vport(vport) : NULL;
	IOCB_t  *irsp;
	uint8_t *pcmd;
	LPFC_MBOXQ_t *mbox = NULL;
	struct lpfc_dmabuf *mp = NULL;
	uint32_t ls_rjt = 0;

	irsp = &rspiocb->iocb;

	if (cmdiocb->context_un.mbox)
		mbox = cmdiocb->context_un.mbox;

	/* First determine if this is a LS_RJT cmpl. Note, this callback
	 * function can have cmdiocb->contest1 (ndlp) field set to NULL.
	 */
	pcmd = (uint8_t *) (((struct lpfc_dmabuf *) cmdiocb->context2)->virt);
	if (ndlp && NLP_CHK_NODE_ACT(ndlp) &&
	    (*((uint32_t *) (pcmd)) == ELS_CMD_LS_RJT)) {
		/* A LS_RJT associated with Default RPI cleanup has its own
		 * separate code path.
		 */
		if (!(ndlp->nlp_flag & NLP_RM_DFLT_RPI))
			ls_rjt = 1;
	}

	/* Check to see if link went down during discovery */
	if (!ndlp || !NLP_CHK_NODE_ACT(ndlp) || lpfc_els_chk_latt(vport)) {
		if (mbox) {
			mp = (struct lpfc_dmabuf *) mbox->context1;
			if (mp) {
				lpfc_mbuf_free(phba, mp->virt, mp->phys);
				kfree(mp);
			}
			mempool_free(mbox, phba->mbox_mem_pool);
		}
		if (ndlp && NLP_CHK_NODE_ACT(ndlp) &&
		    (ndlp->nlp_flag & NLP_RM_DFLT_RPI))
			if (lpfc_nlp_not_used(ndlp)) {
				ndlp = NULL;
				/* Indicate the node has already released,
				 * should not reference to it from within
				 * the routine lpfc_els_free_iocb.
				 */
				cmdiocb->context1 = NULL;
			}
		goto out;
	}

	lpfc_debugfs_disc_trc(vport, LPFC_DISC_TRC_ELS_RSP,
		"ELS rsp cmpl:    status:x%x/x%x did:x%x",
		irsp->ulpStatus, irsp->un.ulpWord[4],
		cmdiocb->iocb.un.elsreq64.remoteID);
	/* ELS response tag <ulpIoTag> completes */
	lpfc_printf_vlog(vport, KERN_INFO, LOG_ELS,
			 "0110 ELS response tag x%x completes "
			 "Data: x%x x%x x%x x%x x%x x%x x%x\n",
			 cmdiocb->iocb.ulpIoTag, rspiocb->iocb.ulpStatus,
			 rspiocb->iocb.un.ulpWord[4], rspiocb->iocb.ulpTimeout,
			 ndlp->nlp_DID, ndlp->nlp_flag, ndlp->nlp_state,
			 ndlp->nlp_rpi);
	if (mbox) {
		if ((rspiocb->iocb.ulpStatus == 0)
		    && (ndlp->nlp_flag & NLP_ACC_REGLOGIN)) {
			lpfc_unreg_rpi(vport, ndlp);
			/* Increment reference count to ndlp to hold the
			 * reference to ndlp for the callback function.
			 */
			mbox->context2 = lpfc_nlp_get(ndlp);
			mbox->vport = vport;
			if (ndlp->nlp_flag & NLP_RM_DFLT_RPI) {
				mbox->mbox_flag |= LPFC_MBX_IMED_UNREG;
				mbox->mbox_cmpl = lpfc_mbx_cmpl_dflt_rpi;
			}
			else {
				mbox->mbox_cmpl = lpfc_mbx_cmpl_reg_login;
				ndlp->nlp_prev_state = ndlp->nlp_state;
				lpfc_nlp_set_state(vport, ndlp,
					   NLP_STE_REG_LOGIN_ISSUE);
			}

			ndlp->nlp_flag |= NLP_REG_LOGIN_SEND;
			if (lpfc_sli_issue_mbox(phba, mbox, MBX_NOWAIT)
			    != MBX_NOT_FINISHED)
				goto out;

			/* Decrement the ndlp reference count we
			 * set for this failed mailbox command.
			 */
			lpfc_nlp_put(ndlp);
			ndlp->nlp_flag &= ~NLP_REG_LOGIN_SEND;

			/* ELS rsp: Cannot issue reg_login for <NPortid> */
			lpfc_printf_vlog(vport, KERN_ERR, LOG_ELS,
				"0138 ELS rsp: Cannot issue reg_login for x%x "
				"Data: x%x x%x x%x\n",
				ndlp->nlp_DID, ndlp->nlp_flag, ndlp->nlp_state,
				ndlp->nlp_rpi);

			if (lpfc_nlp_not_used(ndlp)) {
				ndlp = NULL;
				/* Indicate node has already been released,
				 * should not reference to it from within
				 * the routine lpfc_els_free_iocb.
				 */
				cmdiocb->context1 = NULL;
			}
		} else {
			/* Do not drop node for lpfc_els_abort'ed ELS cmds */
			if (!lpfc_error_lost_link(irsp) &&
			    ndlp->nlp_flag & NLP_ACC_REGLOGIN) {
				if (lpfc_nlp_not_used(ndlp)) {
					ndlp = NULL;
					/* Indicate node has already been
					 * released, should not reference
					 * to it from within the routine
					 * lpfc_els_free_iocb.
					 */
					cmdiocb->context1 = NULL;
				}
			}
		}
		mp = (struct lpfc_dmabuf *) mbox->context1;
		if (mp) {
			lpfc_mbuf_free(phba, mp->virt, mp->phys);
			kfree(mp);
		}
		mempool_free(mbox, phba->mbox_mem_pool);
	}
out:
	if (ndlp && NLP_CHK_NODE_ACT(ndlp)) {
		spin_lock_irq(shost->host_lock);
		ndlp->nlp_flag &= ~(NLP_ACC_REGLOGIN | NLP_RM_DFLT_RPI);
		spin_unlock_irq(shost->host_lock);

		/* If the node is not being used by another discovery thread,
		 * and we are sending a reject, we are done with it.
		 * Release driver reference count here and free associated
		 * resources.
		 */
		if (ls_rjt)
			if (lpfc_nlp_not_used(ndlp))
				/* Indicate node has already been released,
				 * should not reference to it from within
				 * the routine lpfc_els_free_iocb.
				 */
				cmdiocb->context1 = NULL;

	}

	lpfc_els_free_iocb(phba, cmdiocb);
	return;
}

/**
 * lpfc_els_rsp_acc - Prepare and issue an acc response iocb command
 * @vport: pointer to a host virtual N_Port data structure.
 * @flag: the els command code to be accepted.
 * @oldiocb: pointer to the original lpfc command iocb data structure.
 * @ndlp: pointer to a node-list data structure.
 * @mbox: pointer to the driver internal queue element for mailbox command.
 *
 * This routine prepares and issues an Accept (ACC) response IOCB
 * command. It uses the @flag to properly set up the IOCB field for the
 * specific ACC response command to be issued and invokes the
 * lpfc_sli_issue_iocb() routine to send out ACC response IOCB. If a
 * @mbox pointer is passed in, it will be put into the context_un.mbox
 * field of the IOCB for the completion callback function to issue the
 * mailbox command to the HBA later when callback is invoked.
 *
 * Note that, in lpfc_prep_els_iocb() routine, the reference count of ndlp
 * will be incremented by 1 for holding the ndlp and the reference to ndlp
 * will be stored into the context1 field of the IOCB for the completion
 * callback function to the corresponding response ELS IOCB command.
 *
 * Return code
 *   0 - Successfully issued acc response
 *   1 - Failed to issue acc response
 **/
int
lpfc_els_rsp_acc(struct lpfc_vport *vport, uint32_t flag,
		 struct lpfc_iocbq *oldiocb, struct lpfc_nodelist *ndlp,
		 LPFC_MBOXQ_t *mbox)
{
	struct Scsi_Host *shost = lpfc_shost_from_vport(vport);
	struct lpfc_hba  *phba = vport->phba;
	IOCB_t *icmd;
	IOCB_t *oldcmd;
	struct lpfc_iocbq *elsiocb;
	uint8_t *pcmd;
	struct serv_parm *sp;
	uint16_t cmdsize;
	int rc;
	ELS_PKT *els_pkt_ptr;

	oldcmd = &oldiocb->iocb;

	switch (flag) {
	case ELS_CMD_ACC:
		cmdsize = sizeof(uint32_t);
		elsiocb = lpfc_prep_els_iocb(vport, 0, cmdsize, oldiocb->retry,
					     ndlp, ndlp->nlp_DID, ELS_CMD_ACC);
		if (!elsiocb) {
			spin_lock_irq(shost->host_lock);
			ndlp->nlp_flag &= ~NLP_LOGO_ACC;
			spin_unlock_irq(shost->host_lock);
			return 1;
		}

		icmd = &elsiocb->iocb;
		icmd->ulpContext = oldcmd->ulpContext;	/* Xri / rx_id */
		icmd->unsli3.rcvsli3.ox_id = oldcmd->unsli3.rcvsli3.ox_id;
		pcmd = (((struct lpfc_dmabuf *) elsiocb->context2)->virt);
		*((uint32_t *) (pcmd)) = ELS_CMD_ACC;
		pcmd += sizeof(uint32_t);

		lpfc_debugfs_disc_trc(vport, LPFC_DISC_TRC_ELS_RSP,
			"Issue ACC:       did:x%x flg:x%x",
			ndlp->nlp_DID, ndlp->nlp_flag, 0);
		break;
	case ELS_CMD_FLOGI:
	case ELS_CMD_PLOGI:
		cmdsize = (sizeof(struct serv_parm) + sizeof(uint32_t));
		elsiocb = lpfc_prep_els_iocb(vport, 0, cmdsize, oldiocb->retry,
					     ndlp, ndlp->nlp_DID, ELS_CMD_ACC);
		if (!elsiocb)
			return 1;

		icmd = &elsiocb->iocb;
		icmd->ulpContext = oldcmd->ulpContext;	/* Xri / rx_id */
		icmd->unsli3.rcvsli3.ox_id = oldcmd->unsli3.rcvsli3.ox_id;
		pcmd = (((struct lpfc_dmabuf *) elsiocb->context2)->virt);

		if (mbox)
			elsiocb->context_un.mbox = mbox;

		*((uint32_t *) (pcmd)) = ELS_CMD_ACC;
		pcmd += sizeof(uint32_t);
		sp = (struct serv_parm *)pcmd;

		if (flag == ELS_CMD_FLOGI) {
			/* Copy the received service parameters back */
			memcpy(sp, &phba->fc_fabparam,
			       sizeof(struct serv_parm));

			/* Clear the F_Port bit */
			sp->cmn.fPort = 0;

			/* Mark all class service parameters as invalid */
			sp->cls1.classValid = 0;
			sp->cls2.classValid = 0;
			sp->cls3.classValid = 0;
			sp->cls4.classValid = 0;

			/* Copy our worldwide names */
			memcpy(&sp->portName, &vport->fc_sparam.portName,
			       sizeof(struct lpfc_name));
			memcpy(&sp->nodeName, &vport->fc_sparam.nodeName,
			       sizeof(struct lpfc_name));
		} else {
			memcpy(pcmd, &vport->fc_sparam,
			       sizeof(struct serv_parm));

			sp->cmn.valid_vendor_ver_level = 0;
<<<<<<< HEAD
			memset(sp->vendorVersion, 0, sizeof(sp->vendorVersion));
=======
			memset(sp->un.vendorVersion, 0,
			       sizeof(sp->un.vendorVersion));

			/* If our firmware supports this feature, convey that
			 * info to the target using the vendor specific field.
			 */
			if (phba->sli.sli_flag & LPFC_SLI_SUPPRESS_RSP) {
				sp->cmn.valid_vendor_ver_level = 1;
				sp->un.vv.vid = cpu_to_be32(LPFC_VV_EMLX_ID);
				sp->un.vv.flags =
					cpu_to_be32(LPFC_VV_SUPPRESS_RSP);
			}
>>>>>>> af22a610
		}

		lpfc_debugfs_disc_trc(vport, LPFC_DISC_TRC_ELS_RSP,
			"Issue ACC FLOGI/PLOGI: did:x%x flg:x%x",
			ndlp->nlp_DID, ndlp->nlp_flag, 0);
		break;
	case ELS_CMD_PRLO:
		cmdsize = sizeof(uint32_t) + sizeof(PRLO);
		elsiocb = lpfc_prep_els_iocb(vport, 0, cmdsize, oldiocb->retry,
					     ndlp, ndlp->nlp_DID, ELS_CMD_PRLO);
		if (!elsiocb)
			return 1;

		icmd = &elsiocb->iocb;
		icmd->ulpContext = oldcmd->ulpContext;	/* Xri / rx_id */
		icmd->unsli3.rcvsli3.ox_id = oldcmd->unsli3.rcvsli3.ox_id;
		pcmd = (((struct lpfc_dmabuf *) elsiocb->context2)->virt);

		memcpy(pcmd, ((struct lpfc_dmabuf *) oldiocb->context2)->virt,
		       sizeof(uint32_t) + sizeof(PRLO));
		*((uint32_t *) (pcmd)) = ELS_CMD_PRLO_ACC;
		els_pkt_ptr = (ELS_PKT *) pcmd;
		els_pkt_ptr->un.prlo.acceptRspCode = PRLO_REQ_EXECUTED;

		lpfc_debugfs_disc_trc(vport, LPFC_DISC_TRC_ELS_RSP,
			"Issue ACC PRLO:  did:x%x flg:x%x",
			ndlp->nlp_DID, ndlp->nlp_flag, 0);
		break;
	default:
		return 1;
	}
	/* Xmit ELS ACC response tag <ulpIoTag> */
	lpfc_printf_vlog(vport, KERN_INFO, LOG_ELS,
			 "0128 Xmit ELS ACC response tag x%x, XRI: x%x, "
			 "DID: x%x, nlp_flag: x%x nlp_state: x%x RPI: x%x "
			 "fc_flag x%x\n",
			 elsiocb->iotag, elsiocb->iocb.ulpContext,
			 ndlp->nlp_DID, ndlp->nlp_flag, ndlp->nlp_state,
			 ndlp->nlp_rpi, vport->fc_flag);
	if (ndlp->nlp_flag & NLP_LOGO_ACC) {
		spin_lock_irq(shost->host_lock);
		if (!(ndlp->nlp_flag & NLP_RPI_REGISTERED ||
			ndlp->nlp_flag & NLP_REG_LOGIN_SEND))
			ndlp->nlp_flag &= ~NLP_LOGO_ACC;
		spin_unlock_irq(shost->host_lock);
		elsiocb->iocb_cmpl = lpfc_cmpl_els_logo_acc;
	} else {
		elsiocb->iocb_cmpl = lpfc_cmpl_els_rsp;
	}

	phba->fc_stat.elsXmitACC++;
	rc = lpfc_sli_issue_iocb(phba, LPFC_ELS_RING, elsiocb, 0);
	if (rc == IOCB_ERROR) {
		lpfc_els_free_iocb(phba, elsiocb);
		return 1;
	}
	return 0;
}

/**
 * lpfc_els_rsp_reject - Propare and issue a rjt response iocb command
 * @vport: pointer to a virtual N_Port data structure.
 * @rejectError:
 * @oldiocb: pointer to the original lpfc command iocb data structure.
 * @ndlp: pointer to a node-list data structure.
 * @mbox: pointer to the driver internal queue element for mailbox command.
 *
 * This routine prepares and issue an Reject (RJT) response IOCB
 * command. If a @mbox pointer is passed in, it will be put into the
 * context_un.mbox field of the IOCB for the completion callback function
 * to issue to the HBA later.
 *
 * Note that, in lpfc_prep_els_iocb() routine, the reference count of ndlp
 * will be incremented by 1 for holding the ndlp and the reference to ndlp
 * will be stored into the context1 field of the IOCB for the completion
 * callback function to the reject response ELS IOCB command.
 *
 * Return code
 *   0 - Successfully issued reject response
 *   1 - Failed to issue reject response
 **/
int
lpfc_els_rsp_reject(struct lpfc_vport *vport, uint32_t rejectError,
		    struct lpfc_iocbq *oldiocb, struct lpfc_nodelist *ndlp,
		    LPFC_MBOXQ_t *mbox)
{
	struct lpfc_hba  *phba = vport->phba;
	IOCB_t *icmd;
	IOCB_t *oldcmd;
	struct lpfc_iocbq *elsiocb;
	uint8_t *pcmd;
	uint16_t cmdsize;
	int rc;

	cmdsize = 2 * sizeof(uint32_t);
	elsiocb = lpfc_prep_els_iocb(vport, 0, cmdsize, oldiocb->retry, ndlp,
				     ndlp->nlp_DID, ELS_CMD_LS_RJT);
	if (!elsiocb)
		return 1;

	icmd = &elsiocb->iocb;
	oldcmd = &oldiocb->iocb;
	icmd->ulpContext = oldcmd->ulpContext;	/* Xri / rx_id */
	icmd->unsli3.rcvsli3.ox_id = oldcmd->unsli3.rcvsli3.ox_id;
	pcmd = (uint8_t *) (((struct lpfc_dmabuf *) elsiocb->context2)->virt);

	*((uint32_t *) (pcmd)) = ELS_CMD_LS_RJT;
	pcmd += sizeof(uint32_t);
	*((uint32_t *) (pcmd)) = rejectError;

	if (mbox)
		elsiocb->context_un.mbox = mbox;

	/* Xmit ELS RJT <err> response tag <ulpIoTag> */
	lpfc_printf_vlog(vport, KERN_INFO, LOG_ELS,
			 "0129 Xmit ELS RJT x%x response tag x%x "
			 "xri x%x, did x%x, nlp_flag x%x, nlp_state x%x, "
			 "rpi x%x\n",
			 rejectError, elsiocb->iotag,
			 elsiocb->iocb.ulpContext, ndlp->nlp_DID,
			 ndlp->nlp_flag, ndlp->nlp_state, ndlp->nlp_rpi);
	lpfc_debugfs_disc_trc(vport, LPFC_DISC_TRC_ELS_RSP,
		"Issue LS_RJT:    did:x%x flg:x%x err:x%x",
		ndlp->nlp_DID, ndlp->nlp_flag, rejectError);

	phba->fc_stat.elsXmitLSRJT++;
	elsiocb->iocb_cmpl = lpfc_cmpl_els_rsp;
	rc = lpfc_sli_issue_iocb(phba, LPFC_ELS_RING, elsiocb, 0);

	if (rc == IOCB_ERROR) {
		lpfc_els_free_iocb(phba, elsiocb);
		return 1;
	}
	return 0;
}

/**
 * lpfc_els_rsp_adisc_acc - Prepare and issue acc response to adisc iocb cmd
 * @vport: pointer to a virtual N_Port data structure.
 * @oldiocb: pointer to the original lpfc command iocb data structure.
 * @ndlp: pointer to a node-list data structure.
 *
 * This routine prepares and issues an Accept (ACC) response to Address
 * Discover (ADISC) ELS command. It simply prepares the payload of the IOCB
 * and invokes the lpfc_sli_issue_iocb() routine to send out the command.
 *
 * Note that, in lpfc_prep_els_iocb() routine, the reference count of ndlp
 * will be incremented by 1 for holding the ndlp and the reference to ndlp
 * will be stored into the context1 field of the IOCB for the completion
 * callback function to the ADISC Accept response ELS IOCB command.
 *
 * Return code
 *   0 - Successfully issued acc adisc response
 *   1 - Failed to issue adisc acc response
 **/
int
lpfc_els_rsp_adisc_acc(struct lpfc_vport *vport, struct lpfc_iocbq *oldiocb,
		       struct lpfc_nodelist *ndlp)
{
	struct lpfc_hba  *phba = vport->phba;
	ADISC *ap;
	IOCB_t *icmd, *oldcmd;
	struct lpfc_iocbq *elsiocb;
	uint8_t *pcmd;
	uint16_t cmdsize;
	int rc;

	cmdsize = sizeof(uint32_t) + sizeof(ADISC);
	elsiocb = lpfc_prep_els_iocb(vport, 0, cmdsize, oldiocb->retry, ndlp,
				     ndlp->nlp_DID, ELS_CMD_ACC);
	if (!elsiocb)
		return 1;

	icmd = &elsiocb->iocb;
	oldcmd = &oldiocb->iocb;
	icmd->ulpContext = oldcmd->ulpContext;	/* Xri / rx_id */
	icmd->unsli3.rcvsli3.ox_id = oldcmd->unsli3.rcvsli3.ox_id;

	/* Xmit ADISC ACC response tag <ulpIoTag> */
	lpfc_printf_vlog(vport, KERN_INFO, LOG_ELS,
			 "0130 Xmit ADISC ACC response iotag x%x xri: "
			 "x%x, did x%x, nlp_flag x%x, nlp_state x%x rpi x%x\n",
			 elsiocb->iotag, elsiocb->iocb.ulpContext,
			 ndlp->nlp_DID, ndlp->nlp_flag, ndlp->nlp_state,
			 ndlp->nlp_rpi);
	pcmd = (uint8_t *) (((struct lpfc_dmabuf *) elsiocb->context2)->virt);

	*((uint32_t *) (pcmd)) = ELS_CMD_ACC;
	pcmd += sizeof(uint32_t);

	ap = (ADISC *) (pcmd);
	ap->hardAL_PA = phba->fc_pref_ALPA;
	memcpy(&ap->portName, &vport->fc_portname, sizeof(struct lpfc_name));
	memcpy(&ap->nodeName, &vport->fc_nodename, sizeof(struct lpfc_name));
	ap->DID = be32_to_cpu(vport->fc_myDID);

	lpfc_debugfs_disc_trc(vport, LPFC_DISC_TRC_ELS_RSP,
		"Issue ACC ADISC: did:x%x flg:x%x",
		ndlp->nlp_DID, ndlp->nlp_flag, 0);

	phba->fc_stat.elsXmitACC++;
	elsiocb->iocb_cmpl = lpfc_cmpl_els_rsp;
	rc = lpfc_sli_issue_iocb(phba, LPFC_ELS_RING, elsiocb, 0);
	if (rc == IOCB_ERROR) {
		lpfc_els_free_iocb(phba, elsiocb);
		return 1;
	}
	return 0;
}

/**
 * lpfc_els_rsp_prli_acc - Prepare and issue acc response to prli iocb cmd
 * @vport: pointer to a virtual N_Port data structure.
 * @oldiocb: pointer to the original lpfc command iocb data structure.
 * @ndlp: pointer to a node-list data structure.
 *
 * This routine prepares and issues an Accept (ACC) response to Process
 * Login (PRLI) ELS command. It simply prepares the payload of the IOCB
 * and invokes the lpfc_sli_issue_iocb() routine to send out the command.
 *
 * Note that, in lpfc_prep_els_iocb() routine, the reference count of ndlp
 * will be incremented by 1 for holding the ndlp and the reference to ndlp
 * will be stored into the context1 field of the IOCB for the completion
 * callback function to the PRLI Accept response ELS IOCB command.
 *
 * Return code
 *   0 - Successfully issued acc prli response
 *   1 - Failed to issue acc prli response
 **/
int
lpfc_els_rsp_prli_acc(struct lpfc_vport *vport, struct lpfc_iocbq *oldiocb,
		      struct lpfc_nodelist *ndlp)
{
	struct lpfc_hba  *phba = vport->phba;
	PRLI *npr;
	struct lpfc_nvme_prli *npr_nvme;
	lpfc_vpd_t *vpd;
	IOCB_t *icmd;
	IOCB_t *oldcmd;
	struct lpfc_iocbq *elsiocb;
	uint8_t *pcmd;
	uint16_t cmdsize;
	uint32_t prli_fc4_req, *req_payload;
	struct lpfc_dmabuf *req_buf;
	int rc;
	u32 elsrspcmd;

	/* Need the incoming PRLI payload to determine if the ACC is for an
	 * FC4 or NVME PRLI type.  The PRLI type is at word 1.
	 */
	req_buf = (struct lpfc_dmabuf *)oldiocb->context2;
	req_payload = (((uint32_t *)req_buf->virt) + 1);

	/* PRLI type payload is at byte 3 for FCP or NVME. */
	prli_fc4_req = be32_to_cpu(*req_payload);
	prli_fc4_req = (prli_fc4_req >> 24) & 0xff;
	lpfc_printf_vlog(vport, KERN_INFO, LOG_ELS,
			 "6127 PRLI_ACC:  Req Type x%x, Word1 x%08x\n",
			 prli_fc4_req, *((uint32_t *)req_payload));

	if (prli_fc4_req == PRLI_FCP_TYPE) {
		cmdsize = sizeof(uint32_t) + sizeof(PRLI);
		elsrspcmd = (ELS_CMD_ACC | (ELS_CMD_PRLI & ~ELS_RSP_MASK));
	} else if (prli_fc4_req & PRLI_NVME_TYPE) {
		cmdsize = sizeof(uint32_t) + sizeof(struct lpfc_nvme_prli);
		elsrspcmd = (ELS_CMD_ACC | (ELS_CMD_NVMEPRLI & ~ELS_RSP_MASK));
	} else {
		return 1;
	}

	elsiocb = lpfc_prep_els_iocb(vport, 0, cmdsize, oldiocb->retry, ndlp,
		ndlp->nlp_DID, elsrspcmd);
	if (!elsiocb)
		return 1;

	icmd = &elsiocb->iocb;
	oldcmd = &oldiocb->iocb;
	icmd->ulpContext = oldcmd->ulpContext;	/* Xri / rx_id */
	icmd->unsli3.rcvsli3.ox_id = oldcmd->unsli3.rcvsli3.ox_id;

	/* Xmit PRLI ACC response tag <ulpIoTag> */
	lpfc_printf_vlog(vport, KERN_INFO, LOG_ELS,
			 "0131 Xmit PRLI ACC response tag x%x xri x%x, "
			 "did x%x, nlp_flag x%x, nlp_state x%x, rpi x%x\n",
			 elsiocb->iotag, elsiocb->iocb.ulpContext,
			 ndlp->nlp_DID, ndlp->nlp_flag, ndlp->nlp_state,
			 ndlp->nlp_rpi);
	pcmd = (uint8_t *) (((struct lpfc_dmabuf *) elsiocb->context2)->virt);
	memset(pcmd, 0, cmdsize);

	*((uint32_t *) (pcmd)) = (ELS_CMD_ACC | (ELS_CMD_PRLI & ~ELS_RSP_MASK));
	pcmd += sizeof(uint32_t);

	/* For PRLI, remainder of payload is PRLI parameter page */
	vpd = &phba->vpd;

	if (prli_fc4_req == PRLI_FCP_TYPE) {
		/*
		 * If the remote port is a target and our firmware version
		 * is 3.20 or later, set the following bits for FC-TAPE
		 * support.
		 */
		npr = (PRLI *) pcmd;
		if ((ndlp->nlp_type & NLP_FCP_TARGET) &&
		    (vpd->rev.feaLevelHigh >= 0x02)) {
			npr->ConfmComplAllowed = 1;
			npr->Retry = 1;
			npr->TaskRetryIdReq = 1;
		}
		npr->acceptRspCode = PRLI_REQ_EXECUTED;
		npr->estabImagePair = 1;
		npr->readXferRdyDis = 1;
		npr->ConfmComplAllowed = 1;
		npr->prliType = PRLI_FCP_TYPE;
		npr->initiatorFunc = 1;
	} else if (prli_fc4_req & PRLI_NVME_TYPE) {
		/* Respond with an NVME PRLI Type */
		npr_nvme = (struct lpfc_nvme_prli *) pcmd;
		bf_set(prli_type_code, npr_nvme, PRLI_NVME_TYPE);
		bf_set(prli_estabImagePair, npr_nvme, 0);  /* Should be 0 */
		bf_set(prli_acc_rsp_code, npr_nvme, PRLI_REQ_EXECUTED);
		if (phba->nvmet_support) {
			bf_set(prli_tgt, npr_nvme, 1);
			bf_set(prli_disc, npr_nvme, 1);
			if (phba->cfg_nvme_enable_fb) {
				bf_set(prli_fba, npr_nvme, 1);

				/* TBD.  Target mode needs to post buffers
				 * that support the configured first burst
				 * byte size.
				 */
				bf_set(prli_fb_sz, npr_nvme,
				       phba->cfg_nvmet_fb_size);
			}
		} else {
			bf_set(prli_init, npr_nvme, 1);
		}

		lpfc_printf_vlog(vport, KERN_INFO, LOG_NVME_DISC,
				 "6015 NVME issue PRLI ACC word1 x%08x "
				 "word4 x%08x word5 x%08x flag x%x, "
				 "fcp_info x%x nlp_type x%x\n",
				 npr_nvme->word1, npr_nvme->word4,
				 npr_nvme->word5, ndlp->nlp_flag,
				 ndlp->nlp_fcp_info, ndlp->nlp_type);
		npr_nvme->word1 = cpu_to_be32(npr_nvme->word1);
		npr_nvme->word4 = cpu_to_be32(npr_nvme->word4);
		npr_nvme->word5 = cpu_to_be32(npr_nvme->word5);
	} else
		lpfc_printf_vlog(vport, KERN_INFO, LOG_DISCOVERY,
				 "6128 Unknown FC_TYPE x%x x%x ndlp x%06x\n",
				 prli_fc4_req, ndlp->nlp_fc4_type,
				 ndlp->nlp_DID);

	lpfc_debugfs_disc_trc(vport, LPFC_DISC_TRC_ELS_RSP,
		"Issue ACC PRLI:  did:x%x flg:x%x",
		ndlp->nlp_DID, ndlp->nlp_flag, 0);

	phba->fc_stat.elsXmitACC++;
	elsiocb->iocb_cmpl = lpfc_cmpl_els_rsp;

	rc = lpfc_sli_issue_iocb(phba, LPFC_ELS_RING, elsiocb, 0);
	if (rc == IOCB_ERROR) {
		lpfc_els_free_iocb(phba, elsiocb);
		return 1;
	}
	return 0;
}

/**
 * lpfc_els_rsp_rnid_acc - Issue rnid acc response iocb command
 * @vport: pointer to a virtual N_Port data structure.
 * @format: rnid command format.
 * @oldiocb: pointer to the original lpfc command iocb data structure.
 * @ndlp: pointer to a node-list data structure.
 *
 * This routine issues a Request Node Identification Data (RNID) Accept
 * (ACC) response. It constructs the RNID ACC response command according to
 * the proper @format and then calls the lpfc_sli_issue_iocb() routine to
 * issue the response. Note that this command does not need to hold the ndlp
 * reference count for the callback. So, the ndlp reference count taken by
 * the lpfc_prep_els_iocb() routine is put back and the context1 field of
 * IOCB is set to NULL to indicate to the lpfc_els_free_iocb() routine that
 * there is no ndlp reference available.
 *
 * Note that, in lpfc_prep_els_iocb() routine, the reference count of ndlp
 * will be incremented by 1 for holding the ndlp and the reference to ndlp
 * will be stored into the context1 field of the IOCB for the completion
 * callback function. However, for the RNID Accept Response ELS command,
 * this is undone later by this routine after the IOCB is allocated.
 *
 * Return code
 *   0 - Successfully issued acc rnid response
 *   1 - Failed to issue acc rnid response
 **/
static int
lpfc_els_rsp_rnid_acc(struct lpfc_vport *vport, uint8_t format,
		      struct lpfc_iocbq *oldiocb, struct lpfc_nodelist *ndlp)
{
	struct lpfc_hba  *phba = vport->phba;
	RNID *rn;
	IOCB_t *icmd, *oldcmd;
	struct lpfc_iocbq *elsiocb;
	uint8_t *pcmd;
	uint16_t cmdsize;
	int rc;

	cmdsize = sizeof(uint32_t) + sizeof(uint32_t)
					+ (2 * sizeof(struct lpfc_name));
	if (format)
		cmdsize += sizeof(RNID_TOP_DISC);

	elsiocb = lpfc_prep_els_iocb(vport, 0, cmdsize, oldiocb->retry, ndlp,
				     ndlp->nlp_DID, ELS_CMD_ACC);
	if (!elsiocb)
		return 1;

	icmd = &elsiocb->iocb;
	oldcmd = &oldiocb->iocb;
	icmd->ulpContext = oldcmd->ulpContext;	/* Xri / rx_id */
	icmd->unsli3.rcvsli3.ox_id = oldcmd->unsli3.rcvsli3.ox_id;

	/* Xmit RNID ACC response tag <ulpIoTag> */
	lpfc_printf_vlog(vport, KERN_INFO, LOG_ELS,
			 "0132 Xmit RNID ACC response tag x%x xri x%x\n",
			 elsiocb->iotag, elsiocb->iocb.ulpContext);
	pcmd = (uint8_t *) (((struct lpfc_dmabuf *) elsiocb->context2)->virt);
	*((uint32_t *) (pcmd)) = ELS_CMD_ACC;
	pcmd += sizeof(uint32_t);

	memset(pcmd, 0, sizeof(RNID));
	rn = (RNID *) (pcmd);
	rn->Format = format;
	rn->CommonLen = (2 * sizeof(struct lpfc_name));
	memcpy(&rn->portName, &vport->fc_portname, sizeof(struct lpfc_name));
	memcpy(&rn->nodeName, &vport->fc_nodename, sizeof(struct lpfc_name));
	switch (format) {
	case 0:
		rn->SpecificLen = 0;
		break;
	case RNID_TOPOLOGY_DISC:
		rn->SpecificLen = sizeof(RNID_TOP_DISC);
		memcpy(&rn->un.topologyDisc.portName,
		       &vport->fc_portname, sizeof(struct lpfc_name));
		rn->un.topologyDisc.unitType = RNID_HBA;
		rn->un.topologyDisc.physPort = 0;
		rn->un.topologyDisc.attachedNodes = 0;
		break;
	default:
		rn->CommonLen = 0;
		rn->SpecificLen = 0;
		break;
	}

	lpfc_debugfs_disc_trc(vport, LPFC_DISC_TRC_ELS_RSP,
		"Issue ACC RNID:  did:x%x flg:x%x",
		ndlp->nlp_DID, ndlp->nlp_flag, 0);

	phba->fc_stat.elsXmitACC++;
	elsiocb->iocb_cmpl = lpfc_cmpl_els_rsp;

	rc = lpfc_sli_issue_iocb(phba, LPFC_ELS_RING, elsiocb, 0);
	if (rc == IOCB_ERROR) {
		lpfc_els_free_iocb(phba, elsiocb);
		return 1;
	}
	return 0;
}

/**
 * lpfc_els_clear_rrq - Clear the rq that this rrq describes.
 * @vport: pointer to a virtual N_Port data structure.
 * @iocb: pointer to the lpfc command iocb data structure.
 * @ndlp: pointer to a node-list data structure.
 *
 * Return
 **/
static void
lpfc_els_clear_rrq(struct lpfc_vport *vport,
		   struct lpfc_iocbq *iocb, struct lpfc_nodelist *ndlp)
{
	struct lpfc_hba  *phba = vport->phba;
	uint8_t *pcmd;
	struct RRQ *rrq;
	uint16_t rxid;
	uint16_t xri;
	struct lpfc_node_rrq *prrq;


	pcmd = (uint8_t *) (((struct lpfc_dmabuf *) iocb->context2)->virt);
	pcmd += sizeof(uint32_t);
	rrq = (struct RRQ *)pcmd;
	rrq->rrq_exchg = be32_to_cpu(rrq->rrq_exchg);
	rxid = bf_get(rrq_rxid, rrq);

	lpfc_printf_vlog(vport, KERN_INFO, LOG_ELS,
			"2883 Clear RRQ for SID:x%x OXID:x%x RXID:x%x"
			" x%x x%x\n",
			be32_to_cpu(bf_get(rrq_did, rrq)),
			bf_get(rrq_oxid, rrq),
			rxid,
			iocb->iotag, iocb->iocb.ulpContext);

	lpfc_debugfs_disc_trc(vport, LPFC_DISC_TRC_ELS_RSP,
		"Clear RRQ:  did:x%x flg:x%x exchg:x%.08x",
		ndlp->nlp_DID, ndlp->nlp_flag, rrq->rrq_exchg);
	if (vport->fc_myDID == be32_to_cpu(bf_get(rrq_did, rrq)))
		xri = bf_get(rrq_oxid, rrq);
	else
		xri = rxid;
	prrq = lpfc_get_active_rrq(vport, xri, ndlp->nlp_DID);
	if (prrq)
		lpfc_clr_rrq_active(phba, xri, prrq);
	return;
}

/**
 * lpfc_els_rsp_echo_acc - Issue echo acc response
 * @vport: pointer to a virtual N_Port data structure.
 * @data: pointer to echo data to return in the accept.
 * @oldiocb: pointer to the original lpfc command iocb data structure.
 * @ndlp: pointer to a node-list data structure.
 *
 * Return code
 *   0 - Successfully issued acc echo response
 *   1 - Failed to issue acc echo response
 **/
static int
lpfc_els_rsp_echo_acc(struct lpfc_vport *vport, uint8_t *data,
		      struct lpfc_iocbq *oldiocb, struct lpfc_nodelist *ndlp)
{
	struct lpfc_hba  *phba = vport->phba;
	struct lpfc_iocbq *elsiocb;
	uint8_t *pcmd;
	uint16_t cmdsize;
	int rc;

	cmdsize = oldiocb->iocb.unsli3.rcvsli3.acc_len;

	/* The accumulated length can exceed the BPL_SIZE.  For
	 * now, use this as the limit
	 */
	if (cmdsize > LPFC_BPL_SIZE)
		cmdsize = LPFC_BPL_SIZE;
	elsiocb = lpfc_prep_els_iocb(vport, 0, cmdsize, oldiocb->retry, ndlp,
				     ndlp->nlp_DID, ELS_CMD_ACC);
	if (!elsiocb)
		return 1;

	elsiocb->iocb.ulpContext = oldiocb->iocb.ulpContext;  /* Xri / rx_id */
	elsiocb->iocb.unsli3.rcvsli3.ox_id = oldiocb->iocb.unsli3.rcvsli3.ox_id;

	/* Xmit ECHO ACC response tag <ulpIoTag> */
	lpfc_printf_vlog(vport, KERN_INFO, LOG_ELS,
			 "2876 Xmit ECHO ACC response tag x%x xri x%x\n",
			 elsiocb->iotag, elsiocb->iocb.ulpContext);
	pcmd = (uint8_t *) (((struct lpfc_dmabuf *) elsiocb->context2)->virt);
	*((uint32_t *) (pcmd)) = ELS_CMD_ACC;
	pcmd += sizeof(uint32_t);
	memcpy(pcmd, data, cmdsize - sizeof(uint32_t));

	lpfc_debugfs_disc_trc(vport, LPFC_DISC_TRC_ELS_RSP,
		"Issue ACC ECHO:  did:x%x flg:x%x",
		ndlp->nlp_DID, ndlp->nlp_flag, 0);

	phba->fc_stat.elsXmitACC++;
	elsiocb->iocb_cmpl = lpfc_cmpl_els_rsp;

	rc = lpfc_sli_issue_iocb(phba, LPFC_ELS_RING, elsiocb, 0);
	if (rc == IOCB_ERROR) {
		lpfc_els_free_iocb(phba, elsiocb);
		return 1;
	}
	return 0;
}

/**
 * lpfc_els_disc_adisc - Issue remaining adisc iocbs to npr nodes of a vport
 * @vport: pointer to a host virtual N_Port data structure.
 *
 * This routine issues Address Discover (ADISC) ELS commands to those
 * N_Ports which are in node port recovery state and ADISC has not been issued
 * for the @vport. Each time an ELS ADISC IOCB is issued by invoking the
 * lpfc_issue_els_adisc() routine, the per @vport number of discover count
 * (num_disc_nodes) shall be incremented. If the num_disc_nodes reaches a
 * pre-configured threshold (cfg_discovery_threads), the @vport fc_flag will
 * be marked with FC_NLP_MORE bit and the process of issuing remaining ADISC
 * IOCBs quit for later pick up. On the other hand, after walking through
 * all the ndlps with the @vport and there is none ADISC IOCB issued, the
 * @vport fc_flag shall be cleared with FC_NLP_MORE bit indicating there is
 * no more ADISC need to be sent.
 *
 * Return code
 *    The number of N_Ports with adisc issued.
 **/
int
lpfc_els_disc_adisc(struct lpfc_vport *vport)
{
	struct Scsi_Host *shost = lpfc_shost_from_vport(vport);
	struct lpfc_nodelist *ndlp, *next_ndlp;
	int sentadisc = 0;

	/* go thru NPR nodes and issue any remaining ELS ADISCs */
	list_for_each_entry_safe(ndlp, next_ndlp, &vport->fc_nodes, nlp_listp) {
		if (!NLP_CHK_NODE_ACT(ndlp))
			continue;
		if (ndlp->nlp_state == NLP_STE_NPR_NODE &&
		    (ndlp->nlp_flag & NLP_NPR_2B_DISC) != 0 &&
		    (ndlp->nlp_flag & NLP_NPR_ADISC) != 0) {
			spin_lock_irq(shost->host_lock);
			ndlp->nlp_flag &= ~NLP_NPR_ADISC;
			spin_unlock_irq(shost->host_lock);
			ndlp->nlp_prev_state = ndlp->nlp_state;
			lpfc_nlp_set_state(vport, ndlp, NLP_STE_ADISC_ISSUE);
			lpfc_issue_els_adisc(vport, ndlp, 0);
			sentadisc++;
			vport->num_disc_nodes++;
			if (vport->num_disc_nodes >=
			    vport->cfg_discovery_threads) {
				spin_lock_irq(shost->host_lock);
				vport->fc_flag |= FC_NLP_MORE;
				spin_unlock_irq(shost->host_lock);
				break;
			}
		}
	}
	if (sentadisc == 0) {
		spin_lock_irq(shost->host_lock);
		vport->fc_flag &= ~FC_NLP_MORE;
		spin_unlock_irq(shost->host_lock);
	}
	return sentadisc;
}

/**
 * lpfc_els_disc_plogi - Issue plogi for all npr nodes of a vport before adisc
 * @vport: pointer to a host virtual N_Port data structure.
 *
 * This routine issues Port Login (PLOGI) ELS commands to all the N_Ports
 * which are in node port recovery state, with a @vport. Each time an ELS
 * ADISC PLOGI IOCB is issued by invoking the lpfc_issue_els_plogi() routine,
 * the per @vport number of discover count (num_disc_nodes) shall be
 * incremented. If the num_disc_nodes reaches a pre-configured threshold
 * (cfg_discovery_threads), the @vport fc_flag will be marked with FC_NLP_MORE
 * bit set and quit the process of issuing remaining ADISC PLOGIN IOCBs for
 * later pick up. On the other hand, after walking through all the ndlps with
 * the @vport and there is none ADISC PLOGI IOCB issued, the @vport fc_flag
 * shall be cleared with the FC_NLP_MORE bit indicating there is no more ADISC
 * PLOGI need to be sent.
 *
 * Return code
 *   The number of N_Ports with plogi issued.
 **/
int
lpfc_els_disc_plogi(struct lpfc_vport *vport)
{
	struct Scsi_Host *shost = lpfc_shost_from_vport(vport);
	struct lpfc_nodelist *ndlp, *next_ndlp;
	int sentplogi = 0;

	/* go thru NPR nodes and issue any remaining ELS PLOGIs */
	list_for_each_entry_safe(ndlp, next_ndlp, &vport->fc_nodes, nlp_listp) {
		if (!NLP_CHK_NODE_ACT(ndlp))
			continue;
		if (ndlp->nlp_state == NLP_STE_NPR_NODE &&
				(ndlp->nlp_flag & NLP_NPR_2B_DISC) != 0 &&
				(ndlp->nlp_flag & NLP_DELAY_TMO) == 0 &&
				(ndlp->nlp_flag & NLP_NPR_ADISC) == 0) {
			ndlp->nlp_prev_state = ndlp->nlp_state;
			lpfc_nlp_set_state(vport, ndlp, NLP_STE_PLOGI_ISSUE);
			lpfc_issue_els_plogi(vport, ndlp->nlp_DID, 0);
			sentplogi++;
			vport->num_disc_nodes++;
			if (vport->num_disc_nodes >=
					vport->cfg_discovery_threads) {
				spin_lock_irq(shost->host_lock);
				vport->fc_flag |= FC_NLP_MORE;
				spin_unlock_irq(shost->host_lock);
				break;
			}
		}
	}
	if (sentplogi) {
		lpfc_set_disctmo(vport);
	}
	else {
		spin_lock_irq(shost->host_lock);
		vport->fc_flag &= ~FC_NLP_MORE;
		spin_unlock_irq(shost->host_lock);
	}
	return sentplogi;
}

static uint32_t
lpfc_rdp_res_link_service(struct fc_rdp_link_service_desc *desc,
		uint32_t word0)
{

	desc->tag = cpu_to_be32(RDP_LINK_SERVICE_DESC_TAG);
	desc->payload.els_req = word0;
	desc->length = cpu_to_be32(sizeof(desc->payload));

	return sizeof(struct fc_rdp_link_service_desc);
}

static uint32_t
lpfc_rdp_res_sfp_desc(struct fc_rdp_sfp_desc *desc,
		uint8_t *page_a0, uint8_t *page_a2)
{
	uint16_t wavelength;
	uint16_t temperature;
	uint16_t rx_power;
	uint16_t tx_bias;
	uint16_t tx_power;
	uint16_t vcc;
	uint16_t flag = 0;
	struct sff_trasnceiver_codes_byte4 *trasn_code_byte4;
	struct sff_trasnceiver_codes_byte5 *trasn_code_byte5;

	desc->tag = cpu_to_be32(RDP_SFP_DESC_TAG);

	trasn_code_byte4 = (struct sff_trasnceiver_codes_byte4 *)
			&page_a0[SSF_TRANSCEIVER_CODE_B4];
	trasn_code_byte5 = (struct sff_trasnceiver_codes_byte5 *)
			&page_a0[SSF_TRANSCEIVER_CODE_B5];

	if ((trasn_code_byte4->fc_sw_laser) ||
	    (trasn_code_byte5->fc_sw_laser_sl) ||
	    (trasn_code_byte5->fc_sw_laser_sn)) {  /* check if its short WL */
		flag |= (SFP_FLAG_PT_SWLASER << SFP_FLAG_PT_SHIFT);
	} else if (trasn_code_byte4->fc_lw_laser) {
		wavelength = (page_a0[SSF_WAVELENGTH_B1] << 8) |
			page_a0[SSF_WAVELENGTH_B0];
		if (wavelength == SFP_WAVELENGTH_LC1310)
			flag |= SFP_FLAG_PT_LWLASER_LC1310 << SFP_FLAG_PT_SHIFT;
		if (wavelength == SFP_WAVELENGTH_LL1550)
			flag |= SFP_FLAG_PT_LWLASER_LL1550 << SFP_FLAG_PT_SHIFT;
	}
	/* check if its SFP+ */
	flag |= ((page_a0[SSF_IDENTIFIER] == SFF_PG0_IDENT_SFP) ?
			SFP_FLAG_CT_SFP_PLUS : SFP_FLAG_CT_UNKNOWN)
					<< SFP_FLAG_CT_SHIFT;

	/* check if its OPTICAL */
	flag |= ((page_a0[SSF_CONNECTOR] == SFF_PG0_CONNECTOR_LC) ?
			SFP_FLAG_IS_OPTICAL_PORT : 0)
					<< SFP_FLAG_IS_OPTICAL_SHIFT;

	temperature = (page_a2[SFF_TEMPERATURE_B1] << 8 |
		page_a2[SFF_TEMPERATURE_B0]);
	vcc = (page_a2[SFF_VCC_B1] << 8 |
		page_a2[SFF_VCC_B0]);
	tx_power = (page_a2[SFF_TXPOWER_B1] << 8 |
		page_a2[SFF_TXPOWER_B0]);
	tx_bias = (page_a2[SFF_TX_BIAS_CURRENT_B1] << 8 |
		page_a2[SFF_TX_BIAS_CURRENT_B0]);
	rx_power = (page_a2[SFF_RXPOWER_B1] << 8 |
		page_a2[SFF_RXPOWER_B0]);
	desc->sfp_info.temperature = cpu_to_be16(temperature);
	desc->sfp_info.rx_power = cpu_to_be16(rx_power);
	desc->sfp_info.tx_bias = cpu_to_be16(tx_bias);
	desc->sfp_info.tx_power = cpu_to_be16(tx_power);
	desc->sfp_info.vcc = cpu_to_be16(vcc);

	desc->sfp_info.flags = cpu_to_be16(flag);
	desc->length = cpu_to_be32(sizeof(desc->sfp_info));

	return sizeof(struct fc_rdp_sfp_desc);
}

static uint32_t
lpfc_rdp_res_link_error(struct fc_rdp_link_error_status_desc *desc,
		READ_LNK_VAR *stat)
{
	uint32_t type;

	desc->tag = cpu_to_be32(RDP_LINK_ERROR_STATUS_DESC_TAG);

	type = VN_PT_PHY_PF_PORT << VN_PT_PHY_SHIFT;

	desc->info.port_type = cpu_to_be32(type);

	desc->info.link_status.link_failure_cnt =
		cpu_to_be32(stat->linkFailureCnt);
	desc->info.link_status.loss_of_synch_cnt =
		cpu_to_be32(stat->lossSyncCnt);
	desc->info.link_status.loss_of_signal_cnt =
		cpu_to_be32(stat->lossSignalCnt);
	desc->info.link_status.primitive_seq_proto_err =
		cpu_to_be32(stat->primSeqErrCnt);
	desc->info.link_status.invalid_trans_word =
		cpu_to_be32(stat->invalidXmitWord);
	desc->info.link_status.invalid_crc_cnt = cpu_to_be32(stat->crcCnt);

	desc->length = cpu_to_be32(sizeof(desc->info));

	return sizeof(struct fc_rdp_link_error_status_desc);
}

static uint32_t
lpfc_rdp_res_bbc_desc(struct fc_rdp_bbc_desc *desc, READ_LNK_VAR *stat,
		      struct lpfc_vport *vport)
{
	uint32_t bbCredit;

	desc->tag = cpu_to_be32(RDP_BBC_DESC_TAG);

	bbCredit = vport->fc_sparam.cmn.bbCreditLsb |
			(vport->fc_sparam.cmn.bbCreditMsb << 8);
	desc->bbc_info.port_bbc = cpu_to_be32(bbCredit);
	if (vport->phba->fc_topology != LPFC_TOPOLOGY_LOOP) {
		bbCredit = vport->phba->fc_fabparam.cmn.bbCreditLsb |
			(vport->phba->fc_fabparam.cmn.bbCreditMsb << 8);
		desc->bbc_info.attached_port_bbc = cpu_to_be32(bbCredit);
	} else {
		desc->bbc_info.attached_port_bbc = 0;
	}

	desc->bbc_info.rtt = 0;
	desc->length = cpu_to_be32(sizeof(desc->bbc_info));

	return sizeof(struct fc_rdp_bbc_desc);
}

static uint32_t
lpfc_rdp_res_oed_temp_desc(struct lpfc_hba *phba,
			   struct fc_rdp_oed_sfp_desc *desc, uint8_t *page_a2)
{
	uint32_t flags = 0;

	desc->tag = cpu_to_be32(RDP_OED_DESC_TAG);

	desc->oed_info.hi_alarm = page_a2[SSF_TEMP_HIGH_ALARM];
	desc->oed_info.lo_alarm = page_a2[SSF_TEMP_LOW_ALARM];
	desc->oed_info.hi_warning = page_a2[SSF_TEMP_HIGH_WARNING];
	desc->oed_info.lo_warning = page_a2[SSF_TEMP_LOW_WARNING];

	if (phba->sfp_alarm & LPFC_TRANSGRESSION_HIGH_TEMPERATURE)
		flags |= RDP_OET_HIGH_ALARM;
	if (phba->sfp_alarm & LPFC_TRANSGRESSION_LOW_TEMPERATURE)
		flags |= RDP_OET_LOW_ALARM;
	if (phba->sfp_warning & LPFC_TRANSGRESSION_HIGH_TEMPERATURE)
		flags |= RDP_OET_HIGH_WARNING;
	if (phba->sfp_warning & LPFC_TRANSGRESSION_LOW_TEMPERATURE)
		flags |= RDP_OET_LOW_WARNING;

	flags |= ((0xf & RDP_OED_TEMPERATURE) << RDP_OED_TYPE_SHIFT);
	desc->oed_info.function_flags = cpu_to_be32(flags);
	desc->length = cpu_to_be32(sizeof(desc->oed_info));
	return sizeof(struct fc_rdp_oed_sfp_desc);
}

static uint32_t
lpfc_rdp_res_oed_voltage_desc(struct lpfc_hba *phba,
			      struct fc_rdp_oed_sfp_desc *desc,
			      uint8_t *page_a2)
{
	uint32_t flags = 0;

	desc->tag = cpu_to_be32(RDP_OED_DESC_TAG);

	desc->oed_info.hi_alarm = page_a2[SSF_VOLTAGE_HIGH_ALARM];
	desc->oed_info.lo_alarm = page_a2[SSF_VOLTAGE_LOW_ALARM];
	desc->oed_info.hi_warning = page_a2[SSF_VOLTAGE_HIGH_WARNING];
	desc->oed_info.lo_warning = page_a2[SSF_VOLTAGE_LOW_WARNING];

	if (phba->sfp_alarm & LPFC_TRANSGRESSION_HIGH_VOLTAGE)
		flags |= RDP_OET_HIGH_ALARM;
	if (phba->sfp_alarm & LPFC_TRANSGRESSION_LOW_VOLTAGE)
		flags |= RDP_OET_LOW_ALARM;
	if (phba->sfp_warning & LPFC_TRANSGRESSION_HIGH_VOLTAGE)
		flags |= RDP_OET_HIGH_WARNING;
	if (phba->sfp_warning & LPFC_TRANSGRESSION_LOW_VOLTAGE)
		flags |= RDP_OET_LOW_WARNING;

	flags |= ((0xf & RDP_OED_VOLTAGE) << RDP_OED_TYPE_SHIFT);
	desc->oed_info.function_flags = cpu_to_be32(flags);
	desc->length = cpu_to_be32(sizeof(desc->oed_info));
	return sizeof(struct fc_rdp_oed_sfp_desc);
}

static uint32_t
lpfc_rdp_res_oed_txbias_desc(struct lpfc_hba *phba,
			     struct fc_rdp_oed_sfp_desc *desc,
			     uint8_t *page_a2)
{
	uint32_t flags = 0;

	desc->tag = cpu_to_be32(RDP_OED_DESC_TAG);

	desc->oed_info.hi_alarm = page_a2[SSF_BIAS_HIGH_ALARM];
	desc->oed_info.lo_alarm = page_a2[SSF_BIAS_LOW_ALARM];
	desc->oed_info.hi_warning = page_a2[SSF_BIAS_HIGH_WARNING];
	desc->oed_info.lo_warning = page_a2[SSF_BIAS_LOW_WARNING];

	if (phba->sfp_alarm & LPFC_TRANSGRESSION_HIGH_TXBIAS)
		flags |= RDP_OET_HIGH_ALARM;
	if (phba->sfp_alarm & LPFC_TRANSGRESSION_LOW_TXBIAS)
		flags |= RDP_OET_LOW_ALARM;
	if (phba->sfp_warning & LPFC_TRANSGRESSION_HIGH_TXBIAS)
		flags |= RDP_OET_HIGH_WARNING;
	if (phba->sfp_warning & LPFC_TRANSGRESSION_LOW_TXBIAS)
		flags |= RDP_OET_LOW_WARNING;

	flags |= ((0xf & RDP_OED_TXBIAS) << RDP_OED_TYPE_SHIFT);
	desc->oed_info.function_flags = cpu_to_be32(flags);
	desc->length = cpu_to_be32(sizeof(desc->oed_info));
	return sizeof(struct fc_rdp_oed_sfp_desc);
}

static uint32_t
lpfc_rdp_res_oed_txpower_desc(struct lpfc_hba *phba,
			      struct fc_rdp_oed_sfp_desc *desc,
			      uint8_t *page_a2)
{
	uint32_t flags = 0;

	desc->tag = cpu_to_be32(RDP_OED_DESC_TAG);

	desc->oed_info.hi_alarm = page_a2[SSF_TXPOWER_HIGH_ALARM];
	desc->oed_info.lo_alarm = page_a2[SSF_TXPOWER_LOW_ALARM];
	desc->oed_info.hi_warning = page_a2[SSF_TXPOWER_HIGH_WARNING];
	desc->oed_info.lo_warning = page_a2[SSF_TXPOWER_LOW_WARNING];

	if (phba->sfp_alarm & LPFC_TRANSGRESSION_HIGH_TXPOWER)
		flags |= RDP_OET_HIGH_ALARM;
	if (phba->sfp_alarm & LPFC_TRANSGRESSION_LOW_TXPOWER)
		flags |= RDP_OET_LOW_ALARM;
	if (phba->sfp_warning & LPFC_TRANSGRESSION_HIGH_TXPOWER)
		flags |= RDP_OET_HIGH_WARNING;
	if (phba->sfp_warning & LPFC_TRANSGRESSION_LOW_TXPOWER)
		flags |= RDP_OET_LOW_WARNING;

	flags |= ((0xf & RDP_OED_TXPOWER) << RDP_OED_TYPE_SHIFT);
	desc->oed_info.function_flags = cpu_to_be32(flags);
	desc->length = cpu_to_be32(sizeof(desc->oed_info));
	return sizeof(struct fc_rdp_oed_sfp_desc);
}


static uint32_t
lpfc_rdp_res_oed_rxpower_desc(struct lpfc_hba *phba,
			      struct fc_rdp_oed_sfp_desc *desc,
			      uint8_t *page_a2)
{
	uint32_t flags = 0;

	desc->tag = cpu_to_be32(RDP_OED_DESC_TAG);

	desc->oed_info.hi_alarm = page_a2[SSF_RXPOWER_HIGH_ALARM];
	desc->oed_info.lo_alarm = page_a2[SSF_RXPOWER_LOW_ALARM];
	desc->oed_info.hi_warning = page_a2[SSF_RXPOWER_HIGH_WARNING];
	desc->oed_info.lo_warning = page_a2[SSF_RXPOWER_LOW_WARNING];

	if (phba->sfp_alarm & LPFC_TRANSGRESSION_HIGH_RXPOWER)
		flags |= RDP_OET_HIGH_ALARM;
	if (phba->sfp_alarm & LPFC_TRANSGRESSION_LOW_RXPOWER)
		flags |= RDP_OET_LOW_ALARM;
	if (phba->sfp_warning & LPFC_TRANSGRESSION_HIGH_RXPOWER)
		flags |= RDP_OET_HIGH_WARNING;
	if (phba->sfp_warning & LPFC_TRANSGRESSION_LOW_RXPOWER)
		flags |= RDP_OET_LOW_WARNING;

	flags |= ((0xf & RDP_OED_RXPOWER) << RDP_OED_TYPE_SHIFT);
	desc->oed_info.function_flags = cpu_to_be32(flags);
	desc->length = cpu_to_be32(sizeof(desc->oed_info));
	return sizeof(struct fc_rdp_oed_sfp_desc);
}

static uint32_t
lpfc_rdp_res_opd_desc(struct fc_rdp_opd_sfp_desc *desc,
		      uint8_t *page_a0, struct lpfc_vport *vport)
{
	desc->tag = cpu_to_be32(RDP_OPD_DESC_TAG);
	memcpy(desc->opd_info.vendor_name, &page_a0[SSF_VENDOR_NAME], 16);
	memcpy(desc->opd_info.model_number, &page_a0[SSF_VENDOR_PN], 16);
	memcpy(desc->opd_info.serial_number, &page_a0[SSF_VENDOR_SN], 16);
	memcpy(desc->opd_info.revision, &page_a0[SSF_VENDOR_REV], 4);
	memcpy(desc->opd_info.date, &page_a0[SSF_DATE_CODE], 8);
	desc->length = cpu_to_be32(sizeof(desc->opd_info));
	return sizeof(struct fc_rdp_opd_sfp_desc);
}

static uint32_t
lpfc_rdp_res_fec_desc(struct fc_fec_rdp_desc *desc, READ_LNK_VAR *stat)
{
	if (bf_get(lpfc_read_link_stat_gec2, stat) == 0)
		return 0;
	desc->tag = cpu_to_be32(RDP_FEC_DESC_TAG);

	desc->info.CorrectedBlocks =
		cpu_to_be32(stat->fecCorrBlkCount);
	desc->info.UncorrectableBlocks =
		cpu_to_be32(stat->fecUncorrBlkCount);

	desc->length = cpu_to_be32(sizeof(desc->info));

	return sizeof(struct fc_fec_rdp_desc);
}

static uint32_t
lpfc_rdp_res_speed(struct fc_rdp_port_speed_desc *desc, struct lpfc_hba *phba)
{
	uint16_t rdp_cap = 0;
	uint16_t rdp_speed;

	desc->tag = cpu_to_be32(RDP_PORT_SPEED_DESC_TAG);

	switch (phba->fc_linkspeed) {
	case LPFC_LINK_SPEED_1GHZ:
		rdp_speed = RDP_PS_1GB;
		break;
	case LPFC_LINK_SPEED_2GHZ:
		rdp_speed = RDP_PS_2GB;
		break;
	case LPFC_LINK_SPEED_4GHZ:
		rdp_speed = RDP_PS_4GB;
		break;
	case LPFC_LINK_SPEED_8GHZ:
		rdp_speed = RDP_PS_8GB;
		break;
	case LPFC_LINK_SPEED_10GHZ:
		rdp_speed = RDP_PS_10GB;
		break;
	case LPFC_LINK_SPEED_16GHZ:
		rdp_speed = RDP_PS_16GB;
		break;
	case LPFC_LINK_SPEED_32GHZ:
		rdp_speed = RDP_PS_32GB;
		break;
	default:
		rdp_speed = RDP_PS_UNKNOWN;
		break;
	}

	desc->info.port_speed.speed = cpu_to_be16(rdp_speed);

	if (phba->lmt & LMT_32Gb)
		rdp_cap |= RDP_PS_32GB;
	if (phba->lmt & LMT_16Gb)
		rdp_cap |= RDP_PS_16GB;
	if (phba->lmt & LMT_10Gb)
		rdp_cap |= RDP_PS_10GB;
	if (phba->lmt & LMT_8Gb)
		rdp_cap |= RDP_PS_8GB;
	if (phba->lmt & LMT_4Gb)
		rdp_cap |= RDP_PS_4GB;
	if (phba->lmt & LMT_2Gb)
		rdp_cap |= RDP_PS_2GB;
	if (phba->lmt & LMT_1Gb)
		rdp_cap |= RDP_PS_1GB;

	if (rdp_cap == 0)
		rdp_cap = RDP_CAP_UNKNOWN;
	if (phba->cfg_link_speed != LPFC_USER_LINK_SPEED_AUTO)
		rdp_cap |= RDP_CAP_USER_CONFIGURED;

	desc->info.port_speed.capabilities = cpu_to_be16(rdp_cap);
	desc->length = cpu_to_be32(sizeof(desc->info));
	return sizeof(struct fc_rdp_port_speed_desc);
}

static uint32_t
lpfc_rdp_res_diag_port_names(struct fc_rdp_port_name_desc *desc,
		struct lpfc_vport *vport)
{

	desc->tag = cpu_to_be32(RDP_PORT_NAMES_DESC_TAG);

	memcpy(desc->port_names.wwnn, &vport->fc_nodename,
			sizeof(desc->port_names.wwnn));

	memcpy(desc->port_names.wwpn, &vport->fc_portname,
			sizeof(desc->port_names.wwpn));

	desc->length = cpu_to_be32(sizeof(desc->port_names));
	return sizeof(struct fc_rdp_port_name_desc);
}

static uint32_t
lpfc_rdp_res_attach_port_names(struct fc_rdp_port_name_desc *desc,
		struct lpfc_vport *vport, struct lpfc_nodelist *ndlp)
{

	desc->tag = cpu_to_be32(RDP_PORT_NAMES_DESC_TAG);
	if (vport->fc_flag & FC_FABRIC) {
		memcpy(desc->port_names.wwnn, &vport->fabric_nodename,
				sizeof(desc->port_names.wwnn));

		memcpy(desc->port_names.wwpn, &vport->fabric_portname,
				sizeof(desc->port_names.wwpn));
	} else {  /* Point to Point */
		memcpy(desc->port_names.wwnn, &ndlp->nlp_nodename,
				sizeof(desc->port_names.wwnn));

		memcpy(desc->port_names.wwnn, &ndlp->nlp_portname,
				sizeof(desc->port_names.wwpn));
	}

	desc->length = cpu_to_be32(sizeof(desc->port_names));
	return sizeof(struct fc_rdp_port_name_desc);
}

static void
lpfc_els_rdp_cmpl(struct lpfc_hba *phba, struct lpfc_rdp_context *rdp_context,
		int status)
{
	struct lpfc_nodelist *ndlp = rdp_context->ndlp;
	struct lpfc_vport *vport = ndlp->vport;
	struct lpfc_iocbq *elsiocb;
	struct ulp_bde64 *bpl;
	IOCB_t *icmd;
	uint8_t *pcmd;
	struct ls_rjt *stat;
	struct fc_rdp_res_frame *rdp_res;
	uint32_t cmdsize, len;
	uint16_t *flag_ptr;
	int rc;

	if (status != SUCCESS)
		goto error;

	/* This will change once we know the true size of the RDP payload */
	cmdsize = sizeof(struct fc_rdp_res_frame);

	elsiocb = lpfc_prep_els_iocb(vport, 0, cmdsize,
			lpfc_max_els_tries, rdp_context->ndlp,
			rdp_context->ndlp->nlp_DID, ELS_CMD_ACC);
	lpfc_nlp_put(ndlp);
	if (!elsiocb)
		goto free_rdp_context;

	icmd = &elsiocb->iocb;
	icmd->ulpContext = rdp_context->rx_id;
	icmd->unsli3.rcvsli3.ox_id = rdp_context->ox_id;

	lpfc_printf_vlog(vport, KERN_INFO, LOG_ELS,
			"2171 Xmit RDP response tag x%x xri x%x, "
			"did x%x, nlp_flag x%x, nlp_state x%x, rpi x%x",
			elsiocb->iotag, elsiocb->iocb.ulpContext,
			ndlp->nlp_DID, ndlp->nlp_flag, ndlp->nlp_state,
			ndlp->nlp_rpi);
	rdp_res = (struct fc_rdp_res_frame *)
		(((struct lpfc_dmabuf *) elsiocb->context2)->virt);
	pcmd = (uint8_t *) (((struct lpfc_dmabuf *) elsiocb->context2)->virt);
	memset(pcmd, 0, sizeof(struct fc_rdp_res_frame));
	*((uint32_t *) (pcmd)) = ELS_CMD_ACC;

	/* Update Alarm and Warning */
	flag_ptr = (uint16_t *)(rdp_context->page_a2 + SSF_ALARM_FLAGS);
	phba->sfp_alarm |= *flag_ptr;
	flag_ptr = (uint16_t *)(rdp_context->page_a2 + SSF_WARNING_FLAGS);
	phba->sfp_warning |= *flag_ptr;

	/* For RDP payload */
	len = 8;
	len += lpfc_rdp_res_link_service((struct fc_rdp_link_service_desc *)
					 (len + pcmd), ELS_CMD_RDP);

	len += lpfc_rdp_res_sfp_desc((struct fc_rdp_sfp_desc *)(len + pcmd),
			rdp_context->page_a0, rdp_context->page_a2);
	len += lpfc_rdp_res_speed((struct fc_rdp_port_speed_desc *)(len + pcmd),
				  phba);
	len += lpfc_rdp_res_link_error((struct fc_rdp_link_error_status_desc *)
				       (len + pcmd), &rdp_context->link_stat);
	len += lpfc_rdp_res_diag_port_names((struct fc_rdp_port_name_desc *)
					     (len + pcmd), vport);
	len += lpfc_rdp_res_attach_port_names((struct fc_rdp_port_name_desc *)
					(len + pcmd), vport, ndlp);
	len += lpfc_rdp_res_fec_desc((struct fc_fec_rdp_desc *)(len + pcmd),
			&rdp_context->link_stat);
	/* Check if nport is logged, BZ190632 */
	if (!(ndlp->nlp_flag & NLP_RPI_REGISTERED))
		goto lpfc_skip_descriptor;

	len += lpfc_rdp_res_bbc_desc((struct fc_rdp_bbc_desc *)(len + pcmd),
				     &rdp_context->link_stat, vport);
	len += lpfc_rdp_res_oed_temp_desc(phba,
				(struct fc_rdp_oed_sfp_desc *)(len + pcmd),
				rdp_context->page_a2);
	len += lpfc_rdp_res_oed_voltage_desc(phba,
				(struct fc_rdp_oed_sfp_desc *)(len + pcmd),
				rdp_context->page_a2);
	len += lpfc_rdp_res_oed_txbias_desc(phba,
				(struct fc_rdp_oed_sfp_desc *)(len + pcmd),
				rdp_context->page_a2);
	len += lpfc_rdp_res_oed_txpower_desc(phba,
				(struct fc_rdp_oed_sfp_desc *)(len + pcmd),
				rdp_context->page_a2);
	len += lpfc_rdp_res_oed_rxpower_desc(phba,
				(struct fc_rdp_oed_sfp_desc *)(len + pcmd),
				rdp_context->page_a2);
	len += lpfc_rdp_res_opd_desc((struct fc_rdp_opd_sfp_desc *)(len + pcmd),
				     rdp_context->page_a0, vport);

lpfc_skip_descriptor:
	rdp_res->length = cpu_to_be32(len - 8);
	elsiocb->iocb_cmpl = lpfc_cmpl_els_rsp;

	/* Now that we know the true size of the payload, update the BPL */
	bpl = (struct ulp_bde64 *)
		(((struct lpfc_dmabuf *)(elsiocb->context3))->virt);
	bpl->tus.f.bdeSize = len;
	bpl->tus.f.bdeFlags = 0;
	bpl->tus.w = le32_to_cpu(bpl->tus.w);

	phba->fc_stat.elsXmitACC++;
	rc = lpfc_sli_issue_iocb(phba, LPFC_ELS_RING, elsiocb, 0);
	if (rc == IOCB_ERROR)
		lpfc_els_free_iocb(phba, elsiocb);

	kfree(rdp_context);

	return;
error:
	cmdsize = 2 * sizeof(uint32_t);
	elsiocb = lpfc_prep_els_iocb(vport, 0, cmdsize, lpfc_max_els_tries,
			ndlp, ndlp->nlp_DID, ELS_CMD_LS_RJT);
	lpfc_nlp_put(ndlp);
	if (!elsiocb)
		goto free_rdp_context;

	icmd = &elsiocb->iocb;
	icmd->ulpContext = rdp_context->rx_id;
	icmd->unsli3.rcvsli3.ox_id = rdp_context->ox_id;
	pcmd = (uint8_t *) (((struct lpfc_dmabuf *) elsiocb->context2)->virt);

	*((uint32_t *) (pcmd)) = ELS_CMD_LS_RJT;
	stat = (struct ls_rjt *)(pcmd + sizeof(uint32_t));
	stat->un.b.lsRjtRsnCode = LSRJT_UNABLE_TPC;

	phba->fc_stat.elsXmitLSRJT++;
	elsiocb->iocb_cmpl = lpfc_cmpl_els_rsp;
	rc = lpfc_sli_issue_iocb(phba, LPFC_ELS_RING, elsiocb, 0);

	if (rc == IOCB_ERROR)
		lpfc_els_free_iocb(phba, elsiocb);
free_rdp_context:
	kfree(rdp_context);
}

static int
lpfc_get_rdp_info(struct lpfc_hba *phba, struct lpfc_rdp_context *rdp_context)
{
	LPFC_MBOXQ_t *mbox = NULL;
	int rc;

	mbox = mempool_alloc(phba->mbox_mem_pool, GFP_KERNEL);
	if (!mbox) {
		lpfc_printf_log(phba, KERN_WARNING, LOG_MBOX | LOG_ELS,
				"7105 failed to allocate mailbox memory");
		return 1;
	}

	if (lpfc_sli4_dump_page_a0(phba, mbox))
		goto prep_mbox_fail;
	mbox->vport = rdp_context->ndlp->vport;
	mbox->mbox_cmpl = lpfc_mbx_cmpl_rdp_page_a0;
	mbox->context2 = (struct lpfc_rdp_context *) rdp_context;
	rc = lpfc_sli_issue_mbox(phba, mbox, MBX_NOWAIT);
	if (rc == MBX_NOT_FINISHED)
		goto issue_mbox_fail;

	return 0;

prep_mbox_fail:
issue_mbox_fail:
	mempool_free(mbox, phba->mbox_mem_pool);
	return 1;
}

/*
 * lpfc_els_rcv_rdp - Process an unsolicited RDP ELS.
 * @vport: pointer to a host virtual N_Port data structure.
 * @cmdiocb: pointer to lpfc command iocb data structure.
 * @ndlp: pointer to a node-list data structure.
 *
 * This routine processes an unsolicited RDP(Read Diagnostic Parameters)
 * IOCB. First, the payload of the unsolicited RDP is checked.
 * Then it will (1) send MBX_DUMP_MEMORY, Embedded DMP_LMSD sub command TYPE-3
 * for Page A0, (2) send MBX_DUMP_MEMORY, DMP_LMSD for Page A2,
 * (3) send MBX_READ_LNK_STAT to get link stat, (4) Call lpfc_els_rdp_cmpl
 * gather all data and send RDP response.
 *
 * Return code
 *   0 - Sent the acc response
 *   1 - Sent the reject response.
 */
static int
lpfc_els_rcv_rdp(struct lpfc_vport *vport, struct lpfc_iocbq *cmdiocb,
		struct lpfc_nodelist *ndlp)
{
	struct lpfc_hba *phba = vport->phba;
	struct lpfc_dmabuf *pcmd;
	uint8_t rjt_err, rjt_expl = LSEXP_NOTHING_MORE;
	struct fc_rdp_req_frame *rdp_req;
	struct lpfc_rdp_context *rdp_context;
	IOCB_t *cmd = NULL;
	struct ls_rjt stat;

	if (phba->sli_rev < LPFC_SLI_REV4 ||
	    bf_get(lpfc_sli_intf_if_type, &phba->sli4_hba.sli_intf) !=
						LPFC_SLI_INTF_IF_TYPE_2) {
		rjt_err = LSRJT_UNABLE_TPC;
		rjt_expl = LSEXP_REQ_UNSUPPORTED;
		goto error;
	}

	if (phba->sli_rev < LPFC_SLI_REV4 || (phba->hba_flag & HBA_FCOE_MODE)) {
		rjt_err = LSRJT_UNABLE_TPC;
		rjt_expl = LSEXP_REQ_UNSUPPORTED;
		goto error;
	}

	pcmd = (struct lpfc_dmabuf *) cmdiocb->context2;
	rdp_req = (struct fc_rdp_req_frame *) pcmd->virt;


	lpfc_printf_vlog(vport, KERN_INFO, LOG_ELS,
			 "2422 ELS RDP Request "
			 "dec len %d tag x%x port_id %d len %d\n",
			 be32_to_cpu(rdp_req->rdp_des_length),
			 be32_to_cpu(rdp_req->nport_id_desc.tag),
			 be32_to_cpu(rdp_req->nport_id_desc.nport_id),
			 be32_to_cpu(rdp_req->nport_id_desc.length));

	if (!(ndlp->nlp_flag & NLP_RPI_REGISTERED) &&
	    !phba->cfg_enable_SmartSAN) {
		rjt_err = LSRJT_UNABLE_TPC;
		rjt_expl = LSEXP_PORT_LOGIN_REQ;
		goto error;
	}
	if (sizeof(struct fc_rdp_nport_desc) !=
			be32_to_cpu(rdp_req->rdp_des_length))
		goto rjt_logerr;
	if (RDP_N_PORT_DESC_TAG != be32_to_cpu(rdp_req->nport_id_desc.tag))
		goto rjt_logerr;
	if (RDP_NPORT_ID_SIZE !=
			be32_to_cpu(rdp_req->nport_id_desc.length))
		goto rjt_logerr;
	rdp_context = kzalloc(sizeof(struct lpfc_rdp_context), GFP_KERNEL);
	if (!rdp_context) {
		rjt_err = LSRJT_UNABLE_TPC;
		goto error;
	}

	cmd = &cmdiocb->iocb;
	rdp_context->ndlp = lpfc_nlp_get(ndlp);
	rdp_context->ox_id = cmd->unsli3.rcvsli3.ox_id;
	rdp_context->rx_id = cmd->ulpContext;
	rdp_context->cmpl = lpfc_els_rdp_cmpl;
	if (lpfc_get_rdp_info(phba, rdp_context)) {
		lpfc_printf_vlog(ndlp->vport, KERN_WARNING, LOG_ELS,
				 "2423 Unable to send mailbox");
		kfree(rdp_context);
		rjt_err = LSRJT_UNABLE_TPC;
		lpfc_nlp_put(ndlp);
		goto error;
	}

	return 0;

rjt_logerr:
	rjt_err = LSRJT_LOGICAL_ERR;

error:
	memset(&stat, 0, sizeof(stat));
	stat.un.b.lsRjtRsnCode = rjt_err;
	stat.un.b.lsRjtRsnCodeExp = rjt_expl;
	lpfc_els_rsp_reject(vport, stat.un.lsRjtError, cmdiocb, ndlp, NULL);
	return 1;
}


static void
lpfc_els_lcb_rsp(struct lpfc_hba *phba, LPFC_MBOXQ_t *pmb)
{
	MAILBOX_t *mb;
	IOCB_t *icmd;
	uint8_t *pcmd;
	struct lpfc_iocbq *elsiocb;
	struct lpfc_nodelist *ndlp;
	struct ls_rjt *stat;
	union lpfc_sli4_cfg_shdr *shdr;
	struct lpfc_lcb_context *lcb_context;
	struct fc_lcb_res_frame *lcb_res;
	uint32_t cmdsize, shdr_status, shdr_add_status;
	int rc;

	mb = &pmb->u.mb;
	lcb_context = (struct lpfc_lcb_context *)pmb->context1;
	ndlp = lcb_context->ndlp;
	pmb->context1 = NULL;
	pmb->context2 = NULL;

	shdr = (union lpfc_sli4_cfg_shdr *)
			&pmb->u.mqe.un.beacon_config.header.cfg_shdr;
	shdr_status = bf_get(lpfc_mbox_hdr_status, &shdr->response);
	shdr_add_status = bf_get(lpfc_mbox_hdr_add_status, &shdr->response);

	lpfc_printf_log(phba, KERN_INFO, LOG_MBOX,
				"0194 SET_BEACON_CONFIG mailbox "
				"completed with status x%x add_status x%x,"
				" mbx status x%x\n",
				shdr_status, shdr_add_status, mb->mbxStatus);

	if (mb->mbxStatus && !(shdr_status &&
		shdr_add_status == ADD_STATUS_OPERATION_ALREADY_ACTIVE)) {
		mempool_free(pmb, phba->mbox_mem_pool);
		goto error;
	}

	mempool_free(pmb, phba->mbox_mem_pool);
	cmdsize = sizeof(struct fc_lcb_res_frame);
	elsiocb = lpfc_prep_els_iocb(phba->pport, 0, cmdsize,
			lpfc_max_els_tries, ndlp,
			ndlp->nlp_DID, ELS_CMD_ACC);

	/* Decrement the ndlp reference count from previous mbox command */
	lpfc_nlp_put(ndlp);

	if (!elsiocb)
		goto free_lcb_context;

	lcb_res = (struct fc_lcb_res_frame *)
		(((struct lpfc_dmabuf *)elsiocb->context2)->virt);

	icmd = &elsiocb->iocb;
	icmd->ulpContext = lcb_context->rx_id;
	icmd->unsli3.rcvsli3.ox_id = lcb_context->ox_id;

	pcmd = (uint8_t *)(((struct lpfc_dmabuf *)elsiocb->context2)->virt);
	*((uint32_t *)(pcmd)) = ELS_CMD_ACC;
	lcb_res->lcb_sub_command = lcb_context->sub_command;
	lcb_res->lcb_type = lcb_context->type;
	lcb_res->lcb_frequency = lcb_context->frequency;
	elsiocb->iocb_cmpl = lpfc_cmpl_els_rsp;
	phba->fc_stat.elsXmitACC++;
	rc = lpfc_sli_issue_iocb(phba, LPFC_ELS_RING, elsiocb, 0);
	if (rc == IOCB_ERROR)
		lpfc_els_free_iocb(phba, elsiocb);

	kfree(lcb_context);
	return;

error:
	cmdsize = sizeof(struct fc_lcb_res_frame);
	elsiocb = lpfc_prep_els_iocb(phba->pport, 0, cmdsize,
			lpfc_max_els_tries, ndlp,
			ndlp->nlp_DID, ELS_CMD_LS_RJT);
	lpfc_nlp_put(ndlp);
	if (!elsiocb)
		goto free_lcb_context;

	icmd = &elsiocb->iocb;
	icmd->ulpContext = lcb_context->rx_id;
	icmd->unsli3.rcvsli3.ox_id = lcb_context->ox_id;
	pcmd = (uint8_t *)(((struct lpfc_dmabuf *)elsiocb->context2)->virt);

	*((uint32_t *)(pcmd)) = ELS_CMD_LS_RJT;
	stat = (struct ls_rjt *)(pcmd + sizeof(uint32_t));
	stat->un.b.lsRjtRsnCode = LSRJT_UNABLE_TPC;

	elsiocb->iocb_cmpl = lpfc_cmpl_els_rsp;
	phba->fc_stat.elsXmitLSRJT++;
	rc = lpfc_sli_issue_iocb(phba, LPFC_ELS_RING, elsiocb, 0);
	if (rc == IOCB_ERROR)
		lpfc_els_free_iocb(phba, elsiocb);
free_lcb_context:
	kfree(lcb_context);
}

static int
lpfc_sli4_set_beacon(struct lpfc_vport *vport,
		     struct lpfc_lcb_context *lcb_context,
		     uint32_t beacon_state)
{
	struct lpfc_hba *phba = vport->phba;
	LPFC_MBOXQ_t *mbox = NULL;
	uint32_t len;
	int rc;

	mbox = mempool_alloc(phba->mbox_mem_pool, GFP_KERNEL);
	if (!mbox)
		return 1;

	len = sizeof(struct lpfc_mbx_set_beacon_config) -
		sizeof(struct lpfc_sli4_cfg_mhdr);
	lpfc_sli4_config(phba, mbox, LPFC_MBOX_SUBSYSTEM_COMMON,
			 LPFC_MBOX_OPCODE_SET_BEACON_CONFIG, len,
			 LPFC_SLI4_MBX_EMBED);
	mbox->context1 = (void *)lcb_context;
	mbox->vport = phba->pport;
	mbox->mbox_cmpl = lpfc_els_lcb_rsp;
	bf_set(lpfc_mbx_set_beacon_port_num, &mbox->u.mqe.un.beacon_config,
	       phba->sli4_hba.physical_port);
	bf_set(lpfc_mbx_set_beacon_state, &mbox->u.mqe.un.beacon_config,
	       beacon_state);
	bf_set(lpfc_mbx_set_beacon_port_type, &mbox->u.mqe.un.beacon_config, 1);
	bf_set(lpfc_mbx_set_beacon_duration, &mbox->u.mqe.un.beacon_config, 0);
	rc = lpfc_sli_issue_mbox(phba, mbox, MBX_NOWAIT);
	if (rc == MBX_NOT_FINISHED) {
		mempool_free(mbox, phba->mbox_mem_pool);
		return 1;
	}

	return 0;
}


/**
 * lpfc_els_rcv_lcb - Process an unsolicited LCB
 * @vport: pointer to a host virtual N_Port data structure.
 * @cmdiocb: pointer to lpfc command iocb data structure.
 * @ndlp: pointer to a node-list data structure.
 *
 * This routine processes an unsolicited LCB(LINK CABLE BEACON) IOCB.
 * First, the payload of the unsolicited LCB is checked.
 * Then based on Subcommand beacon will either turn on or off.
 *
 * Return code
 * 0 - Sent the acc response
 * 1 - Sent the reject response.
 **/
static int
lpfc_els_rcv_lcb(struct lpfc_vport *vport, struct lpfc_iocbq *cmdiocb,
		 struct lpfc_nodelist *ndlp)
{
	struct lpfc_hba *phba = vport->phba;
	struct lpfc_dmabuf *pcmd;
	uint8_t *lp;
	struct fc_lcb_request_frame *beacon;
	struct lpfc_lcb_context *lcb_context;
	uint8_t state, rjt_err;
	struct ls_rjt stat;

	pcmd = (struct lpfc_dmabuf *)cmdiocb->context2;
	lp = (uint8_t *)pcmd->virt;
	beacon = (struct fc_lcb_request_frame *)pcmd->virt;

	lpfc_printf_vlog(vport, KERN_INFO, LOG_ELS,
			"0192 ELS LCB Data x%x x%x x%x x%x sub x%x "
			"type x%x frequency %x duration x%x\n",
			lp[0], lp[1], lp[2],
			beacon->lcb_command,
			beacon->lcb_sub_command,
			beacon->lcb_type,
			beacon->lcb_frequency,
			be16_to_cpu(beacon->lcb_duration));

	if (phba->sli_rev < LPFC_SLI_REV4 ||
	    (bf_get(lpfc_sli_intf_if_type, &phba->sli4_hba.sli_intf) !=
	    LPFC_SLI_INTF_IF_TYPE_2)) {
		rjt_err = LSRJT_CMD_UNSUPPORTED;
		goto rjt;
	}

	if (phba->hba_flag & HBA_FCOE_MODE) {
		rjt_err = LSRJT_CMD_UNSUPPORTED;
		goto rjt;
	}
	if (beacon->lcb_frequency == 0) {
		rjt_err = LSRJT_CMD_UNSUPPORTED;
		goto rjt;
	}
	if ((beacon->lcb_type != LPFC_LCB_GREEN) &&
	    (beacon->lcb_type != LPFC_LCB_AMBER)) {
		rjt_err = LSRJT_CMD_UNSUPPORTED;
		goto rjt;
	}
	if ((beacon->lcb_sub_command != LPFC_LCB_ON) &&
	    (beacon->lcb_sub_command != LPFC_LCB_OFF)) {
		rjt_err = LSRJT_CMD_UNSUPPORTED;
		goto rjt;
	}
	if ((beacon->lcb_sub_command == LPFC_LCB_ON) &&
	    (beacon->lcb_type != LPFC_LCB_GREEN) &&
	    (beacon->lcb_type != LPFC_LCB_AMBER)) {
		rjt_err = LSRJT_CMD_UNSUPPORTED;
		goto rjt;
	}
	if (be16_to_cpu(beacon->lcb_duration) != 0) {
		rjt_err = LSRJT_CMD_UNSUPPORTED;
		goto rjt;
	}

	lcb_context = kmalloc(sizeof(*lcb_context), GFP_KERNEL);
	if (!lcb_context) {
		rjt_err = LSRJT_UNABLE_TPC;
		goto rjt;
	}

	state = (beacon->lcb_sub_command == LPFC_LCB_ON) ? 1 : 0;
	lcb_context->sub_command = beacon->lcb_sub_command;
	lcb_context->type = beacon->lcb_type;
	lcb_context->frequency = beacon->lcb_frequency;
	lcb_context->ox_id = cmdiocb->iocb.unsli3.rcvsli3.ox_id;
	lcb_context->rx_id = cmdiocb->iocb.ulpContext;
	lcb_context->ndlp = lpfc_nlp_get(ndlp);
	if (lpfc_sli4_set_beacon(vport, lcb_context, state)) {
		lpfc_printf_vlog(ndlp->vport, KERN_ERR,
				 LOG_ELS, "0193 failed to send mail box");
		kfree(lcb_context);
		lpfc_nlp_put(ndlp);
		rjt_err = LSRJT_UNABLE_TPC;
		goto rjt;
	}
	return 0;
rjt:
	memset(&stat, 0, sizeof(stat));
	stat.un.b.lsRjtRsnCode = rjt_err;
	lpfc_els_rsp_reject(vport, stat.un.lsRjtError, cmdiocb, ndlp, NULL);
	return 1;
}


/**
 * lpfc_els_flush_rscn - Clean up any rscn activities with a vport
 * @vport: pointer to a host virtual N_Port data structure.
 *
 * This routine cleans up any Registration State Change Notification
 * (RSCN) activity with a @vport. Note that the fc_rscn_flush flag of the
 * @vport together with the host_lock is used to prevent multiple thread
 * trying to access the RSCN array on a same @vport at the same time.
 **/
void
lpfc_els_flush_rscn(struct lpfc_vport *vport)
{
	struct Scsi_Host *shost = lpfc_shost_from_vport(vport);
	struct lpfc_hba  *phba = vport->phba;
	int i;

	spin_lock_irq(shost->host_lock);
	if (vport->fc_rscn_flush) {
		/* Another thread is walking fc_rscn_id_list on this vport */
		spin_unlock_irq(shost->host_lock);
		return;
	}
	/* Indicate we are walking lpfc_els_flush_rscn on this vport */
	vport->fc_rscn_flush = 1;
	spin_unlock_irq(shost->host_lock);

	for (i = 0; i < vport->fc_rscn_id_cnt; i++) {
		lpfc_in_buf_free(phba, vport->fc_rscn_id_list[i]);
		vport->fc_rscn_id_list[i] = NULL;
	}
	spin_lock_irq(shost->host_lock);
	vport->fc_rscn_id_cnt = 0;
	vport->fc_flag &= ~(FC_RSCN_MODE | FC_RSCN_DISCOVERY);
	spin_unlock_irq(shost->host_lock);
	lpfc_can_disctmo(vport);
	/* Indicate we are done walking this fc_rscn_id_list */
	vport->fc_rscn_flush = 0;
}

/**
 * lpfc_rscn_payload_check - Check whether there is a pending rscn to a did
 * @vport: pointer to a host virtual N_Port data structure.
 * @did: remote destination port identifier.
 *
 * This routine checks whether there is any pending Registration State
 * Configuration Notification (RSCN) to a @did on @vport.
 *
 * Return code
 *   None zero - The @did matched with a pending rscn
 *   0 - not able to match @did with a pending rscn
 **/
int
lpfc_rscn_payload_check(struct lpfc_vport *vport, uint32_t did)
{
	D_ID ns_did;
	D_ID rscn_did;
	uint32_t *lp;
	uint32_t payload_len, i;
	struct Scsi_Host *shost = lpfc_shost_from_vport(vport);

	ns_did.un.word = did;

	/* Never match fabric nodes for RSCNs */
	if ((did & Fabric_DID_MASK) == Fabric_DID_MASK)
		return 0;

	/* If we are doing a FULL RSCN rediscovery, match everything */
	if (vport->fc_flag & FC_RSCN_DISCOVERY)
		return did;

	spin_lock_irq(shost->host_lock);
	if (vport->fc_rscn_flush) {
		/* Another thread is walking fc_rscn_id_list on this vport */
		spin_unlock_irq(shost->host_lock);
		return 0;
	}
	/* Indicate we are walking fc_rscn_id_list on this vport */
	vport->fc_rscn_flush = 1;
	spin_unlock_irq(shost->host_lock);
	for (i = 0; i < vport->fc_rscn_id_cnt; i++) {
		lp = vport->fc_rscn_id_list[i]->virt;
		payload_len = be32_to_cpu(*lp++ & ~ELS_CMD_MASK);
		payload_len -= sizeof(uint32_t);	/* take off word 0 */
		while (payload_len) {
			rscn_did.un.word = be32_to_cpu(*lp++);
			payload_len -= sizeof(uint32_t);
			switch (rscn_did.un.b.resv & RSCN_ADDRESS_FORMAT_MASK) {
			case RSCN_ADDRESS_FORMAT_PORT:
				if ((ns_did.un.b.domain == rscn_did.un.b.domain)
				    && (ns_did.un.b.area == rscn_did.un.b.area)
				    && (ns_did.un.b.id == rscn_did.un.b.id))
					goto return_did_out;
				break;
			case RSCN_ADDRESS_FORMAT_AREA:
				if ((ns_did.un.b.domain == rscn_did.un.b.domain)
				    && (ns_did.un.b.area == rscn_did.un.b.area))
					goto return_did_out;
				break;
			case RSCN_ADDRESS_FORMAT_DOMAIN:
				if (ns_did.un.b.domain == rscn_did.un.b.domain)
					goto return_did_out;
				break;
			case RSCN_ADDRESS_FORMAT_FABRIC:
				goto return_did_out;
			}
		}
	}
	/* Indicate we are done with walking fc_rscn_id_list on this vport */
	vport->fc_rscn_flush = 0;
	return 0;
return_did_out:
	/* Indicate we are done with walking fc_rscn_id_list on this vport */
	vport->fc_rscn_flush = 0;
	return did;
}

/**
 * lpfc_rscn_recovery_check - Send recovery event to vport nodes matching rscn
 * @vport: pointer to a host virtual N_Port data structure.
 *
 * This routine sends recovery (NLP_EVT_DEVICE_RECOVERY) event to the
 * state machine for a @vport's nodes that are with pending RSCN (Registration
 * State Change Notification).
 *
 * Return code
 *   0 - Successful (currently alway return 0)
 **/
static int
lpfc_rscn_recovery_check(struct lpfc_vport *vport)
{
	struct lpfc_nodelist *ndlp = NULL;

	/* Move all affected nodes by pending RSCNs to NPR state. */
	list_for_each_entry(ndlp, &vport->fc_nodes, nlp_listp) {
		if (!NLP_CHK_NODE_ACT(ndlp) ||
		    (ndlp->nlp_state == NLP_STE_UNUSED_NODE) ||
		    !lpfc_rscn_payload_check(vport, ndlp->nlp_DID))
			continue;
		if (vport->phba->nvmet_support)
			continue;
		lpfc_disc_state_machine(vport, ndlp, NULL,
					NLP_EVT_DEVICE_RECOVERY);
		lpfc_cancel_retry_delay_tmo(vport, ndlp);
	}
	return 0;
}

/**
 * lpfc_send_rscn_event - Send an RSCN event to management application
 * @vport: pointer to a host virtual N_Port data structure.
 * @cmdiocb: pointer to lpfc command iocb data structure.
 *
 * lpfc_send_rscn_event sends an RSCN netlink event to management
 * applications.
 */
static void
lpfc_send_rscn_event(struct lpfc_vport *vport,
		struct lpfc_iocbq *cmdiocb)
{
	struct lpfc_dmabuf *pcmd;
	struct Scsi_Host *shost = lpfc_shost_from_vport(vport);
	uint32_t *payload_ptr;
	uint32_t payload_len;
	struct lpfc_rscn_event_header *rscn_event_data;

	pcmd = (struct lpfc_dmabuf *) cmdiocb->context2;
	payload_ptr = (uint32_t *) pcmd->virt;
	payload_len = be32_to_cpu(*payload_ptr & ~ELS_CMD_MASK);

	rscn_event_data = kmalloc(sizeof(struct lpfc_rscn_event_header) +
		payload_len, GFP_KERNEL);
	if (!rscn_event_data) {
		lpfc_printf_vlog(vport, KERN_ERR, LOG_ELS,
			"0147 Failed to allocate memory for RSCN event\n");
		return;
	}
	rscn_event_data->event_type = FC_REG_RSCN_EVENT;
	rscn_event_data->payload_length = payload_len;
	memcpy(rscn_event_data->rscn_payload, payload_ptr,
		payload_len);

	fc_host_post_vendor_event(shost,
		fc_get_event_number(),
		sizeof(struct lpfc_rscn_event_header) + payload_len,
		(char *)rscn_event_data,
		LPFC_NL_VENDOR_ID);

	kfree(rscn_event_data);
}

/**
 * lpfc_els_rcv_rscn - Process an unsolicited rscn iocb
 * @vport: pointer to a host virtual N_Port data structure.
 * @cmdiocb: pointer to lpfc command iocb data structure.
 * @ndlp: pointer to a node-list data structure.
 *
 * This routine processes an unsolicited RSCN (Registration State Change
 * Notification) IOCB. First, the payload of the unsolicited RSCN is walked
 * to invoke fc_host_post_event() routine to the FC transport layer. If the
 * discover state machine is about to begin discovery, it just accepts the
 * RSCN and the discovery process will satisfy the RSCN. If this RSCN only
 * contains N_Port IDs for other vports on this HBA, it just accepts the
 * RSCN and ignore processing it. If the state machine is in the recovery
 * state, the fc_rscn_id_list of this @vport is walked and the
 * lpfc_rscn_recovery_check() routine is invoked to send recovery event for
 * all nodes that match RSCN payload. Otherwise, the lpfc_els_handle_rscn()
 * routine is invoked to handle the RSCN event.
 *
 * Return code
 *   0 - Just sent the acc response
 *   1 - Sent the acc response and waited for name server completion
 **/
static int
lpfc_els_rcv_rscn(struct lpfc_vport *vport, struct lpfc_iocbq *cmdiocb,
		  struct lpfc_nodelist *ndlp)
{
	struct Scsi_Host *shost = lpfc_shost_from_vport(vport);
	struct lpfc_hba  *phba = vport->phba;
	struct lpfc_dmabuf *pcmd;
	uint32_t *lp, *datap;
	uint32_t payload_len, length, nportid, *cmd;
	int rscn_cnt;
	int rscn_id = 0, hba_id = 0;
	int i;

	pcmd = (struct lpfc_dmabuf *) cmdiocb->context2;
	lp = (uint32_t *) pcmd->virt;

	payload_len = be32_to_cpu(*lp++ & ~ELS_CMD_MASK);
	payload_len -= sizeof(uint32_t);	/* take off word 0 */
	/* RSCN received */
	lpfc_printf_vlog(vport, KERN_INFO, LOG_DISCOVERY,
			 "0214 RSCN received Data: x%x x%x x%x x%x\n",
			 vport->fc_flag, payload_len, *lp,
			 vport->fc_rscn_id_cnt);

	/* Send an RSCN event to the management application */
	lpfc_send_rscn_event(vport, cmdiocb);

	for (i = 0; i < payload_len/sizeof(uint32_t); i++)
		fc_host_post_event(shost, fc_get_event_number(),
			FCH_EVT_RSCN, lp[i]);

	/* If we are about to begin discovery, just ACC the RSCN.
	 * Discovery processing will satisfy it.
	 */
	if (vport->port_state <= LPFC_NS_QRY) {
		lpfc_debugfs_disc_trc(vport, LPFC_DISC_TRC_ELS_UNSOL,
			"RCV RSCN ignore: did:x%x/ste:x%x flg:x%x",
			ndlp->nlp_DID, vport->port_state, ndlp->nlp_flag);

		lpfc_els_rsp_acc(vport, ELS_CMD_ACC, cmdiocb, ndlp, NULL);
		return 0;
	}

	/* If this RSCN just contains NPortIDs for other vports on this HBA,
	 * just ACC and ignore it.
	 */
	if ((phba->sli3_options & LPFC_SLI3_NPIV_ENABLED) &&
		!(vport->cfg_peer_port_login)) {
		i = payload_len;
		datap = lp;
		while (i > 0) {
			nportid = *datap++;
			nportid = ((be32_to_cpu(nportid)) & Mask_DID);
			i -= sizeof(uint32_t);
			rscn_id++;
			if (lpfc_find_vport_by_did(phba, nportid))
				hba_id++;
		}
		if (rscn_id == hba_id) {
			/* ALL NPortIDs in RSCN are on HBA */
			lpfc_printf_vlog(vport, KERN_INFO, LOG_DISCOVERY,
					 "0219 Ignore RSCN "
					 "Data: x%x x%x x%x x%x\n",
					 vport->fc_flag, payload_len,
					 *lp, vport->fc_rscn_id_cnt);
			lpfc_debugfs_disc_trc(vport, LPFC_DISC_TRC_ELS_UNSOL,
				"RCV RSCN vport:  did:x%x/ste:x%x flg:x%x",
				ndlp->nlp_DID, vport->port_state,
				ndlp->nlp_flag);

			lpfc_els_rsp_acc(vport, ELS_CMD_ACC, cmdiocb,
				ndlp, NULL);
			return 0;
		}
	}

	spin_lock_irq(shost->host_lock);
	if (vport->fc_rscn_flush) {
		/* Another thread is walking fc_rscn_id_list on this vport */
		vport->fc_flag |= FC_RSCN_DISCOVERY;
		spin_unlock_irq(shost->host_lock);
		/* Send back ACC */
		lpfc_els_rsp_acc(vport, ELS_CMD_ACC, cmdiocb, ndlp, NULL);
		return 0;
	}
	/* Indicate we are walking fc_rscn_id_list on this vport */
	vport->fc_rscn_flush = 1;
	spin_unlock_irq(shost->host_lock);
	/* Get the array count after successfully have the token */
	rscn_cnt = vport->fc_rscn_id_cnt;
	/* If we are already processing an RSCN, save the received
	 * RSCN payload buffer, cmdiocb->context2 to process later.
	 */
	if (vport->fc_flag & (FC_RSCN_MODE | FC_NDISC_ACTIVE)) {
		lpfc_debugfs_disc_trc(vport, LPFC_DISC_TRC_ELS_UNSOL,
			"RCV RSCN defer:  did:x%x/ste:x%x flg:x%x",
			ndlp->nlp_DID, vport->port_state, ndlp->nlp_flag);

		spin_lock_irq(shost->host_lock);
		vport->fc_flag |= FC_RSCN_DEFERRED;
		if ((rscn_cnt < FC_MAX_HOLD_RSCN) &&
		    !(vport->fc_flag & FC_RSCN_DISCOVERY)) {
			vport->fc_flag |= FC_RSCN_MODE;
			spin_unlock_irq(shost->host_lock);
			if (rscn_cnt) {
				cmd = vport->fc_rscn_id_list[rscn_cnt-1]->virt;
				length = be32_to_cpu(*cmd & ~ELS_CMD_MASK);
			}
			if ((rscn_cnt) &&
			    (payload_len + length <= LPFC_BPL_SIZE)) {
				*cmd &= ELS_CMD_MASK;
				*cmd |= cpu_to_be32(payload_len + length);
				memcpy(((uint8_t *)cmd) + length, lp,
				       payload_len);
			} else {
				vport->fc_rscn_id_list[rscn_cnt] = pcmd;
				vport->fc_rscn_id_cnt++;
				/* If we zero, cmdiocb->context2, the calling
				 * routine will not try to free it.
				 */
				cmdiocb->context2 = NULL;
			}
			/* Deferred RSCN */
			lpfc_printf_vlog(vport, KERN_INFO, LOG_DISCOVERY,
					 "0235 Deferred RSCN "
					 "Data: x%x x%x x%x\n",
					 vport->fc_rscn_id_cnt, vport->fc_flag,
					 vport->port_state);
		} else {
			vport->fc_flag |= FC_RSCN_DISCOVERY;
			spin_unlock_irq(shost->host_lock);
			/* ReDiscovery RSCN */
			lpfc_printf_vlog(vport, KERN_INFO, LOG_DISCOVERY,
					 "0234 ReDiscovery RSCN "
					 "Data: x%x x%x x%x\n",
					 vport->fc_rscn_id_cnt, vport->fc_flag,
					 vport->port_state);
		}
		/* Indicate we are done walking fc_rscn_id_list on this vport */
		vport->fc_rscn_flush = 0;
		/* Send back ACC */
		lpfc_els_rsp_acc(vport, ELS_CMD_ACC, cmdiocb, ndlp, NULL);
		/* send RECOVERY event for ALL nodes that match RSCN payload */
		lpfc_rscn_recovery_check(vport);
		spin_lock_irq(shost->host_lock);
		vport->fc_flag &= ~FC_RSCN_DEFERRED;
		spin_unlock_irq(shost->host_lock);
		return 0;
	}
	lpfc_debugfs_disc_trc(vport, LPFC_DISC_TRC_ELS_UNSOL,
		"RCV RSCN:        did:x%x/ste:x%x flg:x%x",
		ndlp->nlp_DID, vport->port_state, ndlp->nlp_flag);

	spin_lock_irq(shost->host_lock);
	vport->fc_flag |= FC_RSCN_MODE;
	spin_unlock_irq(shost->host_lock);
	vport->fc_rscn_id_list[vport->fc_rscn_id_cnt++] = pcmd;
	/* Indicate we are done walking fc_rscn_id_list on this vport */
	vport->fc_rscn_flush = 0;
	/*
	 * If we zero, cmdiocb->context2, the calling routine will
	 * not try to free it.
	 */
	cmdiocb->context2 = NULL;
	lpfc_set_disctmo(vport);
	/* Send back ACC */
	lpfc_els_rsp_acc(vport, ELS_CMD_ACC, cmdiocb, ndlp, NULL);
	/* send RECOVERY event for ALL nodes that match RSCN payload */
	lpfc_rscn_recovery_check(vport);
	return lpfc_els_handle_rscn(vport);
}

/**
 * lpfc_els_handle_rscn - Handle rscn for a vport
 * @vport: pointer to a host virtual N_Port data structure.
 *
 * This routine handles the Registration State Configuration Notification
 * (RSCN) for a @vport. If login to NameServer does not exist, a new ndlp shall
 * be created and a Port Login (PLOGI) to the NameServer is issued. Otherwise,
 * if the ndlp to NameServer exists, a Common Transport (CT) command to the
 * NameServer shall be issued. If CT command to the NameServer fails to be
 * issued, the lpfc_els_flush_rscn() routine shall be invoked to clean up any
 * RSCN activities with the @vport.
 *
 * Return code
 *   0 - Cleaned up rscn on the @vport
 *   1 - Wait for plogi to name server before proceed
 **/
int
lpfc_els_handle_rscn(struct lpfc_vport *vport)
{
	struct lpfc_nodelist *ndlp;
	struct lpfc_hba *phba = vport->phba;

	/* Ignore RSCN if the port is being torn down. */
	if (vport->load_flag & FC_UNLOADING) {
		lpfc_els_flush_rscn(vport);
		return 0;
	}

	/* Start timer for RSCN processing */
	lpfc_set_disctmo(vport);

	/* RSCN processed */
	lpfc_printf_vlog(vport, KERN_INFO, LOG_DISCOVERY,
			 "0215 RSCN processed Data: x%x x%x x%x x%x\n",
			 vport->fc_flag, 0, vport->fc_rscn_id_cnt,
			 vport->port_state);

	/* To process RSCN, first compare RSCN data with NameServer */
	vport->fc_ns_retry = 0;
	vport->num_disc_nodes = 0;

	ndlp = lpfc_findnode_did(vport, NameServer_DID);
	if (ndlp && NLP_CHK_NODE_ACT(ndlp)
	    && ndlp->nlp_state == NLP_STE_UNMAPPED_NODE) {
		/* Good ndlp, issue CT Request to NameServer */
		vport->gidft_inp = 0;
		if (lpfc_issue_gidft(vport) == 0)
			/* Wait for NameServer query cmpl before we can
			 * continue
			 */
			return 1;
	} else {
		/* If login to NameServer does not exist, issue one */
		/* Good status, issue PLOGI to NameServer */
		ndlp = lpfc_findnode_did(vport, NameServer_DID);
		if (ndlp && NLP_CHK_NODE_ACT(ndlp))
			/* Wait for NameServer login cmpl before we can
			   continue */
			return 1;

		if (ndlp) {
			ndlp = lpfc_enable_node(vport, ndlp,
						NLP_STE_PLOGI_ISSUE);
			if (!ndlp) {
				lpfc_els_flush_rscn(vport);
				return 0;
			}
			ndlp->nlp_prev_state = NLP_STE_UNUSED_NODE;
		} else {
			ndlp = mempool_alloc(phba->nlp_mem_pool, GFP_KERNEL);
			if (!ndlp) {
				lpfc_els_flush_rscn(vport);
				return 0;
			}
			lpfc_nlp_init(vport, ndlp, NameServer_DID);
			ndlp->nlp_prev_state = ndlp->nlp_state;
			lpfc_nlp_set_state(vport, ndlp, NLP_STE_PLOGI_ISSUE);
		}
		ndlp->nlp_type |= NLP_FABRIC;
		lpfc_issue_els_plogi(vport, NameServer_DID, 0);
		/* Wait for NameServer login cmpl before we can
		 * continue
		 */
		return 1;
	}

	lpfc_els_flush_rscn(vport);
	return 0;
}

/**
 * lpfc_els_rcv_flogi - Process an unsolicited flogi iocb
 * @vport: pointer to a host virtual N_Port data structure.
 * @cmdiocb: pointer to lpfc command iocb data structure.
 * @ndlp: pointer to a node-list data structure.
 *
 * This routine processes Fabric Login (FLOGI) IOCB received as an ELS
 * unsolicited event. An unsolicited FLOGI can be received in a point-to-
 * point topology. As an unsolicited FLOGI should not be received in a loop
 * mode, any unsolicited FLOGI received in loop mode shall be ignored. The
 * lpfc_check_sparm() routine is invoked to check the parameters in the
 * unsolicited FLOGI. If parameters validation failed, the routine
 * lpfc_els_rsp_reject() shall be called with reject reason code set to
 * LSEXP_SPARM_OPTIONS to reject the FLOGI. Otherwise, the Port WWN in the
 * FLOGI shall be compared with the Port WWN of the @vport to determine who
 * will initiate PLOGI. The higher lexicographical value party shall has
 * higher priority (as the winning port) and will initiate PLOGI and
 * communicate Port_IDs (Addresses) for both nodes in PLOGI. The result
 * of this will be marked in the @vport fc_flag field with FC_PT2PT_PLOGI
 * and then the lpfc_els_rsp_acc() routine is invoked to accept the FLOGI.
 *
 * Return code
 *   0 - Successfully processed the unsolicited flogi
 *   1 - Failed to process the unsolicited flogi
 **/
static int
lpfc_els_rcv_flogi(struct lpfc_vport *vport, struct lpfc_iocbq *cmdiocb,
		   struct lpfc_nodelist *ndlp)
{
	struct Scsi_Host *shost = lpfc_shost_from_vport(vport);
	struct lpfc_hba  *phba = vport->phba;
	struct lpfc_dmabuf *pcmd = (struct lpfc_dmabuf *) cmdiocb->context2;
	uint32_t *lp = (uint32_t *) pcmd->virt;
	IOCB_t *icmd = &cmdiocb->iocb;
	struct serv_parm *sp;
	LPFC_MBOXQ_t *mbox;
	uint32_t cmd, did;
	int rc;
	uint32_t fc_flag = 0;
	uint32_t port_state = 0;

	cmd = *lp++;
	sp = (struct serv_parm *) lp;

	/* FLOGI received */

	lpfc_set_disctmo(vport);

	if (phba->fc_topology == LPFC_TOPOLOGY_LOOP) {
		/* We should never receive a FLOGI in loop mode, ignore it */
		did = icmd->un.elsreq64.remoteID;

		/* An FLOGI ELS command <elsCmd> was received from DID <did> in
		   Loop Mode */
		lpfc_printf_vlog(vport, KERN_ERR, LOG_ELS,
				 "0113 An FLOGI ELS command x%x was "
				 "received from DID x%x in Loop Mode\n",
				 cmd, did);
		return 1;
	}

	(void) lpfc_check_sparm(vport, ndlp, sp, CLASS3, 1);

	/*
	 * If our portname is greater than the remote portname,
	 * then we initiate Nport login.
	 */

	rc = memcmp(&vport->fc_portname, &sp->portName,
		    sizeof(struct lpfc_name));

	if (!rc) {
		if (phba->sli_rev < LPFC_SLI_REV4) {
			mbox = mempool_alloc(phba->mbox_mem_pool,
					     GFP_KERNEL);
			if (!mbox)
				return 1;
			lpfc_linkdown(phba);
			lpfc_init_link(phba, mbox,
				       phba->cfg_topology,
				       phba->cfg_link_speed);
			mbox->u.mb.un.varInitLnk.lipsr_AL_PA = 0;
			mbox->mbox_cmpl = lpfc_sli_def_mbox_cmpl;
			mbox->vport = vport;
			rc = lpfc_sli_issue_mbox(phba, mbox,
						 MBX_NOWAIT);
			lpfc_set_loopback_flag(phba);
			if (rc == MBX_NOT_FINISHED)
				mempool_free(mbox, phba->mbox_mem_pool);
			return 1;
		}

		/* abort the flogi coming back to ourselves
		 * due to external loopback on the port.
		 */
		lpfc_els_abort_flogi(phba);
		return 0;

	} else if (rc > 0) {	/* greater than */
		spin_lock_irq(shost->host_lock);
		vport->fc_flag |= FC_PT2PT_PLOGI;
		spin_unlock_irq(shost->host_lock);

		/* If we have the high WWPN we can assign our own
		 * myDID; otherwise, we have to WAIT for a PLOGI
		 * from the remote NPort to find out what it
		 * will be.
		 */
		vport->fc_myDID = PT2PT_LocalID;
	} else {
		vport->fc_myDID = PT2PT_RemoteID;
	}

	/*
	 * The vport state should go to LPFC_FLOGI only
	 * AFTER we issue a FLOGI, not receive one.
	 */
	spin_lock_irq(shost->host_lock);
	fc_flag = vport->fc_flag;
	port_state = vport->port_state;
	vport->fc_flag |= FC_PT2PT;
	vport->fc_flag &= ~(FC_FABRIC | FC_PUBLIC_LOOP);
	spin_unlock_irq(shost->host_lock);
	lpfc_printf_vlog(vport, KERN_INFO, LOG_ELS,
			 "3311 Rcv Flogi PS x%x new PS x%x "
			 "fc_flag x%x new fc_flag x%x\n",
			 port_state, vport->port_state,
			 fc_flag, vport->fc_flag);

	/*
	 * We temporarily set fc_myDID to make it look like we are
	 * a Fabric. This is done just so we end up with the right
	 * did / sid on the FLOGI ACC rsp.
	 */
	did = vport->fc_myDID;
	vport->fc_myDID = Fabric_DID;

	memcpy(&phba->fc_fabparam, sp, sizeof(struct serv_parm));

	/* Send back ACC */
	lpfc_els_rsp_acc(vport, ELS_CMD_FLOGI, cmdiocb, ndlp, NULL);

	/* Now lets put fc_myDID back to what its supposed to be */
	vport->fc_myDID = did;

	return 0;
}

/**
 * lpfc_els_rcv_rnid - Process an unsolicited rnid iocb
 * @vport: pointer to a host virtual N_Port data structure.
 * @cmdiocb: pointer to lpfc command iocb data structure.
 * @ndlp: pointer to a node-list data structure.
 *
 * This routine processes Request Node Identification Data (RNID) IOCB
 * received as an ELS unsolicited event. Only when the RNID specified format
 * 0x0 or 0xDF (Topology Discovery Specific Node Identification Data)
 * present, this routine will invoke the lpfc_els_rsp_rnid_acc() routine to
 * Accept (ACC) the RNID ELS command. All the other RNID formats are
 * rejected by invoking the lpfc_els_rsp_reject() routine.
 *
 * Return code
 *   0 - Successfully processed rnid iocb (currently always return 0)
 **/
static int
lpfc_els_rcv_rnid(struct lpfc_vport *vport, struct lpfc_iocbq *cmdiocb,
		  struct lpfc_nodelist *ndlp)
{
	struct lpfc_dmabuf *pcmd;
	uint32_t *lp;
	RNID *rn;
	struct ls_rjt stat;
	uint32_t cmd;

	pcmd = (struct lpfc_dmabuf *) cmdiocb->context2;
	lp = (uint32_t *) pcmd->virt;

	cmd = *lp++;
	rn = (RNID *) lp;

	/* RNID received */

	switch (rn->Format) {
	case 0:
	case RNID_TOPOLOGY_DISC:
		/* Send back ACC */
		lpfc_els_rsp_rnid_acc(vport, rn->Format, cmdiocb, ndlp);
		break;
	default:
		/* Reject this request because format not supported */
		stat.un.b.lsRjtRsvd0 = 0;
		stat.un.b.lsRjtRsnCode = LSRJT_UNABLE_TPC;
		stat.un.b.lsRjtRsnCodeExp = LSEXP_CANT_GIVE_DATA;
		stat.un.b.vendorUnique = 0;
		lpfc_els_rsp_reject(vport, stat.un.lsRjtError, cmdiocb, ndlp,
			NULL);
	}
	return 0;
}

/**
 * lpfc_els_rcv_echo - Process an unsolicited echo iocb
 * @vport: pointer to a host virtual N_Port data structure.
 * @cmdiocb: pointer to lpfc command iocb data structure.
 * @ndlp: pointer to a node-list data structure.
 *
 * Return code
 *   0 - Successfully processed echo iocb (currently always return 0)
 **/
static int
lpfc_els_rcv_echo(struct lpfc_vport *vport, struct lpfc_iocbq *cmdiocb,
		  struct lpfc_nodelist *ndlp)
{
	uint8_t *pcmd;

	pcmd = (uint8_t *) (((struct lpfc_dmabuf *) cmdiocb->context2)->virt);

	/* skip over first word of echo command to find echo data */
	pcmd += sizeof(uint32_t);

	lpfc_els_rsp_echo_acc(vport, pcmd, cmdiocb, ndlp);
	return 0;
}

/**
 * lpfc_els_rcv_lirr - Process an unsolicited lirr iocb
 * @vport: pointer to a host virtual N_Port data structure.
 * @cmdiocb: pointer to lpfc command iocb data structure.
 * @ndlp: pointer to a node-list data structure.
 *
 * This routine processes a Link Incident Report Registration(LIRR) IOCB
 * received as an ELS unsolicited event. Currently, this function just invokes
 * the lpfc_els_rsp_reject() routine to reject the LIRR IOCB unconditionally.
 *
 * Return code
 *   0 - Successfully processed lirr iocb (currently always return 0)
 **/
static int
lpfc_els_rcv_lirr(struct lpfc_vport *vport, struct lpfc_iocbq *cmdiocb,
		  struct lpfc_nodelist *ndlp)
{
	struct ls_rjt stat;

	/* For now, unconditionally reject this command */
	stat.un.b.lsRjtRsvd0 = 0;
	stat.un.b.lsRjtRsnCode = LSRJT_UNABLE_TPC;
	stat.un.b.lsRjtRsnCodeExp = LSEXP_CANT_GIVE_DATA;
	stat.un.b.vendorUnique = 0;
	lpfc_els_rsp_reject(vport, stat.un.lsRjtError, cmdiocb, ndlp, NULL);
	return 0;
}

/**
 * lpfc_els_rcv_rrq - Process an unsolicited rrq iocb
 * @vport: pointer to a host virtual N_Port data structure.
 * @cmdiocb: pointer to lpfc command iocb data structure.
 * @ndlp: pointer to a node-list data structure.
 *
 * This routine processes a Reinstate Recovery Qualifier (RRQ) IOCB
 * received as an ELS unsolicited event. A request to RRQ shall only
 * be accepted if the Originator Nx_Port N_Port_ID or the Responder
 * Nx_Port N_Port_ID of the target Exchange is the same as the
 * N_Port_ID of the Nx_Port that makes the request. If the RRQ is
 * not accepted, an LS_RJT with reason code "Unable to perform
 * command request" and reason code explanation "Invalid Originator
 * S_ID" shall be returned. For now, we just unconditionally accept
 * RRQ from the target.
 **/
static void
lpfc_els_rcv_rrq(struct lpfc_vport *vport, struct lpfc_iocbq *cmdiocb,
		 struct lpfc_nodelist *ndlp)
{
	lpfc_els_rsp_acc(vport, ELS_CMD_ACC, cmdiocb, ndlp, NULL);
	if (vport->phba->sli_rev == LPFC_SLI_REV4)
		lpfc_els_clear_rrq(vport, cmdiocb, ndlp);
}

/**
 * lpfc_els_rsp_rls_acc - Completion callbk func for MBX_READ_LNK_STAT mbox cmd
 * @phba: pointer to lpfc hba data structure.
 * @pmb: pointer to the driver internal queue element for mailbox command.
 *
 * This routine is the completion callback function for the MBX_READ_LNK_STAT
 * mailbox command. This callback function is to actually send the Accept
 * (ACC) response to a Read Port Status (RPS) unsolicited IOCB event. It
 * collects the link statistics from the completion of the MBX_READ_LNK_STAT
 * mailbox command, constructs the RPS response with the link statistics
 * collected, and then invokes the lpfc_sli_issue_iocb() routine to send ACC
 * response to the RPS.
 *
 * Note that, in lpfc_prep_els_iocb() routine, the reference count of ndlp
 * will be incremented by 1 for holding the ndlp and the reference to ndlp
 * will be stored into the context1 field of the IOCB for the completion
 * callback function to the RPS Accept Response ELS IOCB command.
 *
 **/
static void
lpfc_els_rsp_rls_acc(struct lpfc_hba *phba, LPFC_MBOXQ_t *pmb)
{
	MAILBOX_t *mb;
	IOCB_t *icmd;
	struct RLS_RSP *rls_rsp;
	uint8_t *pcmd;
	struct lpfc_iocbq *elsiocb;
	struct lpfc_nodelist *ndlp;
	uint16_t oxid;
	uint16_t rxid;
	uint32_t cmdsize;

	mb = &pmb->u.mb;

	ndlp = (struct lpfc_nodelist *) pmb->context2;
	rxid = (uint16_t) ((unsigned long)(pmb->context1) & 0xffff);
	oxid = (uint16_t) (((unsigned long)(pmb->context1) >> 16) & 0xffff);
	pmb->context1 = NULL;
	pmb->context2 = NULL;

	if (mb->mbxStatus) {
		mempool_free(pmb, phba->mbox_mem_pool);
		return;
	}

	cmdsize = sizeof(struct RLS_RSP) + sizeof(uint32_t);
	elsiocb = lpfc_prep_els_iocb(phba->pport, 0, cmdsize,
				     lpfc_max_els_tries, ndlp,
				     ndlp->nlp_DID, ELS_CMD_ACC);

	/* Decrement the ndlp reference count from previous mbox command */
	lpfc_nlp_put(ndlp);

	if (!elsiocb) {
		mempool_free(pmb, phba->mbox_mem_pool);
		return;
	}

	icmd = &elsiocb->iocb;
	icmd->ulpContext = rxid;
	icmd->unsli3.rcvsli3.ox_id = oxid;

	pcmd = (uint8_t *) (((struct lpfc_dmabuf *) elsiocb->context2)->virt);
	*((uint32_t *) (pcmd)) = ELS_CMD_ACC;
	pcmd += sizeof(uint32_t); /* Skip past command */
	rls_rsp = (struct RLS_RSP *)pcmd;

	rls_rsp->linkFailureCnt = cpu_to_be32(mb->un.varRdLnk.linkFailureCnt);
	rls_rsp->lossSyncCnt = cpu_to_be32(mb->un.varRdLnk.lossSyncCnt);
	rls_rsp->lossSignalCnt = cpu_to_be32(mb->un.varRdLnk.lossSignalCnt);
	rls_rsp->primSeqErrCnt = cpu_to_be32(mb->un.varRdLnk.primSeqErrCnt);
	rls_rsp->invalidXmitWord = cpu_to_be32(mb->un.varRdLnk.invalidXmitWord);
	rls_rsp->crcCnt = cpu_to_be32(mb->un.varRdLnk.crcCnt);
	mempool_free(pmb, phba->mbox_mem_pool);
	/* Xmit ELS RLS ACC response tag <ulpIoTag> */
	lpfc_printf_vlog(ndlp->vport, KERN_INFO, LOG_ELS,
			 "2874 Xmit ELS RLS ACC response tag x%x xri x%x, "
			 "did x%x, nlp_flag x%x, nlp_state x%x, rpi x%x\n",
			 elsiocb->iotag, elsiocb->iocb.ulpContext,
			 ndlp->nlp_DID, ndlp->nlp_flag, ndlp->nlp_state,
			 ndlp->nlp_rpi);
	elsiocb->iocb_cmpl = lpfc_cmpl_els_rsp;
	phba->fc_stat.elsXmitACC++;
	if (lpfc_sli_issue_iocb(phba, LPFC_ELS_RING, elsiocb, 0) == IOCB_ERROR)
		lpfc_els_free_iocb(phba, elsiocb);
}

/**
 * lpfc_els_rsp_rps_acc - Completion callbk func for MBX_READ_LNK_STAT mbox cmd
 * @phba: pointer to lpfc hba data structure.
 * @pmb: pointer to the driver internal queue element for mailbox command.
 *
 * This routine is the completion callback function for the MBX_READ_LNK_STAT
 * mailbox command. This callback function is to actually send the Accept
 * (ACC) response to a Read Port Status (RPS) unsolicited IOCB event. It
 * collects the link statistics from the completion of the MBX_READ_LNK_STAT
 * mailbox command, constructs the RPS response with the link statistics
 * collected, and then invokes the lpfc_sli_issue_iocb() routine to send ACC
 * response to the RPS.
 *
 * Note that, in lpfc_prep_els_iocb() routine, the reference count of ndlp
 * will be incremented by 1 for holding the ndlp and the reference to ndlp
 * will be stored into the context1 field of the IOCB for the completion
 * callback function to the RPS Accept Response ELS IOCB command.
 *
 **/
static void
lpfc_els_rsp_rps_acc(struct lpfc_hba *phba, LPFC_MBOXQ_t *pmb)
{
	MAILBOX_t *mb;
	IOCB_t *icmd;
	RPS_RSP *rps_rsp;
	uint8_t *pcmd;
	struct lpfc_iocbq *elsiocb;
	struct lpfc_nodelist *ndlp;
	uint16_t status;
	uint16_t oxid;
	uint16_t rxid;
	uint32_t cmdsize;

	mb = &pmb->u.mb;

	ndlp = (struct lpfc_nodelist *) pmb->context2;
	rxid = (uint16_t) ((unsigned long)(pmb->context1) & 0xffff);
	oxid = (uint16_t) (((unsigned long)(pmb->context1) >> 16) & 0xffff);
	pmb->context1 = NULL;
	pmb->context2 = NULL;

	if (mb->mbxStatus) {
		mempool_free(pmb, phba->mbox_mem_pool);
		return;
	}

	cmdsize = sizeof(RPS_RSP) + sizeof(uint32_t);
	mempool_free(pmb, phba->mbox_mem_pool);
	elsiocb = lpfc_prep_els_iocb(phba->pport, 0, cmdsize,
				     lpfc_max_els_tries, ndlp,
				     ndlp->nlp_DID, ELS_CMD_ACC);

	/* Decrement the ndlp reference count from previous mbox command */
	lpfc_nlp_put(ndlp);

	if (!elsiocb)
		return;

	icmd = &elsiocb->iocb;
	icmd->ulpContext = rxid;
	icmd->unsli3.rcvsli3.ox_id = oxid;

	pcmd = (uint8_t *) (((struct lpfc_dmabuf *) elsiocb->context2)->virt);
	*((uint32_t *) (pcmd)) = ELS_CMD_ACC;
	pcmd += sizeof(uint32_t); /* Skip past command */
	rps_rsp = (RPS_RSP *)pcmd;

	if (phba->fc_topology != LPFC_TOPOLOGY_LOOP)
		status = 0x10;
	else
		status = 0x8;
	if (phba->pport->fc_flag & FC_FABRIC)
		status |= 0x4;

	rps_rsp->rsvd1 = 0;
	rps_rsp->portStatus = cpu_to_be16(status);
	rps_rsp->linkFailureCnt = cpu_to_be32(mb->un.varRdLnk.linkFailureCnt);
	rps_rsp->lossSyncCnt = cpu_to_be32(mb->un.varRdLnk.lossSyncCnt);
	rps_rsp->lossSignalCnt = cpu_to_be32(mb->un.varRdLnk.lossSignalCnt);
	rps_rsp->primSeqErrCnt = cpu_to_be32(mb->un.varRdLnk.primSeqErrCnt);
	rps_rsp->invalidXmitWord = cpu_to_be32(mb->un.varRdLnk.invalidXmitWord);
	rps_rsp->crcCnt = cpu_to_be32(mb->un.varRdLnk.crcCnt);
	/* Xmit ELS RPS ACC response tag <ulpIoTag> */
	lpfc_printf_vlog(ndlp->vport, KERN_INFO, LOG_ELS,
			 "0118 Xmit ELS RPS ACC response tag x%x xri x%x, "
			 "did x%x, nlp_flag x%x, nlp_state x%x, rpi x%x\n",
			 elsiocb->iotag, elsiocb->iocb.ulpContext,
			 ndlp->nlp_DID, ndlp->nlp_flag, ndlp->nlp_state,
			 ndlp->nlp_rpi);
	elsiocb->iocb_cmpl = lpfc_cmpl_els_rsp;
	phba->fc_stat.elsXmitACC++;
	if (lpfc_sli_issue_iocb(phba, LPFC_ELS_RING, elsiocb, 0) == IOCB_ERROR)
		lpfc_els_free_iocb(phba, elsiocb);
	return;
}

/**
 * lpfc_els_rcv_rls - Process an unsolicited rls iocb
 * @vport: pointer to a host virtual N_Port data structure.
 * @cmdiocb: pointer to lpfc command iocb data structure.
 * @ndlp: pointer to a node-list data structure.
 *
 * This routine processes Read Port Status (RPL) IOCB received as an
 * ELS unsolicited event. It first checks the remote port state. If the
 * remote port is not in NLP_STE_UNMAPPED_NODE state or NLP_STE_MAPPED_NODE
 * state, it invokes the lpfc_els_rsl_reject() routine to send the reject
 * response. Otherwise, it issue the MBX_READ_LNK_STAT mailbox command
 * for reading the HBA link statistics. It is for the callback function,
 * lpfc_els_rsp_rls_acc(), set to the MBX_READ_LNK_STAT mailbox command
 * to actually sending out RPL Accept (ACC) response.
 *
 * Return codes
 *   0 - Successfully processed rls iocb (currently always return 0)
 **/
static int
lpfc_els_rcv_rls(struct lpfc_vport *vport, struct lpfc_iocbq *cmdiocb,
		 struct lpfc_nodelist *ndlp)
{
	struct lpfc_hba *phba = vport->phba;
	LPFC_MBOXQ_t *mbox;
	struct ls_rjt stat;

	if ((ndlp->nlp_state != NLP_STE_UNMAPPED_NODE) &&
	    (ndlp->nlp_state != NLP_STE_MAPPED_NODE))
		/* reject the unsolicited RPS request and done with it */
		goto reject_out;

	mbox = mempool_alloc(phba->mbox_mem_pool, GFP_ATOMIC);
	if (mbox) {
		lpfc_read_lnk_stat(phba, mbox);
		mbox->context1 = (void *)((unsigned long)
			((cmdiocb->iocb.unsli3.rcvsli3.ox_id << 16) |
			cmdiocb->iocb.ulpContext)); /* rx_id */
		mbox->context2 = lpfc_nlp_get(ndlp);
		mbox->vport = vport;
		mbox->mbox_cmpl = lpfc_els_rsp_rls_acc;
		if (lpfc_sli_issue_mbox(phba, mbox, MBX_NOWAIT)
			!= MBX_NOT_FINISHED)
			/* Mbox completion will send ELS Response */
			return 0;
		/* Decrement reference count used for the failed mbox
		 * command.
		 */
		lpfc_nlp_put(ndlp);
		mempool_free(mbox, phba->mbox_mem_pool);
	}
reject_out:
	/* issue rejection response */
	stat.un.b.lsRjtRsvd0 = 0;
	stat.un.b.lsRjtRsnCode = LSRJT_UNABLE_TPC;
	stat.un.b.lsRjtRsnCodeExp = LSEXP_CANT_GIVE_DATA;
	stat.un.b.vendorUnique = 0;
	lpfc_els_rsp_reject(vport, stat.un.lsRjtError, cmdiocb, ndlp, NULL);
	return 0;
}

/**
 * lpfc_els_rcv_rtv - Process an unsolicited rtv iocb
 * @vport: pointer to a host virtual N_Port data structure.
 * @cmdiocb: pointer to lpfc command iocb data structure.
 * @ndlp: pointer to a node-list data structure.
 *
 * This routine processes Read Timout Value (RTV) IOCB received as an
 * ELS unsolicited event. It first checks the remote port state. If the
 * remote port is not in NLP_STE_UNMAPPED_NODE state or NLP_STE_MAPPED_NODE
 * state, it invokes the lpfc_els_rsl_reject() routine to send the reject
 * response. Otherwise, it sends the Accept(ACC) response to a Read Timeout
 * Value (RTV) unsolicited IOCB event.
 *
 * Note that, in lpfc_prep_els_iocb() routine, the reference count of ndlp
 * will be incremented by 1 for holding the ndlp and the reference to ndlp
 * will be stored into the context1 field of the IOCB for the completion
 * callback function to the RPS Accept Response ELS IOCB command.
 *
 * Return codes
 *   0 - Successfully processed rtv iocb (currently always return 0)
 **/
static int
lpfc_els_rcv_rtv(struct lpfc_vport *vport, struct lpfc_iocbq *cmdiocb,
		 struct lpfc_nodelist *ndlp)
{
	struct lpfc_hba *phba = vport->phba;
	struct ls_rjt stat;
	struct RTV_RSP *rtv_rsp;
	uint8_t *pcmd;
	struct lpfc_iocbq *elsiocb;
	uint32_t cmdsize;


	if ((ndlp->nlp_state != NLP_STE_UNMAPPED_NODE) &&
	    (ndlp->nlp_state != NLP_STE_MAPPED_NODE))
		/* reject the unsolicited RPS request and done with it */
		goto reject_out;

	cmdsize = sizeof(struct RTV_RSP) + sizeof(uint32_t);
	elsiocb = lpfc_prep_els_iocb(phba->pport, 0, cmdsize,
				     lpfc_max_els_tries, ndlp,
				     ndlp->nlp_DID, ELS_CMD_ACC);

	if (!elsiocb)
		return 1;

	pcmd = (uint8_t *) (((struct lpfc_dmabuf *) elsiocb->context2)->virt);
		*((uint32_t *) (pcmd)) = ELS_CMD_ACC;
	pcmd += sizeof(uint32_t); /* Skip past command */

	/* use the command's xri in the response */
	elsiocb->iocb.ulpContext = cmdiocb->iocb.ulpContext;  /* Xri / rx_id */
	elsiocb->iocb.unsli3.rcvsli3.ox_id = cmdiocb->iocb.unsli3.rcvsli3.ox_id;

	rtv_rsp = (struct RTV_RSP *)pcmd;

	/* populate RTV payload */
	rtv_rsp->ratov = cpu_to_be32(phba->fc_ratov * 1000); /* report msecs */
	rtv_rsp->edtov = cpu_to_be32(phba->fc_edtov);
	bf_set(qtov_edtovres, rtv_rsp, phba->fc_edtovResol ? 1 : 0);
	bf_set(qtov_rttov, rtv_rsp, 0); /* Field is for FC ONLY */
	rtv_rsp->qtov = cpu_to_be32(rtv_rsp->qtov);

	/* Xmit ELS RLS ACC response tag <ulpIoTag> */
	lpfc_printf_vlog(ndlp->vport, KERN_INFO, LOG_ELS,
			 "2875 Xmit ELS RTV ACC response tag x%x xri x%x, "
			 "did x%x, nlp_flag x%x, nlp_state x%x, rpi x%x, "
			 "Data: x%x x%x x%x\n",
			 elsiocb->iotag, elsiocb->iocb.ulpContext,
			 ndlp->nlp_DID, ndlp->nlp_flag, ndlp->nlp_state,
			 ndlp->nlp_rpi,
			rtv_rsp->ratov, rtv_rsp->edtov, rtv_rsp->qtov);
	elsiocb->iocb_cmpl = lpfc_cmpl_els_rsp;
	phba->fc_stat.elsXmitACC++;
	if (lpfc_sli_issue_iocb(phba, LPFC_ELS_RING, elsiocb, 0) == IOCB_ERROR)
		lpfc_els_free_iocb(phba, elsiocb);
	return 0;

reject_out:
	/* issue rejection response */
	stat.un.b.lsRjtRsvd0 = 0;
	stat.un.b.lsRjtRsnCode = LSRJT_UNABLE_TPC;
	stat.un.b.lsRjtRsnCodeExp = LSEXP_CANT_GIVE_DATA;
	stat.un.b.vendorUnique = 0;
	lpfc_els_rsp_reject(vport, stat.un.lsRjtError, cmdiocb, ndlp, NULL);
	return 0;
}

/* lpfc_els_rcv_rps - Process an unsolicited rps iocb
 * @vport: pointer to a host virtual N_Port data structure.
 * @cmdiocb: pointer to lpfc command iocb data structure.
 * @ndlp: pointer to a node-list data structure.
 *
 * This routine processes Read Port Status (RPS) IOCB received as an
 * ELS unsolicited event. It first checks the remote port state. If the
 * remote port is not in NLP_STE_UNMAPPED_NODE state or NLP_STE_MAPPED_NODE
 * state, it invokes the lpfc_els_rsp_reject() routine to send the reject
 * response. Otherwise, it issue the MBX_READ_LNK_STAT mailbox command
 * for reading the HBA link statistics. It is for the callback function,
 * lpfc_els_rsp_rps_acc(), set to the MBX_READ_LNK_STAT mailbox command
 * to actually sending out RPS Accept (ACC) response.
 *
 * Return codes
 *   0 - Successfully processed rps iocb (currently always return 0)
 **/
static int
lpfc_els_rcv_rps(struct lpfc_vport *vport, struct lpfc_iocbq *cmdiocb,
		 struct lpfc_nodelist *ndlp)
{
	struct lpfc_hba *phba = vport->phba;
	uint32_t *lp;
	uint8_t flag;
	LPFC_MBOXQ_t *mbox;
	struct lpfc_dmabuf *pcmd;
	RPS *rps;
	struct ls_rjt stat;

	if ((ndlp->nlp_state != NLP_STE_UNMAPPED_NODE) &&
	    (ndlp->nlp_state != NLP_STE_MAPPED_NODE))
		/* reject the unsolicited RPS request and done with it */
		goto reject_out;

	pcmd = (struct lpfc_dmabuf *) cmdiocb->context2;
	lp = (uint32_t *) pcmd->virt;
	flag = (be32_to_cpu(*lp++) & 0xf);
	rps = (RPS *) lp;

	if ((flag == 0) ||
	    ((flag == 1) && (be32_to_cpu(rps->un.portNum) == 0)) ||
	    ((flag == 2) && (memcmp(&rps->un.portName, &vport->fc_portname,
				    sizeof(struct lpfc_name)) == 0))) {

		printk("Fix me....\n");
		dump_stack();
		mbox = mempool_alloc(phba->mbox_mem_pool, GFP_ATOMIC);
		if (mbox) {
			lpfc_read_lnk_stat(phba, mbox);
			mbox->context1 = (void *)((unsigned long)
				((cmdiocb->iocb.unsli3.rcvsli3.ox_id << 16) |
				cmdiocb->iocb.ulpContext)); /* rx_id */
			mbox->context2 = lpfc_nlp_get(ndlp);
			mbox->vport = vport;
			mbox->mbox_cmpl = lpfc_els_rsp_rps_acc;
			if (lpfc_sli_issue_mbox(phba, mbox, MBX_NOWAIT)
				!= MBX_NOT_FINISHED)
				/* Mbox completion will send ELS Response */
				return 0;
			/* Decrement reference count used for the failed mbox
			 * command.
			 */
			lpfc_nlp_put(ndlp);
			mempool_free(mbox, phba->mbox_mem_pool);
		}
	}

reject_out:
	/* issue rejection response */
	stat.un.b.lsRjtRsvd0 = 0;
	stat.un.b.lsRjtRsnCode = LSRJT_UNABLE_TPC;
	stat.un.b.lsRjtRsnCodeExp = LSEXP_CANT_GIVE_DATA;
	stat.un.b.vendorUnique = 0;
	lpfc_els_rsp_reject(vport, stat.un.lsRjtError, cmdiocb, ndlp, NULL);
	return 0;
}

/* lpfc_issue_els_rrq - Process an unsolicited rps iocb
 * @vport: pointer to a host virtual N_Port data structure.
 * @ndlp: pointer to a node-list data structure.
 * @did: DID of the target.
 * @rrq: Pointer to the rrq struct.
 *
 * Build a ELS RRQ command and send it to the target. If the issue_iocb is
 * Successful the the completion handler will clear the RRQ.
 *
 * Return codes
 *   0 - Successfully sent rrq els iocb.
 *   1 - Failed to send rrq els iocb.
 **/
static int
lpfc_issue_els_rrq(struct lpfc_vport *vport, struct lpfc_nodelist *ndlp,
			uint32_t did, struct lpfc_node_rrq *rrq)
{
	struct lpfc_hba  *phba = vport->phba;
	struct RRQ *els_rrq;
	struct lpfc_iocbq *elsiocb;
	uint8_t *pcmd;
	uint16_t cmdsize;
	int ret;


	if (ndlp != rrq->ndlp)
		ndlp = rrq->ndlp;
	if (!ndlp || !NLP_CHK_NODE_ACT(ndlp))
		return 1;

	/* If ndlp is not NULL, we will bump the reference count on it */
	cmdsize = (sizeof(uint32_t) + sizeof(struct RRQ));
	elsiocb = lpfc_prep_els_iocb(vport, 1, cmdsize, 0, ndlp, did,
				     ELS_CMD_RRQ);
	if (!elsiocb)
		return 1;

	pcmd = (uint8_t *) (((struct lpfc_dmabuf *) elsiocb->context2)->virt);

	/* For RRQ request, remainder of payload is Exchange IDs */
	*((uint32_t *) (pcmd)) = ELS_CMD_RRQ;
	pcmd += sizeof(uint32_t);
	els_rrq = (struct RRQ *) pcmd;

	bf_set(rrq_oxid, els_rrq, phba->sli4_hba.xri_ids[rrq->xritag]);
	bf_set(rrq_rxid, els_rrq, rrq->rxid);
	bf_set(rrq_did, els_rrq, vport->fc_myDID);
	els_rrq->rrq = cpu_to_be32(els_rrq->rrq);
	els_rrq->rrq_exchg = cpu_to_be32(els_rrq->rrq_exchg);


	lpfc_debugfs_disc_trc(vport, LPFC_DISC_TRC_ELS_CMD,
		"Issue RRQ:     did:x%x",
		did, rrq->xritag, rrq->rxid);
	elsiocb->context_un.rrq = rrq;
	elsiocb->iocb_cmpl = lpfc_cmpl_els_rrq;
	ret = lpfc_sli_issue_iocb(phba, LPFC_ELS_RING, elsiocb, 0);

	if (ret == IOCB_ERROR) {
		lpfc_els_free_iocb(phba, elsiocb);
		return 1;
	}
	return 0;
}

/**
 * lpfc_send_rrq - Sends ELS RRQ if needed.
 * @phba: pointer to lpfc hba data structure.
 * @rrq: pointer to the active rrq.
 *
 * This routine will call the lpfc_issue_els_rrq if the rrq is
 * still active for the xri. If this function returns a failure then
 * the caller needs to clean up the RRQ by calling lpfc_clr_active_rrq.
 *
 * Returns 0 Success.
 *         1 Failure.
 **/
int
lpfc_send_rrq(struct lpfc_hba *phba, struct lpfc_node_rrq *rrq)
{
	struct lpfc_nodelist *ndlp = lpfc_findnode_did(rrq->vport,
							rrq->nlp_DID);
	if (lpfc_test_rrq_active(phba, ndlp, rrq->xritag))
		return lpfc_issue_els_rrq(rrq->vport, ndlp,
					 rrq->nlp_DID, rrq);
	else
		return 1;
}

/**
 * lpfc_els_rsp_rpl_acc - Issue an accept rpl els command
 * @vport: pointer to a host virtual N_Port data structure.
 * @cmdsize: size of the ELS command.
 * @oldiocb: pointer to the original lpfc command iocb data structure.
 * @ndlp: pointer to a node-list data structure.
 *
 * This routine issuees an Accept (ACC) Read Port List (RPL) ELS command.
 * It is to be called by the lpfc_els_rcv_rpl() routine to accept the RPL.
 *
 * Note that, in lpfc_prep_els_iocb() routine, the reference count of ndlp
 * will be incremented by 1 for holding the ndlp and the reference to ndlp
 * will be stored into the context1 field of the IOCB for the completion
 * callback function to the RPL Accept Response ELS command.
 *
 * Return code
 *   0 - Successfully issued ACC RPL ELS command
 *   1 - Failed to issue ACC RPL ELS command
 **/
static int
lpfc_els_rsp_rpl_acc(struct lpfc_vport *vport, uint16_t cmdsize,
		     struct lpfc_iocbq *oldiocb, struct lpfc_nodelist *ndlp)
{
	struct lpfc_hba *phba = vport->phba;
	IOCB_t *icmd, *oldcmd;
	RPL_RSP rpl_rsp;
	struct lpfc_iocbq *elsiocb;
	uint8_t *pcmd;

	elsiocb = lpfc_prep_els_iocb(vport, 0, cmdsize, oldiocb->retry, ndlp,
				     ndlp->nlp_DID, ELS_CMD_ACC);

	if (!elsiocb)
		return 1;

	icmd = &elsiocb->iocb;
	oldcmd = &oldiocb->iocb;
	icmd->ulpContext = oldcmd->ulpContext;	/* Xri / rx_id */
	icmd->unsli3.rcvsli3.ox_id = oldcmd->unsli3.rcvsli3.ox_id;

	pcmd = (((struct lpfc_dmabuf *) elsiocb->context2)->virt);
	*((uint32_t *) (pcmd)) = ELS_CMD_ACC;
	pcmd += sizeof(uint16_t);
	*((uint16_t *)(pcmd)) = be16_to_cpu(cmdsize);
	pcmd += sizeof(uint16_t);

	/* Setup the RPL ACC payload */
	rpl_rsp.listLen = be32_to_cpu(1);
	rpl_rsp.index = 0;
	rpl_rsp.port_num_blk.portNum = 0;
	rpl_rsp.port_num_blk.portID = be32_to_cpu(vport->fc_myDID);
	memcpy(&rpl_rsp.port_num_blk.portName, &vport->fc_portname,
	    sizeof(struct lpfc_name));
	memcpy(pcmd, &rpl_rsp, cmdsize - sizeof(uint32_t));
	/* Xmit ELS RPL ACC response tag <ulpIoTag> */
	lpfc_printf_vlog(vport, KERN_INFO, LOG_ELS,
			 "0120 Xmit ELS RPL ACC response tag x%x "
			 "xri x%x, did x%x, nlp_flag x%x, nlp_state x%x, "
			 "rpi x%x\n",
			 elsiocb->iotag, elsiocb->iocb.ulpContext,
			 ndlp->nlp_DID, ndlp->nlp_flag, ndlp->nlp_state,
			 ndlp->nlp_rpi);
	elsiocb->iocb_cmpl = lpfc_cmpl_els_rsp;
	phba->fc_stat.elsXmitACC++;
	if (lpfc_sli_issue_iocb(phba, LPFC_ELS_RING, elsiocb, 0) ==
	    IOCB_ERROR) {
		lpfc_els_free_iocb(phba, elsiocb);
		return 1;
	}
	return 0;
}

/**
 * lpfc_els_rcv_rpl - Process an unsolicited rpl iocb
 * @vport: pointer to a host virtual N_Port data structure.
 * @cmdiocb: pointer to lpfc command iocb data structure.
 * @ndlp: pointer to a node-list data structure.
 *
 * This routine processes Read Port List (RPL) IOCB received as an ELS
 * unsolicited event. It first checks the remote port state. If the remote
 * port is not in NLP_STE_UNMAPPED_NODE and NLP_STE_MAPPED_NODE states, it
 * invokes the lpfc_els_rsp_reject() routine to send reject response.
 * Otherwise, this routine then invokes the lpfc_els_rsp_rpl_acc() routine
 * to accept the RPL.
 *
 * Return code
 *   0 - Successfully processed rpl iocb (currently always return 0)
 **/
static int
lpfc_els_rcv_rpl(struct lpfc_vport *vport, struct lpfc_iocbq *cmdiocb,
		 struct lpfc_nodelist *ndlp)
{
	struct lpfc_dmabuf *pcmd;
	uint32_t *lp;
	uint32_t maxsize;
	uint16_t cmdsize;
	RPL *rpl;
	struct ls_rjt stat;

	if ((ndlp->nlp_state != NLP_STE_UNMAPPED_NODE) &&
	    (ndlp->nlp_state != NLP_STE_MAPPED_NODE)) {
		/* issue rejection response */
		stat.un.b.lsRjtRsvd0 = 0;
		stat.un.b.lsRjtRsnCode = LSRJT_UNABLE_TPC;
		stat.un.b.lsRjtRsnCodeExp = LSEXP_CANT_GIVE_DATA;
		stat.un.b.vendorUnique = 0;
		lpfc_els_rsp_reject(vport, stat.un.lsRjtError, cmdiocb, ndlp,
			NULL);
		/* rejected the unsolicited RPL request and done with it */
		return 0;
	}

	pcmd = (struct lpfc_dmabuf *) cmdiocb->context2;
	lp = (uint32_t *) pcmd->virt;
	rpl = (RPL *) (lp + 1);
	maxsize = be32_to_cpu(rpl->maxsize);

	/* We support only one port */
	if ((rpl->index == 0) &&
	    ((maxsize == 0) ||
	     ((maxsize * sizeof(uint32_t)) >= sizeof(RPL_RSP)))) {
		cmdsize = sizeof(uint32_t) + sizeof(RPL_RSP);
	} else {
		cmdsize = sizeof(uint32_t) + maxsize * sizeof(uint32_t);
	}
	lpfc_els_rsp_rpl_acc(vport, cmdsize, cmdiocb, ndlp);

	return 0;
}

/**
 * lpfc_els_rcv_farp - Process an unsolicited farp request els command
 * @vport: pointer to a virtual N_Port data structure.
 * @cmdiocb: pointer to lpfc command iocb data structure.
 * @ndlp: pointer to a node-list data structure.
 *
 * This routine processes Fibre Channel Address Resolution Protocol
 * (FARP) Request IOCB received as an ELS unsolicited event. Currently,
 * the lpfc driver only supports matching on WWPN or WWNN for FARP. As such,
 * FARP_MATCH_PORT flag and FARP_MATCH_NODE flag are checked against the
 * Match Flag in the FARP request IOCB: if FARP_MATCH_PORT flag is set, the
 * remote PortName is compared against the FC PortName stored in the @vport
 * data structure; if FARP_MATCH_NODE flag is set, the remote NodeName is
 * compared against the FC NodeName stored in the @vport data structure.
 * If any of these matches and the FARP_REQUEST_FARPR flag is set in the
 * FARP request IOCB Response Flag, the lpfc_issue_els_farpr() routine is
 * invoked to send out FARP Response to the remote node. Before sending the
 * FARP Response, however, the FARP_REQUEST_PLOGI flag is check in the FARP
 * request IOCB Response Flag and, if it is set, the lpfc_issue_els_plogi()
 * routine is invoked to log into the remote port first.
 *
 * Return code
 *   0 - Either the FARP Match Mode not supported or successfully processed
 **/
static int
lpfc_els_rcv_farp(struct lpfc_vport *vport, struct lpfc_iocbq *cmdiocb,
		  struct lpfc_nodelist *ndlp)
{
	struct lpfc_dmabuf *pcmd;
	uint32_t *lp;
	IOCB_t *icmd;
	FARP *fp;
	uint32_t cmd, cnt, did;

	icmd = &cmdiocb->iocb;
	did = icmd->un.elsreq64.remoteID;
	pcmd = (struct lpfc_dmabuf *) cmdiocb->context2;
	lp = (uint32_t *) pcmd->virt;

	cmd = *lp++;
	fp = (FARP *) lp;
	/* FARP-REQ received from DID <did> */
	lpfc_printf_vlog(vport, KERN_INFO, LOG_ELS,
			 "0601 FARP-REQ received from DID x%x\n", did);
	/* We will only support match on WWPN or WWNN */
	if (fp->Mflags & ~(FARP_MATCH_NODE | FARP_MATCH_PORT)) {
		return 0;
	}

	cnt = 0;
	/* If this FARP command is searching for my portname */
	if (fp->Mflags & FARP_MATCH_PORT) {
		if (memcmp(&fp->RportName, &vport->fc_portname,
			   sizeof(struct lpfc_name)) == 0)
			cnt = 1;
	}

	/* If this FARP command is searching for my nodename */
	if (fp->Mflags & FARP_MATCH_NODE) {
		if (memcmp(&fp->RnodeName, &vport->fc_nodename,
			   sizeof(struct lpfc_name)) == 0)
			cnt = 1;
	}

	if (cnt) {
		if ((ndlp->nlp_state == NLP_STE_UNMAPPED_NODE) ||
		   (ndlp->nlp_state == NLP_STE_MAPPED_NODE)) {
			/* Log back into the node before sending the FARP. */
			if (fp->Rflags & FARP_REQUEST_PLOGI) {
				ndlp->nlp_prev_state = ndlp->nlp_state;
				lpfc_nlp_set_state(vport, ndlp,
						   NLP_STE_PLOGI_ISSUE);
				lpfc_issue_els_plogi(vport, ndlp->nlp_DID, 0);
			}

			/* Send a FARP response to that node */
			if (fp->Rflags & FARP_REQUEST_FARPR)
				lpfc_issue_els_farpr(vport, did, 0);
		}
	}
	return 0;
}

/**
 * lpfc_els_rcv_farpr - Process an unsolicited farp response iocb
 * @vport: pointer to a host virtual N_Port data structure.
 * @cmdiocb: pointer to lpfc command iocb data structure.
 * @ndlp: pointer to a node-list data structure.
 *
 * This routine processes Fibre Channel Address Resolution Protocol
 * Response (FARPR) IOCB received as an ELS unsolicited event. It simply
 * invokes the lpfc_els_rsp_acc() routine to the remote node to accept
 * the FARP response request.
 *
 * Return code
 *   0 - Successfully processed FARPR IOCB (currently always return 0)
 **/
static int
lpfc_els_rcv_farpr(struct lpfc_vport *vport, struct lpfc_iocbq *cmdiocb,
		   struct lpfc_nodelist  *ndlp)
{
	struct lpfc_dmabuf *pcmd;
	uint32_t *lp;
	IOCB_t *icmd;
	uint32_t cmd, did;

	icmd = &cmdiocb->iocb;
	did = icmd->un.elsreq64.remoteID;
	pcmd = (struct lpfc_dmabuf *) cmdiocb->context2;
	lp = (uint32_t *) pcmd->virt;

	cmd = *lp++;
	/* FARP-RSP received from DID <did> */
	lpfc_printf_vlog(vport, KERN_INFO, LOG_ELS,
			 "0600 FARP-RSP received from DID x%x\n", did);
	/* ACCEPT the Farp resp request */
	lpfc_els_rsp_acc(vport, ELS_CMD_ACC, cmdiocb, ndlp, NULL);

	return 0;
}

/**
 * lpfc_els_rcv_fan - Process an unsolicited fan iocb command
 * @vport: pointer to a host virtual N_Port data structure.
 * @cmdiocb: pointer to lpfc command iocb data structure.
 * @fan_ndlp: pointer to a node-list data structure.
 *
 * This routine processes a Fabric Address Notification (FAN) IOCB
 * command received as an ELS unsolicited event. The FAN ELS command will
 * only be processed on a physical port (i.e., the @vport represents the
 * physical port). The fabric NodeName and PortName from the FAN IOCB are
 * compared against those in the phba data structure. If any of those is
 * different, the lpfc_initial_flogi() routine is invoked to initialize
 * Fabric Login (FLOGI) to the fabric to start the discover over. Otherwise,
 * if both of those are identical, the lpfc_issue_fabric_reglogin() routine
 * is invoked to register login to the fabric.
 *
 * Return code
 *   0 - Successfully processed fan iocb (currently always return 0).
 **/
static int
lpfc_els_rcv_fan(struct lpfc_vport *vport, struct lpfc_iocbq *cmdiocb,
		 struct lpfc_nodelist *fan_ndlp)
{
	struct lpfc_hba *phba = vport->phba;
	uint32_t *lp;
	FAN *fp;

	lpfc_printf_vlog(vport, KERN_INFO, LOG_ELS, "0265 FAN received\n");
	lp = (uint32_t *)((struct lpfc_dmabuf *)cmdiocb->context2)->virt;
	fp = (FAN *) ++lp;
	/* FAN received; Fan does not have a reply sequence */
	if ((vport == phba->pport) &&
	    (vport->port_state == LPFC_LOCAL_CFG_LINK)) {
		if ((memcmp(&phba->fc_fabparam.nodeName, &fp->FnodeName,
			    sizeof(struct lpfc_name))) ||
		    (memcmp(&phba->fc_fabparam.portName, &fp->FportName,
			    sizeof(struct lpfc_name)))) {
			/* This port has switched fabrics. FLOGI is required */
			lpfc_issue_init_vfi(vport);
		} else {
			/* FAN verified - skip FLOGI */
			vport->fc_myDID = vport->fc_prevDID;
			if (phba->sli_rev < LPFC_SLI_REV4)
				lpfc_issue_fabric_reglogin(vport);
			else {
				lpfc_printf_vlog(vport, KERN_INFO, LOG_ELS,
					"3138 Need register VFI: (x%x/%x)\n",
					vport->fc_prevDID, vport->fc_myDID);
				lpfc_issue_reg_vfi(vport);
			}
		}
	}
	return 0;
}

/**
 * lpfc_els_timeout - Handler funciton to the els timer
 * @ptr: holder for the timer function associated data.
 *
 * This routine is invoked by the ELS timer after timeout. It posts the ELS
 * timer timeout event by setting the WORKER_ELS_TMO bit to the work port
 * event bitmap and then invokes the lpfc_worker_wake_up() routine to wake
 * up the worker thread. It is for the worker thread to invoke the routine
 * lpfc_els_timeout_handler() to work on the posted event WORKER_ELS_TMO.
 **/
void
lpfc_els_timeout(unsigned long ptr)
{
	struct lpfc_vport *vport = (struct lpfc_vport *) ptr;
	struct lpfc_hba   *phba = vport->phba;
	uint32_t tmo_posted;
	unsigned long iflag;

	spin_lock_irqsave(&vport->work_port_lock, iflag);
	tmo_posted = vport->work_port_events & WORKER_ELS_TMO;
	if ((!tmo_posted) && (!(vport->load_flag & FC_UNLOADING)))
		vport->work_port_events |= WORKER_ELS_TMO;
	spin_unlock_irqrestore(&vport->work_port_lock, iflag);

	if ((!tmo_posted) && (!(vport->load_flag & FC_UNLOADING)))
		lpfc_worker_wake_up(phba);
	return;
}


/**
 * lpfc_els_timeout_handler - Process an els timeout event
 * @vport: pointer to a virtual N_Port data structure.
 *
 * This routine is the actual handler function that processes an ELS timeout
 * event. It walks the ELS ring to get and abort all the IOCBs (except the
 * ABORT/CLOSE/FARP/FARPR/FDISC), which are associated with the @vport by
 * invoking the lpfc_sli_issue_abort_iotag() routine.
 **/
void
lpfc_els_timeout_handler(struct lpfc_vport *vport)
{
	struct lpfc_hba  *phba = vport->phba;
	struct lpfc_sli_ring *pring;
	struct lpfc_iocbq *tmp_iocb, *piocb;
	IOCB_t *cmd = NULL;
	struct lpfc_dmabuf *pcmd;
	uint32_t els_command = 0;
	uint32_t timeout;
	uint32_t remote_ID = 0xffffffff;
	LIST_HEAD(abort_list);


	timeout = (uint32_t)(phba->fc_ratov << 1);

	pring = lpfc_phba_elsring(phba);

	if ((phba->pport->load_flag & FC_UNLOADING))
		return;
	spin_lock_irq(&phba->hbalock);
	if (phba->sli_rev == LPFC_SLI_REV4)
		spin_lock(&pring->ring_lock);

	if ((phba->pport->load_flag & FC_UNLOADING)) {
		if (phba->sli_rev == LPFC_SLI_REV4)
			spin_unlock(&pring->ring_lock);
		spin_unlock_irq(&phba->hbalock);
		return;
	}

	list_for_each_entry_safe(piocb, tmp_iocb, &pring->txcmplq, list) {
		cmd = &piocb->iocb;

		if ((piocb->iocb_flag & LPFC_IO_LIBDFC) != 0 ||
		    piocb->iocb.ulpCommand == CMD_ABORT_XRI_CN ||
		    piocb->iocb.ulpCommand == CMD_CLOSE_XRI_CN)
			continue;

		if (piocb->vport != vport)
			continue;

		pcmd = (struct lpfc_dmabuf *) piocb->context2;
		if (pcmd)
			els_command = *(uint32_t *) (pcmd->virt);

		if (els_command == ELS_CMD_FARP ||
		    els_command == ELS_CMD_FARPR ||
		    els_command == ELS_CMD_FDISC)
			continue;

		if (piocb->drvrTimeout > 0) {
			if (piocb->drvrTimeout >= timeout)
				piocb->drvrTimeout -= timeout;
			else
				piocb->drvrTimeout = 0;
			continue;
		}

		remote_ID = 0xffffffff;
		if (cmd->ulpCommand != CMD_GEN_REQUEST64_CR)
			remote_ID = cmd->un.elsreq64.remoteID;
		else {
			struct lpfc_nodelist *ndlp;
			ndlp = __lpfc_findnode_rpi(vport, cmd->ulpContext);
			if (ndlp && NLP_CHK_NODE_ACT(ndlp))
				remote_ID = ndlp->nlp_DID;
		}
		list_add_tail(&piocb->dlist, &abort_list);
	}
	if (phba->sli_rev == LPFC_SLI_REV4)
		spin_unlock(&pring->ring_lock);
	spin_unlock_irq(&phba->hbalock);

	list_for_each_entry_safe(piocb, tmp_iocb, &abort_list, dlist) {
		cmd = &piocb->iocb;
		lpfc_printf_vlog(vport, KERN_ERR, LOG_ELS,
			 "0127 ELS timeout Data: x%x x%x x%x "
			 "x%x\n", els_command,
			 remote_ID, cmd->ulpCommand, cmd->ulpIoTag);
		spin_lock_irq(&phba->hbalock);
		list_del_init(&piocb->dlist);
		lpfc_sli_issue_abort_iotag(phba, pring, piocb);
		spin_unlock_irq(&phba->hbalock);
	}

	if (!list_empty(&pring->txcmplq))
		if (!(phba->pport->load_flag & FC_UNLOADING))
			mod_timer(&vport->els_tmofunc,
				  jiffies + msecs_to_jiffies(1000 * timeout));
}

/**
 * lpfc_els_flush_cmd - Clean up the outstanding els commands to a vport
 * @vport: pointer to a host virtual N_Port data structure.
 *
 * This routine is used to clean up all the outstanding ELS commands on a
 * @vport. It first aborts the @vport by invoking lpfc_fabric_abort_vport()
 * routine. After that, it walks the ELS transmit queue to remove all the
 * IOCBs with the @vport other than the QUE_RING and ABORT/CLOSE IOCBs. For
 * the IOCBs with a non-NULL completion callback function, the callback
 * function will be invoked with the status set to IOSTAT_LOCAL_REJECT and
 * un.ulpWord[4] set to IOERR_SLI_ABORTED. For IOCBs with a NULL completion
 * callback function, the IOCB will simply be released. Finally, it walks
 * the ELS transmit completion queue to issue an abort IOCB to any transmit
 * completion queue IOCB that is associated with the @vport and is not
 * an IOCB from libdfc (i.e., the management plane IOCBs that are not
 * part of the discovery state machine) out to HBA by invoking the
 * lpfc_sli_issue_abort_iotag() routine. Note that this function issues the
 * abort IOCB to any transmit completion queueed IOCB, it does not guarantee
 * the IOCBs are aborted when this function returns.
 **/
void
lpfc_els_flush_cmd(struct lpfc_vport *vport)
{
	LIST_HEAD(abort_list);
	struct lpfc_hba  *phba = vport->phba;
	struct lpfc_sli_ring *pring;
	struct lpfc_iocbq *tmp_iocb, *piocb;
	IOCB_t *cmd = NULL;

	lpfc_fabric_abort_vport(vport);
	/*
	 * For SLI3, only the hbalock is required.  But SLI4 needs to coordinate
	 * with the ring insert operation.  Because lpfc_sli_issue_abort_iotag
	 * ultimately grabs the ring_lock, the driver must splice the list into
	 * a working list and release the locks before calling the abort.
	 */
	spin_lock_irq(&phba->hbalock);
	pring = lpfc_phba_elsring(phba);
	if (phba->sli_rev == LPFC_SLI_REV4)
		spin_lock(&pring->ring_lock);

	list_for_each_entry_safe(piocb, tmp_iocb, &pring->txcmplq, list) {
		if (piocb->iocb_flag & LPFC_IO_LIBDFC)
			continue;

		if (piocb->vport != vport)
			continue;
		list_add_tail(&piocb->dlist, &abort_list);
	}
	if (phba->sli_rev == LPFC_SLI_REV4)
		spin_unlock(&pring->ring_lock);
	spin_unlock_irq(&phba->hbalock);
	/* Abort each iocb on the aborted list and remove the dlist links. */
	list_for_each_entry_safe(piocb, tmp_iocb, &abort_list, dlist) {
		spin_lock_irq(&phba->hbalock);
		list_del_init(&piocb->dlist);
		lpfc_sli_issue_abort_iotag(phba, pring, piocb);
		spin_unlock_irq(&phba->hbalock);
	}
	if (!list_empty(&abort_list))
		lpfc_printf_vlog(vport, KERN_ERR, LOG_ELS,
				 "3387 abort list for txq not empty\n");
	INIT_LIST_HEAD(&abort_list);

	spin_lock_irq(&phba->hbalock);
	if (phba->sli_rev == LPFC_SLI_REV4)
		spin_lock(&pring->ring_lock);

	list_for_each_entry_safe(piocb, tmp_iocb, &pring->txq, list) {
		cmd = &piocb->iocb;

		if (piocb->iocb_flag & LPFC_IO_LIBDFC) {
			continue;
		}

		/* Do not flush out the QUE_RING and ABORT/CLOSE iocbs */
		if (cmd->ulpCommand == CMD_QUE_RING_BUF_CN ||
		    cmd->ulpCommand == CMD_QUE_RING_BUF64_CN ||
		    cmd->ulpCommand == CMD_CLOSE_XRI_CN ||
		    cmd->ulpCommand == CMD_ABORT_XRI_CN)
			continue;

		if (piocb->vport != vport)
			continue;

		list_del_init(&piocb->list);
		list_add_tail(&piocb->list, &abort_list);
	}
	if (phba->sli_rev == LPFC_SLI_REV4)
		spin_unlock(&pring->ring_lock);
	spin_unlock_irq(&phba->hbalock);

	/* Cancell all the IOCBs from the completions list */
	lpfc_sli_cancel_iocbs(phba, &abort_list,
			      IOSTAT_LOCAL_REJECT, IOERR_SLI_ABORTED);

	return;
}

/**
 * lpfc_els_flush_all_cmd - Clean up all the outstanding els commands to a HBA
 * @phba: pointer to lpfc hba data structure.
 *
 * This routine is used to clean up all the outstanding ELS commands on a
 * @phba. It first aborts the @phba by invoking the lpfc_fabric_abort_hba()
 * routine. After that, it walks the ELS transmit queue to remove all the
 * IOCBs to the @phba other than the QUE_RING and ABORT/CLOSE IOCBs. For
 * the IOCBs with the completion callback function associated, the callback
 * function will be invoked with the status set to IOSTAT_LOCAL_REJECT and
 * un.ulpWord[4] set to IOERR_SLI_ABORTED. For IOCBs without the completion
 * callback function associated, the IOCB will simply be released. Finally,
 * it walks the ELS transmit completion queue to issue an abort IOCB to any
 * transmit completion queue IOCB that is not an IOCB from libdfc (i.e., the
 * management plane IOCBs that are not part of the discovery state machine)
 * out to HBA by invoking the lpfc_sli_issue_abort_iotag() routine.
 **/
void
lpfc_els_flush_all_cmd(struct lpfc_hba  *phba)
{
	struct lpfc_vport *vport;
	list_for_each_entry(vport, &phba->port_list, listentry)
		lpfc_els_flush_cmd(vport);

	return;
}

/**
 * lpfc_send_els_failure_event - Posts an ELS command failure event
 * @phba: Pointer to hba context object.
 * @cmdiocbp: Pointer to command iocb which reported error.
 * @rspiocbp: Pointer to response iocb which reported error.
 *
 * This function sends an event when there is an ELS command
 * failure.
 **/
void
lpfc_send_els_failure_event(struct lpfc_hba *phba,
			struct lpfc_iocbq *cmdiocbp,
			struct lpfc_iocbq *rspiocbp)
{
	struct lpfc_vport *vport = cmdiocbp->vport;
	struct Scsi_Host *shost = lpfc_shost_from_vport(vport);
	struct lpfc_lsrjt_event lsrjt_event;
	struct lpfc_fabric_event_header fabric_event;
	struct ls_rjt stat;
	struct lpfc_nodelist *ndlp;
	uint32_t *pcmd;

	ndlp = cmdiocbp->context1;
	if (!ndlp || !NLP_CHK_NODE_ACT(ndlp))
		return;

	if (rspiocbp->iocb.ulpStatus == IOSTAT_LS_RJT) {
		lsrjt_event.header.event_type = FC_REG_ELS_EVENT;
		lsrjt_event.header.subcategory = LPFC_EVENT_LSRJT_RCV;
		memcpy(lsrjt_event.header.wwpn, &ndlp->nlp_portname,
			sizeof(struct lpfc_name));
		memcpy(lsrjt_event.header.wwnn, &ndlp->nlp_nodename,
			sizeof(struct lpfc_name));
		pcmd = (uint32_t *) (((struct lpfc_dmabuf *)
			cmdiocbp->context2)->virt);
		lsrjt_event.command = (pcmd != NULL) ? *pcmd : 0;
		stat.un.lsRjtError = be32_to_cpu(rspiocbp->iocb.un.ulpWord[4]);
		lsrjt_event.reason_code = stat.un.b.lsRjtRsnCode;
		lsrjt_event.explanation = stat.un.b.lsRjtRsnCodeExp;
		fc_host_post_vendor_event(shost,
			fc_get_event_number(),
			sizeof(lsrjt_event),
			(char *)&lsrjt_event,
			LPFC_NL_VENDOR_ID);
		return;
	}
	if ((rspiocbp->iocb.ulpStatus == IOSTAT_NPORT_BSY) ||
		(rspiocbp->iocb.ulpStatus == IOSTAT_FABRIC_BSY)) {
		fabric_event.event_type = FC_REG_FABRIC_EVENT;
		if (rspiocbp->iocb.ulpStatus == IOSTAT_NPORT_BSY)
			fabric_event.subcategory = LPFC_EVENT_PORT_BUSY;
		else
			fabric_event.subcategory = LPFC_EVENT_FABRIC_BUSY;
		memcpy(fabric_event.wwpn, &ndlp->nlp_portname,
			sizeof(struct lpfc_name));
		memcpy(fabric_event.wwnn, &ndlp->nlp_nodename,
			sizeof(struct lpfc_name));
		fc_host_post_vendor_event(shost,
			fc_get_event_number(),
			sizeof(fabric_event),
			(char *)&fabric_event,
			LPFC_NL_VENDOR_ID);
		return;
	}

}

/**
 * lpfc_send_els_event - Posts unsolicited els event
 * @vport: Pointer to vport object.
 * @ndlp: Pointer FC node object.
 * @cmd: ELS command code.
 *
 * This function posts an event when there is an incoming
 * unsolicited ELS command.
 **/
static void
lpfc_send_els_event(struct lpfc_vport *vport,
		    struct lpfc_nodelist *ndlp,
		    uint32_t *payload)
{
	struct lpfc_els_event_header *els_data = NULL;
	struct lpfc_logo_event *logo_data = NULL;
	struct Scsi_Host *shost = lpfc_shost_from_vport(vport);

	if (*payload == ELS_CMD_LOGO) {
		logo_data = kmalloc(sizeof(struct lpfc_logo_event), GFP_KERNEL);
		if (!logo_data) {
			lpfc_printf_vlog(vport, KERN_ERR, LOG_ELS,
				"0148 Failed to allocate memory "
				"for LOGO event\n");
			return;
		}
		els_data = &logo_data->header;
	} else {
		els_data = kmalloc(sizeof(struct lpfc_els_event_header),
			GFP_KERNEL);
		if (!els_data) {
			lpfc_printf_vlog(vport, KERN_ERR, LOG_ELS,
				"0149 Failed to allocate memory "
				"for ELS event\n");
			return;
		}
	}
	els_data->event_type = FC_REG_ELS_EVENT;
	switch (*payload) {
	case ELS_CMD_PLOGI:
		els_data->subcategory = LPFC_EVENT_PLOGI_RCV;
		break;
	case ELS_CMD_PRLO:
		els_data->subcategory = LPFC_EVENT_PRLO_RCV;
		break;
	case ELS_CMD_ADISC:
		els_data->subcategory = LPFC_EVENT_ADISC_RCV;
		break;
	case ELS_CMD_LOGO:
		els_data->subcategory = LPFC_EVENT_LOGO_RCV;
		/* Copy the WWPN in the LOGO payload */
		memcpy(logo_data->logo_wwpn, &payload[2],
			sizeof(struct lpfc_name));
		break;
	default:
		kfree(els_data);
		return;
	}
	memcpy(els_data->wwpn, &ndlp->nlp_portname, sizeof(struct lpfc_name));
	memcpy(els_data->wwnn, &ndlp->nlp_nodename, sizeof(struct lpfc_name));
	if (*payload == ELS_CMD_LOGO) {
		fc_host_post_vendor_event(shost,
			fc_get_event_number(),
			sizeof(struct lpfc_logo_event),
			(char *)logo_data,
			LPFC_NL_VENDOR_ID);
		kfree(logo_data);
	} else {
		fc_host_post_vendor_event(shost,
			fc_get_event_number(),
			sizeof(struct lpfc_els_event_header),
			(char *)els_data,
			LPFC_NL_VENDOR_ID);
		kfree(els_data);
	}

	return;
}


/**
 * lpfc_els_unsol_buffer - Process an unsolicited event data buffer
 * @phba: pointer to lpfc hba data structure.
 * @pring: pointer to a SLI ring.
 * @vport: pointer to a host virtual N_Port data structure.
 * @elsiocb: pointer to lpfc els command iocb data structure.
 *
 * This routine is used for processing the IOCB associated with a unsolicited
 * event. It first determines whether there is an existing ndlp that matches
 * the DID from the unsolicited IOCB. If not, it will create a new one with
 * the DID from the unsolicited IOCB. The ELS command from the unsolicited
 * IOCB is then used to invoke the proper routine and to set up proper state
 * of the discovery state machine.
 **/
static void
lpfc_els_unsol_buffer(struct lpfc_hba *phba, struct lpfc_sli_ring *pring,
		      struct lpfc_vport *vport, struct lpfc_iocbq *elsiocb)
{
	struct Scsi_Host  *shost;
	struct lpfc_nodelist *ndlp;
	struct ls_rjt stat;
	uint32_t *payload;
	uint32_t cmd, did, newnode;
	uint8_t rjt_exp, rjt_err = 0;
	IOCB_t *icmd = &elsiocb->iocb;

	if (!vport || !(elsiocb->context2))
		goto dropit;

	newnode = 0;
	payload = ((struct lpfc_dmabuf *)elsiocb->context2)->virt;
	cmd = *payload;
	if ((phba->sli3_options & LPFC_SLI3_HBQ_ENABLED) == 0)
		lpfc_post_buffer(phba, pring, 1);

	did = icmd->un.rcvels.remoteID;
	if (icmd->ulpStatus) {
		lpfc_debugfs_disc_trc(vport, LPFC_DISC_TRC_ELS_UNSOL,
			"RCV Unsol ELS:  status:x%x/x%x did:x%x",
			icmd->ulpStatus, icmd->un.ulpWord[4], did);
		goto dropit;
	}

	/* Check to see if link went down during discovery */
	if (lpfc_els_chk_latt(vport))
		goto dropit;

	/* Ignore traffic received during vport shutdown. */
	if (vport->load_flag & FC_UNLOADING)
		goto dropit;

	/* If NPort discovery is delayed drop incoming ELS */
	if ((vport->fc_flag & FC_DISC_DELAYED) &&
			(cmd != ELS_CMD_PLOGI))
		goto dropit;

	ndlp = lpfc_findnode_did(vport, did);
	if (!ndlp) {
		/* Cannot find existing Fabric ndlp, so allocate a new one */
		ndlp = mempool_alloc(phba->nlp_mem_pool, GFP_KERNEL);
		if (!ndlp)
			goto dropit;

		lpfc_nlp_init(vport, ndlp, did);
		lpfc_nlp_set_state(vport, ndlp, NLP_STE_NPR_NODE);
		newnode = 1;
		if ((did & Fabric_DID_MASK) == Fabric_DID_MASK)
			ndlp->nlp_type |= NLP_FABRIC;
	} else if (!NLP_CHK_NODE_ACT(ndlp)) {
		ndlp = lpfc_enable_node(vport, ndlp,
					NLP_STE_UNUSED_NODE);
		if (!ndlp)
			goto dropit;
		lpfc_nlp_set_state(vport, ndlp, NLP_STE_NPR_NODE);
		newnode = 1;
		if ((did & Fabric_DID_MASK) == Fabric_DID_MASK)
			ndlp->nlp_type |= NLP_FABRIC;
	} else if (ndlp->nlp_state == NLP_STE_UNUSED_NODE) {
		/* This is similar to the new node path */
		ndlp = lpfc_nlp_get(ndlp);
		if (!ndlp)
			goto dropit;
		lpfc_nlp_set_state(vport, ndlp, NLP_STE_NPR_NODE);
		newnode = 1;
	}

	phba->fc_stat.elsRcvFrame++;

	/*
	 * Do not process any unsolicited ELS commands
	 * if the ndlp is in DEV_LOSS
	 */
	shost = lpfc_shost_from_vport(vport);
	spin_lock_irq(shost->host_lock);
	if (ndlp->nlp_flag & NLP_IN_DEV_LOSS) {
		spin_unlock_irq(shost->host_lock);
		goto dropit;
	}
	spin_unlock_irq(shost->host_lock);

	elsiocb->context1 = lpfc_nlp_get(ndlp);
	elsiocb->vport = vport;

	if ((cmd & ELS_CMD_MASK) == ELS_CMD_RSCN) {
		cmd &= ELS_CMD_MASK;
	}
	/* ELS command <elsCmd> received from NPORT <did> */
	lpfc_printf_vlog(vport, KERN_INFO, LOG_ELS,
			 "0112 ELS command x%x received from NPORT x%x "
			 "Data: x%x x%x x%x x%x\n",
			cmd, did, vport->port_state, vport->fc_flag,
			vport->fc_myDID, vport->fc_prevDID);

	/* reject till our FLOGI completes */
	if ((vport->port_state < LPFC_FABRIC_CFG_LINK) &&
	    (cmd != ELS_CMD_FLOGI)) {
		rjt_err = LSRJT_LOGICAL_BSY;
		rjt_exp = LSEXP_NOTHING_MORE;
		goto lsrjt;
	}

	switch (cmd) {
	case ELS_CMD_PLOGI:
		lpfc_debugfs_disc_trc(vport, LPFC_DISC_TRC_ELS_UNSOL,
			"RCV PLOGI:       did:x%x/ste:x%x flg:x%x",
			did, vport->port_state, ndlp->nlp_flag);

		phba->fc_stat.elsRcvPLOGI++;
		ndlp = lpfc_plogi_confirm_nport(phba, payload, ndlp);
		if (phba->sli_rev == LPFC_SLI_REV4 &&
		    (phba->pport->fc_flag & FC_PT2PT)) {
			vport->fc_prevDID = vport->fc_myDID;
			/* Our DID needs to be updated before registering
			 * the vfi. This is done in lpfc_rcv_plogi but
			 * that is called after the reg_vfi.
			 */
			vport->fc_myDID = elsiocb->iocb.un.rcvels.parmRo;
			lpfc_printf_vlog(vport, KERN_INFO, LOG_ELS,
					 "3312 Remote port assigned DID x%x "
					 "%x\n", vport->fc_myDID,
					 vport->fc_prevDID);
		}

		lpfc_send_els_event(vport, ndlp, payload);

		/* If Nport discovery is delayed, reject PLOGIs */
		if (vport->fc_flag & FC_DISC_DELAYED) {
			rjt_err = LSRJT_UNABLE_TPC;
			rjt_exp = LSEXP_NOTHING_MORE;
			break;
		}

		if (vport->port_state < LPFC_DISC_AUTH) {
			if (!(phba->pport->fc_flag & FC_PT2PT) ||
				(phba->pport->fc_flag & FC_PT2PT_PLOGI)) {
				rjt_err = LSRJT_UNABLE_TPC;
				rjt_exp = LSEXP_NOTHING_MORE;
				break;
			}
		}

		spin_lock_irq(shost->host_lock);
		ndlp->nlp_flag &= ~NLP_TARGET_REMOVE;
		spin_unlock_irq(shost->host_lock);

		lpfc_disc_state_machine(vport, ndlp, elsiocb,
					NLP_EVT_RCV_PLOGI);

		break;
	case ELS_CMD_FLOGI:
		lpfc_debugfs_disc_trc(vport, LPFC_DISC_TRC_ELS_UNSOL,
			"RCV FLOGI:       did:x%x/ste:x%x flg:x%x",
			did, vport->port_state, ndlp->nlp_flag);

		phba->fc_stat.elsRcvFLOGI++;
		lpfc_els_rcv_flogi(vport, elsiocb, ndlp);
		if (newnode)
			lpfc_nlp_put(ndlp);
		break;
	case ELS_CMD_LOGO:
		lpfc_debugfs_disc_trc(vport, LPFC_DISC_TRC_ELS_UNSOL,
			"RCV LOGO:        did:x%x/ste:x%x flg:x%x",
			did, vport->port_state, ndlp->nlp_flag);

		phba->fc_stat.elsRcvLOGO++;
		lpfc_send_els_event(vport, ndlp, payload);
		if (vport->port_state < LPFC_DISC_AUTH) {
			rjt_err = LSRJT_UNABLE_TPC;
			rjt_exp = LSEXP_NOTHING_MORE;
			break;
		}
		lpfc_disc_state_machine(vport, ndlp, elsiocb, NLP_EVT_RCV_LOGO);
		break;
	case ELS_CMD_PRLO:
		lpfc_debugfs_disc_trc(vport, LPFC_DISC_TRC_ELS_UNSOL,
			"RCV PRLO:        did:x%x/ste:x%x flg:x%x",
			did, vport->port_state, ndlp->nlp_flag);

		phba->fc_stat.elsRcvPRLO++;
		lpfc_send_els_event(vport, ndlp, payload);
		if (vport->port_state < LPFC_DISC_AUTH) {
			rjt_err = LSRJT_UNABLE_TPC;
			rjt_exp = LSEXP_NOTHING_MORE;
			break;
		}
		lpfc_disc_state_machine(vport, ndlp, elsiocb, NLP_EVT_RCV_PRLO);
		break;
	case ELS_CMD_LCB:
		phba->fc_stat.elsRcvLCB++;
		lpfc_els_rcv_lcb(vport, elsiocb, ndlp);
		break;
	case ELS_CMD_RDP:
		phba->fc_stat.elsRcvRDP++;
		lpfc_els_rcv_rdp(vport, elsiocb, ndlp);
		break;
	case ELS_CMD_RSCN:
		phba->fc_stat.elsRcvRSCN++;
		lpfc_els_rcv_rscn(vport, elsiocb, ndlp);
		if (newnode)
			lpfc_nlp_put(ndlp);
		break;
	case ELS_CMD_ADISC:
		lpfc_debugfs_disc_trc(vport, LPFC_DISC_TRC_ELS_UNSOL,
			"RCV ADISC:       did:x%x/ste:x%x flg:x%x",
			did, vport->port_state, ndlp->nlp_flag);

		lpfc_send_els_event(vport, ndlp, payload);
		phba->fc_stat.elsRcvADISC++;
		if (vport->port_state < LPFC_DISC_AUTH) {
			rjt_err = LSRJT_UNABLE_TPC;
			rjt_exp = LSEXP_NOTHING_MORE;
			break;
		}
		lpfc_disc_state_machine(vport, ndlp, elsiocb,
					NLP_EVT_RCV_ADISC);
		break;
	case ELS_CMD_PDISC:
		lpfc_debugfs_disc_trc(vport, LPFC_DISC_TRC_ELS_UNSOL,
			"RCV PDISC:       did:x%x/ste:x%x flg:x%x",
			did, vport->port_state, ndlp->nlp_flag);

		phba->fc_stat.elsRcvPDISC++;
		if (vport->port_state < LPFC_DISC_AUTH) {
			rjt_err = LSRJT_UNABLE_TPC;
			rjt_exp = LSEXP_NOTHING_MORE;
			break;
		}
		lpfc_disc_state_machine(vport, ndlp, elsiocb,
					NLP_EVT_RCV_PDISC);
		break;
	case ELS_CMD_FARPR:
		lpfc_debugfs_disc_trc(vport, LPFC_DISC_TRC_ELS_UNSOL,
			"RCV FARPR:       did:x%x/ste:x%x flg:x%x",
			did, vport->port_state, ndlp->nlp_flag);

		phba->fc_stat.elsRcvFARPR++;
		lpfc_els_rcv_farpr(vport, elsiocb, ndlp);
		break;
	case ELS_CMD_FARP:
		lpfc_debugfs_disc_trc(vport, LPFC_DISC_TRC_ELS_UNSOL,
			"RCV FARP:        did:x%x/ste:x%x flg:x%x",
			did, vport->port_state, ndlp->nlp_flag);

		phba->fc_stat.elsRcvFARP++;
		lpfc_els_rcv_farp(vport, elsiocb, ndlp);
		break;
	case ELS_CMD_FAN:
		lpfc_debugfs_disc_trc(vport, LPFC_DISC_TRC_ELS_UNSOL,
			"RCV FAN:         did:x%x/ste:x%x flg:x%x",
			did, vport->port_state, ndlp->nlp_flag);

		phba->fc_stat.elsRcvFAN++;
		lpfc_els_rcv_fan(vport, elsiocb, ndlp);
		break;
	case ELS_CMD_PRLI:
	case ELS_CMD_NVMEPRLI:
		lpfc_debugfs_disc_trc(vport, LPFC_DISC_TRC_ELS_UNSOL,
			"RCV PRLI:        did:x%x/ste:x%x flg:x%x",
			did, vport->port_state, ndlp->nlp_flag);

		phba->fc_stat.elsRcvPRLI++;
		if (vport->port_state < LPFC_DISC_AUTH) {
			rjt_err = LSRJT_UNABLE_TPC;
			rjt_exp = LSEXP_NOTHING_MORE;
			break;
		}
		lpfc_disc_state_machine(vport, ndlp, elsiocb, NLP_EVT_RCV_PRLI);
		break;
	case ELS_CMD_LIRR:
		lpfc_debugfs_disc_trc(vport, LPFC_DISC_TRC_ELS_UNSOL,
			"RCV LIRR:        did:x%x/ste:x%x flg:x%x",
			did, vport->port_state, ndlp->nlp_flag);

		phba->fc_stat.elsRcvLIRR++;
		lpfc_els_rcv_lirr(vport, elsiocb, ndlp);
		if (newnode)
			lpfc_nlp_put(ndlp);
		break;
	case ELS_CMD_RLS:
		lpfc_debugfs_disc_trc(vport, LPFC_DISC_TRC_ELS_UNSOL,
			"RCV RLS:         did:x%x/ste:x%x flg:x%x",
			did, vport->port_state, ndlp->nlp_flag);

		phba->fc_stat.elsRcvRLS++;
		lpfc_els_rcv_rls(vport, elsiocb, ndlp);
		if (newnode)
			lpfc_nlp_put(ndlp);
		break;
	case ELS_CMD_RPS:
		lpfc_debugfs_disc_trc(vport, LPFC_DISC_TRC_ELS_UNSOL,
			"RCV RPS:         did:x%x/ste:x%x flg:x%x",
			did, vport->port_state, ndlp->nlp_flag);

		phba->fc_stat.elsRcvRPS++;
		lpfc_els_rcv_rps(vport, elsiocb, ndlp);
		if (newnode)
			lpfc_nlp_put(ndlp);
		break;
	case ELS_CMD_RPL:
		lpfc_debugfs_disc_trc(vport, LPFC_DISC_TRC_ELS_UNSOL,
			"RCV RPL:         did:x%x/ste:x%x flg:x%x",
			did, vport->port_state, ndlp->nlp_flag);

		phba->fc_stat.elsRcvRPL++;
		lpfc_els_rcv_rpl(vport, elsiocb, ndlp);
		if (newnode)
			lpfc_nlp_put(ndlp);
		break;
	case ELS_CMD_RNID:
		lpfc_debugfs_disc_trc(vport, LPFC_DISC_TRC_ELS_UNSOL,
			"RCV RNID:        did:x%x/ste:x%x flg:x%x",
			did, vport->port_state, ndlp->nlp_flag);

		phba->fc_stat.elsRcvRNID++;
		lpfc_els_rcv_rnid(vport, elsiocb, ndlp);
		if (newnode)
			lpfc_nlp_put(ndlp);
		break;
	case ELS_CMD_RTV:
		lpfc_debugfs_disc_trc(vport, LPFC_DISC_TRC_ELS_UNSOL,
			"RCV RTV:        did:x%x/ste:x%x flg:x%x",
			did, vport->port_state, ndlp->nlp_flag);
		phba->fc_stat.elsRcvRTV++;
		lpfc_els_rcv_rtv(vport, elsiocb, ndlp);
		if (newnode)
			lpfc_nlp_put(ndlp);
		break;
	case ELS_CMD_RRQ:
		lpfc_debugfs_disc_trc(vport, LPFC_DISC_TRC_ELS_UNSOL,
			"RCV RRQ:         did:x%x/ste:x%x flg:x%x",
			did, vport->port_state, ndlp->nlp_flag);

		phba->fc_stat.elsRcvRRQ++;
		lpfc_els_rcv_rrq(vport, elsiocb, ndlp);
		if (newnode)
			lpfc_nlp_put(ndlp);
		break;
	case ELS_CMD_ECHO:
		lpfc_debugfs_disc_trc(vport, LPFC_DISC_TRC_ELS_UNSOL,
			"RCV ECHO:        did:x%x/ste:x%x flg:x%x",
			did, vport->port_state, ndlp->nlp_flag);

		phba->fc_stat.elsRcvECHO++;
		lpfc_els_rcv_echo(vport, elsiocb, ndlp);
		if (newnode)
			lpfc_nlp_put(ndlp);
		break;
	case ELS_CMD_REC:
			/* receive this due to exchange closed */
			rjt_err = LSRJT_UNABLE_TPC;
			rjt_exp = LSEXP_INVALID_OX_RX;
		break;
	default:
		lpfc_debugfs_disc_trc(vport, LPFC_DISC_TRC_ELS_UNSOL,
			"RCV ELS cmd:     cmd:x%x did:x%x/ste:x%x",
			cmd, did, vport->port_state);

		/* Unsupported ELS command, reject */
		rjt_err = LSRJT_CMD_UNSUPPORTED;
		rjt_exp = LSEXP_NOTHING_MORE;

		/* Unknown ELS command <elsCmd> received from NPORT <did> */
		lpfc_printf_vlog(vport, KERN_ERR, LOG_ELS,
				 "0115 Unknown ELS command x%x "
				 "received from NPORT x%x\n", cmd, did);
		if (newnode)
			lpfc_nlp_put(ndlp);
		break;
	}

lsrjt:
	/* check if need to LS_RJT received ELS cmd */
	if (rjt_err) {
		memset(&stat, 0, sizeof(stat));
		stat.un.b.lsRjtRsnCode = rjt_err;
		stat.un.b.lsRjtRsnCodeExp = rjt_exp;
		lpfc_els_rsp_reject(vport, stat.un.lsRjtError, elsiocb, ndlp,
			NULL);
	}

	lpfc_nlp_put(elsiocb->context1);
	elsiocb->context1 = NULL;
	return;

dropit:
	if (vport && !(vport->load_flag & FC_UNLOADING))
		lpfc_printf_vlog(vport, KERN_ERR, LOG_ELS,
			"0111 Dropping received ELS cmd "
			"Data: x%x x%x x%x\n",
			icmd->ulpStatus, icmd->un.ulpWord[4], icmd->ulpTimeout);
	phba->fc_stat.elsRcvDrop++;
}

/**
 * lpfc_els_unsol_event - Process an unsolicited event from an els sli ring
 * @phba: pointer to lpfc hba data structure.
 * @pring: pointer to a SLI ring.
 * @elsiocb: pointer to lpfc els iocb data structure.
 *
 * This routine is used to process an unsolicited event received from a SLI
 * (Service Level Interface) ring. The actual processing of the data buffer
 * associated with the unsolicited event is done by invoking the routine
 * lpfc_els_unsol_buffer() after properly set up the iocb buffer from the
 * SLI ring on which the unsolicited event was received.
 **/
void
lpfc_els_unsol_event(struct lpfc_hba *phba, struct lpfc_sli_ring *pring,
		     struct lpfc_iocbq *elsiocb)
{
	struct lpfc_vport *vport = phba->pport;
	IOCB_t *icmd = &elsiocb->iocb;
	dma_addr_t paddr;
	struct lpfc_dmabuf *bdeBuf1 = elsiocb->context2;
	struct lpfc_dmabuf *bdeBuf2 = elsiocb->context3;

	elsiocb->context1 = NULL;
	elsiocb->context2 = NULL;
	elsiocb->context3 = NULL;

	if (icmd->ulpStatus == IOSTAT_NEED_BUFFER) {
		lpfc_sli_hbqbuf_add_hbqs(phba, LPFC_ELS_HBQ);
	} else if (icmd->ulpStatus == IOSTAT_LOCAL_REJECT &&
		   (icmd->un.ulpWord[4] & IOERR_PARAM_MASK) ==
		   IOERR_RCV_BUFFER_WAITING) {
		phba->fc_stat.NoRcvBuf++;
		/* Not enough posted buffers; Try posting more buffers */
		if (!(phba->sli3_options & LPFC_SLI3_HBQ_ENABLED))
			lpfc_post_buffer(phba, pring, 0);
		return;
	}

	if ((phba->sli3_options & LPFC_SLI3_NPIV_ENABLED) &&
	    (icmd->ulpCommand == CMD_IOCB_RCV_ELS64_CX ||
	     icmd->ulpCommand == CMD_IOCB_RCV_SEQ64_CX)) {
		if (icmd->unsli3.rcvsli3.vpi == 0xffff)
			vport = phba->pport;
		else
			vport = lpfc_find_vport_by_vpid(phba,
						icmd->unsli3.rcvsli3.vpi);
	}

	/* If there are no BDEs associated
	 * with this IOCB, there is nothing to do.
	 */
	if (icmd->ulpBdeCount == 0)
		return;

	/* type of ELS cmd is first 32bit word
	 * in packet
	 */
	if (phba->sli3_options & LPFC_SLI3_HBQ_ENABLED) {
		elsiocb->context2 = bdeBuf1;
	} else {
		paddr = getPaddr(icmd->un.cont64[0].addrHigh,
				 icmd->un.cont64[0].addrLow);
		elsiocb->context2 = lpfc_sli_ringpostbuf_get(phba, pring,
							     paddr);
	}

	lpfc_els_unsol_buffer(phba, pring, vport, elsiocb);
	/*
	 * The different unsolicited event handlers would tell us
	 * if they are done with "mp" by setting context2 to NULL.
	 */
	if (elsiocb->context2) {
		lpfc_in_buf_free(phba, (struct lpfc_dmabuf *)elsiocb->context2);
		elsiocb->context2 = NULL;
	}

	/* RCV_ELS64_CX provide for 2 BDEs - process 2nd if included */
	if ((phba->sli3_options & LPFC_SLI3_HBQ_ENABLED) &&
	    icmd->ulpBdeCount == 2) {
		elsiocb->context2 = bdeBuf2;
		lpfc_els_unsol_buffer(phba, pring, vport, elsiocb);
		/* free mp if we are done with it */
		if (elsiocb->context2) {
			lpfc_in_buf_free(phba, elsiocb->context2);
			elsiocb->context2 = NULL;
		}
	}
}

static void
lpfc_start_fdmi(struct lpfc_vport *vport)
{
	struct lpfc_hba *phba = vport->phba;
	struct lpfc_nodelist *ndlp;

	/* If this is the first time, allocate an ndlp and initialize
	 * it. Otherwise, make sure the node is enabled and then do the
	 * login.
	 */
	ndlp = lpfc_findnode_did(vport, FDMI_DID);
	if (!ndlp) {
		ndlp = mempool_alloc(phba->nlp_mem_pool, GFP_KERNEL);
		if (ndlp) {
			lpfc_nlp_init(vport, ndlp, FDMI_DID);
			ndlp->nlp_type |= NLP_FABRIC;
		} else {
			return;
		}
	}
	if (!NLP_CHK_NODE_ACT(ndlp))
		ndlp = lpfc_enable_node(vport, ndlp, NLP_STE_NPR_NODE);

	if (ndlp) {
		lpfc_nlp_set_state(vport, ndlp, NLP_STE_PLOGI_ISSUE);
		lpfc_issue_els_plogi(vport, ndlp->nlp_DID, 0);
	}
}

/**
 * lpfc_do_scr_ns_plogi - Issue a plogi to the name server for scr
 * @phba: pointer to lpfc hba data structure.
 * @vport: pointer to a virtual N_Port data structure.
 *
 * This routine issues a Port Login (PLOGI) to the Name Server with
 * State Change Request (SCR) for a @vport. This routine will create an
 * ndlp for the Name Server associated to the @vport if such node does
 * not already exist. The PLOGI to Name Server is issued by invoking the
 * lpfc_issue_els_plogi() routine. If Fabric-Device Management Interface
 * (FDMI) is configured to the @vport, a FDMI node will be created and
 * the PLOGI to FDMI is issued by invoking lpfc_issue_els_plogi() routine.
 **/
void
lpfc_do_scr_ns_plogi(struct lpfc_hba *phba, struct lpfc_vport *vport)
{
	struct lpfc_nodelist *ndlp;
	struct Scsi_Host *shost = lpfc_shost_from_vport(vport);

	/*
	 * If lpfc_delay_discovery parameter is set and the clean address
	 * bit is cleared and fc fabric parameters chenged, delay FC NPort
	 * discovery.
	 */
	spin_lock_irq(shost->host_lock);
	if (vport->fc_flag & FC_DISC_DELAYED) {
		spin_unlock_irq(shost->host_lock);
		lpfc_printf_log(phba, KERN_ERR, LOG_DISCOVERY,
				"3334 Delay fc port discovery for %d seconds\n",
				phba->fc_ratov);
		mod_timer(&vport->delayed_disc_tmo,
			jiffies + msecs_to_jiffies(1000 * phba->fc_ratov));
		return;
	}
	spin_unlock_irq(shost->host_lock);

	ndlp = lpfc_findnode_did(vport, NameServer_DID);
	if (!ndlp) {
		ndlp = mempool_alloc(phba->nlp_mem_pool, GFP_KERNEL);
		if (!ndlp) {
			if (phba->fc_topology == LPFC_TOPOLOGY_LOOP) {
				lpfc_disc_start(vport);
				return;
			}
			lpfc_vport_set_state(vport, FC_VPORT_FAILED);
			lpfc_printf_vlog(vport, KERN_ERR, LOG_ELS,
					 "0251 NameServer login: no memory\n");
			return;
		}
		lpfc_nlp_init(vport, ndlp, NameServer_DID);
	} else if (!NLP_CHK_NODE_ACT(ndlp)) {
		ndlp = lpfc_enable_node(vport, ndlp, NLP_STE_UNUSED_NODE);
		if (!ndlp) {
			if (phba->fc_topology == LPFC_TOPOLOGY_LOOP) {
				lpfc_disc_start(vport);
				return;
			}
			lpfc_vport_set_state(vport, FC_VPORT_FAILED);
			lpfc_printf_vlog(vport, KERN_ERR, LOG_ELS,
					"0348 NameServer login: node freed\n");
			return;
		}
	}
	ndlp->nlp_type |= NLP_FABRIC;

	lpfc_nlp_set_state(vport, ndlp, NLP_STE_PLOGI_ISSUE);

	if (lpfc_issue_els_plogi(vport, ndlp->nlp_DID, 0)) {
		lpfc_vport_set_state(vport, FC_VPORT_FAILED);
		lpfc_printf_vlog(vport, KERN_ERR, LOG_ELS,
				 "0252 Cannot issue NameServer login\n");
		return;
	}

	if ((phba->cfg_enable_SmartSAN ||
	     (phba->cfg_fdmi_on == LPFC_FDMI_SUPPORT)) &&
	     (vport->load_flag & FC_ALLOW_FDMI))
		lpfc_start_fdmi(vport);
}

/**
 * lpfc_cmpl_reg_new_vport - Completion callback function to register new vport
 * @phba: pointer to lpfc hba data structure.
 * @pmb: pointer to the driver internal queue element for mailbox command.
 *
 * This routine is the completion callback function to register new vport
 * mailbox command. If the new vport mailbox command completes successfully,
 * the fabric registration login shall be performed on physical port (the
 * new vport created is actually a physical port, with VPI 0) or the port
 * login to Name Server for State Change Request (SCR) will be performed
 * on virtual port (real virtual port, with VPI greater than 0).
 **/
static void
lpfc_cmpl_reg_new_vport(struct lpfc_hba *phba, LPFC_MBOXQ_t *pmb)
{
	struct lpfc_vport *vport = pmb->vport;
	struct Scsi_Host  *shost = lpfc_shost_from_vport(vport);
	struct lpfc_nodelist *ndlp = (struct lpfc_nodelist *) pmb->context2;
	MAILBOX_t *mb = &pmb->u.mb;
	int rc;

	spin_lock_irq(shost->host_lock);
	vport->fc_flag &= ~FC_VPORT_NEEDS_REG_VPI;
	spin_unlock_irq(shost->host_lock);

	if (mb->mbxStatus) {
		lpfc_printf_vlog(vport, KERN_ERR, LOG_MBOX,
				"0915 Register VPI failed : Status: x%x"
				" upd bit: x%x \n", mb->mbxStatus,
				 mb->un.varRegVpi.upd);
		if (phba->sli_rev == LPFC_SLI_REV4 &&
			mb->un.varRegVpi.upd)
			goto mbox_err_exit ;

		switch (mb->mbxStatus) {
		case 0x11:	/* unsupported feature */
		case 0x9603:	/* max_vpi exceeded */
		case 0x9602:	/* Link event since CLEAR_LA */
			/* giving up on vport registration */
			lpfc_vport_set_state(vport, FC_VPORT_FAILED);
			spin_lock_irq(shost->host_lock);
			vport->fc_flag &= ~(FC_FABRIC | FC_PUBLIC_LOOP);
			spin_unlock_irq(shost->host_lock);
			lpfc_can_disctmo(vport);
			break;
		/* If reg_vpi fail with invalid VPI status, re-init VPI */
		case 0x20:
			spin_lock_irq(shost->host_lock);
			vport->fc_flag |= FC_VPORT_NEEDS_REG_VPI;
			spin_unlock_irq(shost->host_lock);
			lpfc_init_vpi(phba, pmb, vport->vpi);
			pmb->vport = vport;
			pmb->mbox_cmpl = lpfc_init_vpi_cmpl;
			rc = lpfc_sli_issue_mbox(phba, pmb,
				MBX_NOWAIT);
			if (rc == MBX_NOT_FINISHED) {
				lpfc_printf_vlog(vport,
					KERN_ERR, LOG_MBOX,
					"2732 Failed to issue INIT_VPI"
					" mailbox command\n");
			} else {
				lpfc_nlp_put(ndlp);
				return;
			}

		default:
			/* Try to recover from this error */
			if (phba->sli_rev == LPFC_SLI_REV4)
				lpfc_sli4_unreg_all_rpis(vport);
			lpfc_mbx_unreg_vpi(vport);
			spin_lock_irq(shost->host_lock);
			vport->fc_flag |= FC_VPORT_NEEDS_REG_VPI;
			spin_unlock_irq(shost->host_lock);
			if (mb->mbxStatus == MBX_NOT_FINISHED)
				break;
			if ((vport->port_type == LPFC_PHYSICAL_PORT) &&
			    !(vport->fc_flag & FC_LOGO_RCVD_DID_CHNG)) {
				if (phba->sli_rev == LPFC_SLI_REV4)
					lpfc_issue_init_vfi(vport);
				else
					lpfc_initial_flogi(vport);
			} else {
				lpfc_initial_fdisc(vport);
			}
			break;
		}
	} else {
		spin_lock_irq(shost->host_lock);
		vport->vpi_state |= LPFC_VPI_REGISTERED;
		spin_unlock_irq(shost->host_lock);
		if (vport == phba->pport) {
			if (phba->sli_rev < LPFC_SLI_REV4)
				lpfc_issue_fabric_reglogin(vport);
			else {
				/*
				 * If the physical port is instantiated using
				 * FDISC, do not start vport discovery.
				 */
				if (vport->port_state != LPFC_FDISC)
					lpfc_start_fdiscs(phba);
				lpfc_do_scr_ns_plogi(phba, vport);
			}
		} else
			lpfc_do_scr_ns_plogi(phba, vport);
	}
mbox_err_exit:
	/* Now, we decrement the ndlp reference count held for this
	 * callback function
	 */
	lpfc_nlp_put(ndlp);

	mempool_free(pmb, phba->mbox_mem_pool);
	return;
}

/**
 * lpfc_register_new_vport - Register a new vport with a HBA
 * @phba: pointer to lpfc hba data structure.
 * @vport: pointer to a host virtual N_Port data structure.
 * @ndlp: pointer to a node-list data structure.
 *
 * This routine registers the @vport as a new virtual port with a HBA.
 * It is done through a registering vpi mailbox command.
 **/
void
lpfc_register_new_vport(struct lpfc_hba *phba, struct lpfc_vport *vport,
			struct lpfc_nodelist *ndlp)
{
	struct Scsi_Host *shost = lpfc_shost_from_vport(vport);
	LPFC_MBOXQ_t *mbox;

	mbox = mempool_alloc(phba->mbox_mem_pool, GFP_KERNEL);
	if (mbox) {
		lpfc_reg_vpi(vport, mbox);
		mbox->vport = vport;
		mbox->context2 = lpfc_nlp_get(ndlp);
		mbox->mbox_cmpl = lpfc_cmpl_reg_new_vport;
		if (lpfc_sli_issue_mbox(phba, mbox, MBX_NOWAIT)
		    == MBX_NOT_FINISHED) {
			/* mailbox command not success, decrement ndlp
			 * reference count for this command
			 */
			lpfc_nlp_put(ndlp);
			mempool_free(mbox, phba->mbox_mem_pool);

			lpfc_printf_vlog(vport, KERN_ERR, LOG_MBOX,
				"0253 Register VPI: Can't send mbox\n");
			goto mbox_err_exit;
		}
	} else {
		lpfc_printf_vlog(vport, KERN_ERR, LOG_MBOX,
				 "0254 Register VPI: no memory\n");
		goto mbox_err_exit;
	}
	return;

mbox_err_exit:
	lpfc_vport_set_state(vport, FC_VPORT_FAILED);
	spin_lock_irq(shost->host_lock);
	vport->fc_flag &= ~FC_VPORT_NEEDS_REG_VPI;
	spin_unlock_irq(shost->host_lock);
	return;
}

/**
 * lpfc_cancel_all_vport_retry_delay_timer - Cancel all vport retry delay timer
 * @phba: pointer to lpfc hba data structure.
 *
 * This routine cancels the retry delay timers to all the vports.
 **/
void
lpfc_cancel_all_vport_retry_delay_timer(struct lpfc_hba *phba)
{
	struct lpfc_vport **vports;
	struct lpfc_nodelist *ndlp;
	uint32_t link_state;
	int i;

	/* Treat this failure as linkdown for all vports */
	link_state = phba->link_state;
	lpfc_linkdown(phba);
	phba->link_state = link_state;

	vports = lpfc_create_vport_work_array(phba);

	if (vports) {
		for (i = 0; i <= phba->max_vports && vports[i] != NULL; i++) {
			ndlp = lpfc_findnode_did(vports[i], Fabric_DID);
			if (ndlp)
				lpfc_cancel_retry_delay_tmo(vports[i], ndlp);
			lpfc_els_flush_cmd(vports[i]);
		}
		lpfc_destroy_vport_work_array(phba, vports);
	}
}

/**
 * lpfc_retry_pport_discovery - Start timer to retry FLOGI.
 * @phba: pointer to lpfc hba data structure.
 *
 * This routine abort all pending discovery commands and
 * start a timer to retry FLOGI for the physical port
 * discovery.
 **/
void
lpfc_retry_pport_discovery(struct lpfc_hba *phba)
{
	struct lpfc_nodelist *ndlp;
	struct Scsi_Host  *shost;

	/* Cancel the all vports retry delay retry timers */
	lpfc_cancel_all_vport_retry_delay_timer(phba);

	/* If fabric require FLOGI, then re-instantiate physical login */
	ndlp = lpfc_findnode_did(phba->pport, Fabric_DID);
	if (!ndlp)
		return;

	shost = lpfc_shost_from_vport(phba->pport);
	mod_timer(&ndlp->nlp_delayfunc, jiffies + msecs_to_jiffies(1000));
	spin_lock_irq(shost->host_lock);
	ndlp->nlp_flag |= NLP_DELAY_TMO;
	spin_unlock_irq(shost->host_lock);
	ndlp->nlp_last_elscmd = ELS_CMD_FLOGI;
	phba->pport->port_state = LPFC_FLOGI;
	return;
}

/**
 * lpfc_fabric_login_reqd - Check if FLOGI required.
 * @phba: pointer to lpfc hba data structure.
 * @cmdiocb: pointer to FDISC command iocb.
 * @rspiocb: pointer to FDISC response iocb.
 *
 * This routine checks if a FLOGI is reguired for FDISC
 * to succeed.
 **/
static int
lpfc_fabric_login_reqd(struct lpfc_hba *phba,
		struct lpfc_iocbq *cmdiocb,
		struct lpfc_iocbq *rspiocb)
{

	if ((rspiocb->iocb.ulpStatus != IOSTAT_FABRIC_RJT) ||
		(rspiocb->iocb.un.ulpWord[4] != RJT_LOGIN_REQUIRED))
		return 0;
	else
		return 1;
}

/**
 * lpfc_cmpl_els_fdisc - Completion function for fdisc iocb command
 * @phba: pointer to lpfc hba data structure.
 * @cmdiocb: pointer to lpfc command iocb data structure.
 * @rspiocb: pointer to lpfc response iocb data structure.
 *
 * This routine is the completion callback function to a Fabric Discover
 * (FDISC) ELS command. Since all the FDISC ELS commands are issued
 * single threaded, each FDISC completion callback function will reset
 * the discovery timer for all vports such that the timers will not get
 * unnecessary timeout. The function checks the FDISC IOCB status. If error
 * detected, the vport will be set to FC_VPORT_FAILED state. Otherwise,the
 * vport will set to FC_VPORT_ACTIVE state. It then checks whether the DID
 * assigned to the vport has been changed with the completion of the FDISC
 * command. If so, both RPI (Remote Port Index) and VPI (Virtual Port Index)
 * are unregistered from the HBA, and then the lpfc_register_new_vport()
 * routine is invoked to register new vport with the HBA. Otherwise, the
 * lpfc_do_scr_ns_plogi() routine is invoked to issue a PLOGI to the Name
 * Server for State Change Request (SCR).
 **/
static void
lpfc_cmpl_els_fdisc(struct lpfc_hba *phba, struct lpfc_iocbq *cmdiocb,
		    struct lpfc_iocbq *rspiocb)
{
	struct lpfc_vport *vport = cmdiocb->vport;
	struct Scsi_Host  *shost = lpfc_shost_from_vport(vport);
	struct lpfc_nodelist *ndlp = (struct lpfc_nodelist *) cmdiocb->context1;
	struct lpfc_nodelist *np;
	struct lpfc_nodelist *next_np;
	IOCB_t *irsp = &rspiocb->iocb;
	struct lpfc_iocbq *piocb;
	struct lpfc_dmabuf *pcmd = cmdiocb->context2, *prsp;
	struct serv_parm *sp;
	uint8_t fabric_param_changed;

	lpfc_printf_vlog(vport, KERN_INFO, LOG_ELS,
			 "0123 FDISC completes. x%x/x%x prevDID: x%x\n",
			 irsp->ulpStatus, irsp->un.ulpWord[4],
			 vport->fc_prevDID);
	/* Since all FDISCs are being single threaded, we
	 * must reset the discovery timer for ALL vports
	 * waiting to send FDISC when one completes.
	 */
	list_for_each_entry(piocb, &phba->fabric_iocb_list, list) {
		lpfc_set_disctmo(piocb->vport);
	}

	lpfc_debugfs_disc_trc(vport, LPFC_DISC_TRC_ELS_CMD,
		"FDISC cmpl:      status:x%x/x%x prevdid:x%x",
		irsp->ulpStatus, irsp->un.ulpWord[4], vport->fc_prevDID);

	if (irsp->ulpStatus) {

		if (lpfc_fabric_login_reqd(phba, cmdiocb, rspiocb)) {
			lpfc_retry_pport_discovery(phba);
			goto out;
		}

		/* Check for retry */
		if (lpfc_els_retry(phba, cmdiocb, rspiocb))
			goto out;
		/* FDISC failed */
		lpfc_printf_vlog(vport, KERN_ERR, LOG_ELS,
				 "0126 FDISC failed. (x%x/x%x)\n",
				 irsp->ulpStatus, irsp->un.ulpWord[4]);
		goto fdisc_failed;
	}
	spin_lock_irq(shost->host_lock);
	vport->fc_flag &= ~FC_VPORT_CVL_RCVD;
	vport->fc_flag &= ~FC_VPORT_LOGO_RCVD;
	vport->fc_flag |= FC_FABRIC;
	if (vport->phba->fc_topology == LPFC_TOPOLOGY_LOOP)
		vport->fc_flag |=  FC_PUBLIC_LOOP;
	spin_unlock_irq(shost->host_lock);

	vport->fc_myDID = irsp->un.ulpWord[4] & Mask_DID;
	lpfc_vport_set_state(vport, FC_VPORT_ACTIVE);
	prsp = list_get_first(&pcmd->list, struct lpfc_dmabuf, list);
	if (!prsp)
		goto out;
	sp = prsp->virt + sizeof(uint32_t);
	fabric_param_changed = lpfc_check_clean_addr_bit(vport, sp);
	memcpy(&vport->fabric_portname, &sp->portName,
		sizeof(struct lpfc_name));
	memcpy(&vport->fabric_nodename, &sp->nodeName,
		sizeof(struct lpfc_name));
	if (fabric_param_changed &&
		!(vport->fc_flag & FC_VPORT_NEEDS_REG_VPI)) {
		/* If our NportID changed, we need to ensure all
		 * remaining NPORTs get unreg_login'ed so we can
		 * issue unreg_vpi.
		 */
		list_for_each_entry_safe(np, next_np,
			&vport->fc_nodes, nlp_listp) {
			if (!NLP_CHK_NODE_ACT(ndlp) ||
			    (np->nlp_state != NLP_STE_NPR_NODE) ||
			    !(np->nlp_flag & NLP_NPR_ADISC))
				continue;
			spin_lock_irq(shost->host_lock);
			np->nlp_flag &= ~NLP_NPR_ADISC;
			spin_unlock_irq(shost->host_lock);
			lpfc_unreg_rpi(vport, np);
		}
		lpfc_cleanup_pending_mbox(vport);

		if (phba->sli_rev == LPFC_SLI_REV4)
			lpfc_sli4_unreg_all_rpis(vport);

		lpfc_mbx_unreg_vpi(vport);
		spin_lock_irq(shost->host_lock);
		vport->fc_flag |= FC_VPORT_NEEDS_REG_VPI;
		if (phba->sli_rev == LPFC_SLI_REV4)
			vport->fc_flag |= FC_VPORT_NEEDS_INIT_VPI;
		else
			vport->fc_flag |= FC_LOGO_RCVD_DID_CHNG;
		spin_unlock_irq(shost->host_lock);
	} else if ((phba->sli_rev == LPFC_SLI_REV4) &&
		!(vport->fc_flag & FC_VPORT_NEEDS_REG_VPI)) {
		/*
		 * Driver needs to re-reg VPI in order for f/w
		 * to update the MAC address.
		 */
		lpfc_register_new_vport(phba, vport, ndlp);
		goto out;
	}

	if (vport->fc_flag & FC_VPORT_NEEDS_INIT_VPI)
		lpfc_issue_init_vpi(vport);
	else if (vport->fc_flag & FC_VPORT_NEEDS_REG_VPI)
		lpfc_register_new_vport(phba, vport, ndlp);
	else
		lpfc_do_scr_ns_plogi(phba, vport);
	goto out;
fdisc_failed:
	if (vport->fc_vport->vport_state != FC_VPORT_NO_FABRIC_RSCS)
		lpfc_vport_set_state(vport, FC_VPORT_FAILED);
	/* Cancel discovery timer */
	lpfc_can_disctmo(vport);
	lpfc_nlp_put(ndlp);
out:
	lpfc_els_free_iocb(phba, cmdiocb);
}

/**
 * lpfc_issue_els_fdisc - Issue a fdisc iocb command
 * @vport: pointer to a virtual N_Port data structure.
 * @ndlp: pointer to a node-list data structure.
 * @retry: number of retries to the command IOCB.
 *
 * This routine prepares and issues a Fabric Discover (FDISC) IOCB to
 * a remote node (@ndlp) off a @vport. It uses the lpfc_issue_fabric_iocb()
 * routine to issue the IOCB, which makes sure only one outstanding fabric
 * IOCB will be sent off HBA at any given time.
 *
 * Note that, in lpfc_prep_els_iocb() routine, the reference count of ndlp
 * will be incremented by 1 for holding the ndlp and the reference to ndlp
 * will be stored into the context1 field of the IOCB for the completion
 * callback function to the FDISC ELS command.
 *
 * Return code
 *   0 - Successfully issued fdisc iocb command
 *   1 - Failed to issue fdisc iocb command
 **/
static int
lpfc_issue_els_fdisc(struct lpfc_vport *vport, struct lpfc_nodelist *ndlp,
		     uint8_t retry)
{
	struct lpfc_hba *phba = vport->phba;
	IOCB_t *icmd;
	struct lpfc_iocbq *elsiocb;
	struct serv_parm *sp;
	uint8_t *pcmd;
	uint16_t cmdsize;
	int did = ndlp->nlp_DID;
	int rc;

	vport->port_state = LPFC_FDISC;
	vport->fc_myDID = 0;
	cmdsize = (sizeof(uint32_t) + sizeof(struct serv_parm));
	elsiocb = lpfc_prep_els_iocb(vport, 1, cmdsize, retry, ndlp, did,
				     ELS_CMD_FDISC);
	if (!elsiocb) {
		lpfc_vport_set_state(vport, FC_VPORT_FAILED);
		lpfc_printf_vlog(vport, KERN_ERR, LOG_ELS,
				 "0255 Issue FDISC: no IOCB\n");
		return 1;
	}

	icmd = &elsiocb->iocb;
	icmd->un.elsreq64.myID = 0;
	icmd->un.elsreq64.fl = 1;

	/*
	 * SLI3 ports require a different context type value than SLI4.
	 * Catch SLI3 ports here and override the prep.
	 */
	if (phba->sli_rev == LPFC_SLI_REV3) {
		icmd->ulpCt_h = 1;
		icmd->ulpCt_l = 0;
	}

	pcmd = (uint8_t *) (((struct lpfc_dmabuf *) elsiocb->context2)->virt);
	*((uint32_t *) (pcmd)) = ELS_CMD_FDISC;
	pcmd += sizeof(uint32_t); /* CSP Word 1 */
	memcpy(pcmd, &vport->phba->pport->fc_sparam, sizeof(struct serv_parm));
	sp = (struct serv_parm *) pcmd;
	/* Setup CSPs accordingly for Fabric */
	sp->cmn.e_d_tov = 0;
	sp->cmn.w2.r_a_tov = 0;
	sp->cmn.virtual_fabric_support = 0;
	sp->cls1.classValid = 0;
	sp->cls2.seqDelivery = 1;
	sp->cls3.seqDelivery = 1;

	pcmd += sizeof(uint32_t); /* CSP Word 2 */
	pcmd += sizeof(uint32_t); /* CSP Word 3 */
	pcmd += sizeof(uint32_t); /* CSP Word 4 */
	pcmd += sizeof(uint32_t); /* Port Name */
	memcpy(pcmd, &vport->fc_portname, 8);
	pcmd += sizeof(uint32_t); /* Node Name */
	pcmd += sizeof(uint32_t); /* Node Name */
	memcpy(pcmd, &vport->fc_nodename, 8);

	lpfc_set_disctmo(vport);

	phba->fc_stat.elsXmitFDISC++;
	elsiocb->iocb_cmpl = lpfc_cmpl_els_fdisc;

	lpfc_debugfs_disc_trc(vport, LPFC_DISC_TRC_ELS_CMD,
		"Issue FDISC:     did:x%x",
		did, 0, 0);

	rc = lpfc_issue_fabric_iocb(phba, elsiocb);
	if (rc == IOCB_ERROR) {
		lpfc_els_free_iocb(phba, elsiocb);
		lpfc_vport_set_state(vport, FC_VPORT_FAILED);
		lpfc_printf_vlog(vport, KERN_ERR, LOG_ELS,
				 "0256 Issue FDISC: Cannot send IOCB\n");
		return 1;
	}
	lpfc_vport_set_state(vport, FC_VPORT_INITIALIZING);
	return 0;
}

/**
 * lpfc_cmpl_els_npiv_logo - Completion function with vport logo
 * @phba: pointer to lpfc hba data structure.
 * @cmdiocb: pointer to lpfc command iocb data structure.
 * @rspiocb: pointer to lpfc response iocb data structure.
 *
 * This routine is the completion callback function to the issuing of a LOGO
 * ELS command off a vport. It frees the command IOCB and then decrement the
 * reference count held on ndlp for this completion function, indicating that
 * the reference to the ndlp is no long needed. Note that the
 * lpfc_els_free_iocb() routine decrements the ndlp reference held for this
 * callback function and an additional explicit ndlp reference decrementation
 * will trigger the actual release of the ndlp.
 **/
static void
lpfc_cmpl_els_npiv_logo(struct lpfc_hba *phba, struct lpfc_iocbq *cmdiocb,
			struct lpfc_iocbq *rspiocb)
{
	struct lpfc_vport *vport = cmdiocb->vport;
	IOCB_t *irsp;
	struct lpfc_nodelist *ndlp;
	struct Scsi_Host *shost = lpfc_shost_from_vport(vport);

	ndlp = (struct lpfc_nodelist *)cmdiocb->context1;
	irsp = &rspiocb->iocb;
	lpfc_debugfs_disc_trc(vport, LPFC_DISC_TRC_ELS_CMD,
		"LOGO npiv cmpl:  status:x%x/x%x did:x%x",
		irsp->ulpStatus, irsp->un.ulpWord[4], irsp->un.rcvels.remoteID);

	lpfc_els_free_iocb(phba, cmdiocb);
	vport->unreg_vpi_cmpl = VPORT_ERROR;

	/* Trigger the release of the ndlp after logo */
	lpfc_nlp_put(ndlp);

	/* NPIV LOGO completes to NPort <nlp_DID> */
	lpfc_printf_vlog(vport, KERN_INFO, LOG_ELS,
			 "2928 NPIV LOGO completes to NPort x%x "
			 "Data: x%x x%x x%x x%x\n",
			 ndlp->nlp_DID, irsp->ulpStatus, irsp->un.ulpWord[4],
			 irsp->ulpTimeout, vport->num_disc_nodes);

	if (irsp->ulpStatus == IOSTAT_SUCCESS) {
		spin_lock_irq(shost->host_lock);
		vport->fc_flag &= ~FC_NDISC_ACTIVE;
		vport->fc_flag &= ~FC_FABRIC;
		spin_unlock_irq(shost->host_lock);
		lpfc_can_disctmo(vport);
	}
}

/**
 * lpfc_issue_els_npiv_logo - Issue a logo off a vport
 * @vport: pointer to a virtual N_Port data structure.
 * @ndlp: pointer to a node-list data structure.
 *
 * This routine issues a LOGO ELS command to an @ndlp off a @vport.
 *
 * Note that, in lpfc_prep_els_iocb() routine, the reference count of ndlp
 * will be incremented by 1 for holding the ndlp and the reference to ndlp
 * will be stored into the context1 field of the IOCB for the completion
 * callback function to the LOGO ELS command.
 *
 * Return codes
 *   0 - Successfully issued logo off the @vport
 *   1 - Failed to issue logo off the @vport
 **/
int
lpfc_issue_els_npiv_logo(struct lpfc_vport *vport, struct lpfc_nodelist *ndlp)
{
	struct Scsi_Host *shost = lpfc_shost_from_vport(vport);
	struct lpfc_hba  *phba = vport->phba;
	struct lpfc_iocbq *elsiocb;
	uint8_t *pcmd;
	uint16_t cmdsize;

	cmdsize = 2 * sizeof(uint32_t) + sizeof(struct lpfc_name);
	elsiocb = lpfc_prep_els_iocb(vport, 1, cmdsize, 0, ndlp, ndlp->nlp_DID,
				     ELS_CMD_LOGO);
	if (!elsiocb)
		return 1;

	pcmd = (uint8_t *) (((struct lpfc_dmabuf *) elsiocb->context2)->virt);
	*((uint32_t *) (pcmd)) = ELS_CMD_LOGO;
	pcmd += sizeof(uint32_t);

	/* Fill in LOGO payload */
	*((uint32_t *) (pcmd)) = be32_to_cpu(vport->fc_myDID);
	pcmd += sizeof(uint32_t);
	memcpy(pcmd, &vport->fc_portname, sizeof(struct lpfc_name));

	lpfc_debugfs_disc_trc(vport, LPFC_DISC_TRC_ELS_CMD,
		"Issue LOGO npiv  did:x%x flg:x%x",
		ndlp->nlp_DID, ndlp->nlp_flag, 0);

	elsiocb->iocb_cmpl = lpfc_cmpl_els_npiv_logo;
	spin_lock_irq(shost->host_lock);
	ndlp->nlp_flag |= NLP_LOGO_SND;
	spin_unlock_irq(shost->host_lock);
	if (lpfc_sli_issue_iocb(phba, LPFC_ELS_RING, elsiocb, 0) ==
	    IOCB_ERROR) {
		spin_lock_irq(shost->host_lock);
		ndlp->nlp_flag &= ~NLP_LOGO_SND;
		spin_unlock_irq(shost->host_lock);
		lpfc_els_free_iocb(phba, elsiocb);
		return 1;
	}
	return 0;
}

/**
 * lpfc_fabric_block_timeout - Handler function to the fabric block timer
 * @ptr: holder for the timer function associated data.
 *
 * This routine is invoked by the fabric iocb block timer after
 * timeout. It posts the fabric iocb block timeout event by setting the
 * WORKER_FABRIC_BLOCK_TMO bit to work port event bitmap and then invokes
 * lpfc_worker_wake_up() routine to wake up the worker thread. It is for
 * the worker thread to invoke the lpfc_unblock_fabric_iocbs() on the
 * posted event WORKER_FABRIC_BLOCK_TMO.
 **/
void
lpfc_fabric_block_timeout(unsigned long ptr)
{
	struct lpfc_hba  *phba = (struct lpfc_hba *) ptr;
	unsigned long iflags;
	uint32_t tmo_posted;

	spin_lock_irqsave(&phba->pport->work_port_lock, iflags);
	tmo_posted = phba->pport->work_port_events & WORKER_FABRIC_BLOCK_TMO;
	if (!tmo_posted)
		phba->pport->work_port_events |= WORKER_FABRIC_BLOCK_TMO;
	spin_unlock_irqrestore(&phba->pport->work_port_lock, iflags);

	if (!tmo_posted)
		lpfc_worker_wake_up(phba);
	return;
}

/**
 * lpfc_resume_fabric_iocbs - Issue a fabric iocb from driver internal list
 * @phba: pointer to lpfc hba data structure.
 *
 * This routine issues one fabric iocb from the driver internal list to
 * the HBA. It first checks whether it's ready to issue one fabric iocb to
 * the HBA (whether there is no outstanding fabric iocb). If so, it shall
 * remove one pending fabric iocb from the driver internal list and invokes
 * lpfc_sli_issue_iocb() routine to send the fabric iocb to the HBA.
 **/
static void
lpfc_resume_fabric_iocbs(struct lpfc_hba *phba)
{
	struct lpfc_iocbq *iocb;
	unsigned long iflags;
	int ret;
	IOCB_t *cmd;

repeat:
	iocb = NULL;
	spin_lock_irqsave(&phba->hbalock, iflags);
	/* Post any pending iocb to the SLI layer */
	if (atomic_read(&phba->fabric_iocb_count) == 0) {
		list_remove_head(&phba->fabric_iocb_list, iocb, typeof(*iocb),
				 list);
		if (iocb)
			/* Increment fabric iocb count to hold the position */
			atomic_inc(&phba->fabric_iocb_count);
	}
	spin_unlock_irqrestore(&phba->hbalock, iflags);
	if (iocb) {
		iocb->fabric_iocb_cmpl = iocb->iocb_cmpl;
		iocb->iocb_cmpl = lpfc_cmpl_fabric_iocb;
		iocb->iocb_flag |= LPFC_IO_FABRIC;

		lpfc_debugfs_disc_trc(iocb->vport, LPFC_DISC_TRC_ELS_CMD,
			"Fabric sched1:   ste:x%x",
			iocb->vport->port_state, 0, 0);

		ret = lpfc_sli_issue_iocb(phba, LPFC_ELS_RING, iocb, 0);

		if (ret == IOCB_ERROR) {
			iocb->iocb_cmpl = iocb->fabric_iocb_cmpl;
			iocb->fabric_iocb_cmpl = NULL;
			iocb->iocb_flag &= ~LPFC_IO_FABRIC;
			cmd = &iocb->iocb;
			cmd->ulpStatus = IOSTAT_LOCAL_REJECT;
			cmd->un.ulpWord[4] = IOERR_SLI_ABORTED;
			iocb->iocb_cmpl(phba, iocb, iocb);

			atomic_dec(&phba->fabric_iocb_count);
			goto repeat;
		}
	}

	return;
}

/**
 * lpfc_unblock_fabric_iocbs - Unblock issuing fabric iocb command
 * @phba: pointer to lpfc hba data structure.
 *
 * This routine unblocks the  issuing fabric iocb command. The function
 * will clear the fabric iocb block bit and then invoke the routine
 * lpfc_resume_fabric_iocbs() to issue one of the pending fabric iocb
 * from the driver internal fabric iocb list.
 **/
void
lpfc_unblock_fabric_iocbs(struct lpfc_hba *phba)
{
	clear_bit(FABRIC_COMANDS_BLOCKED, &phba->bit_flags);

	lpfc_resume_fabric_iocbs(phba);
	return;
}

/**
 * lpfc_block_fabric_iocbs - Block issuing fabric iocb command
 * @phba: pointer to lpfc hba data structure.
 *
 * This routine blocks the issuing fabric iocb for a specified amount of
 * time (currently 100 ms). This is done by set the fabric iocb block bit
 * and set up a timeout timer for 100ms. When the block bit is set, no more
 * fabric iocb will be issued out of the HBA.
 **/
static void
lpfc_block_fabric_iocbs(struct lpfc_hba *phba)
{
	int blocked;

	blocked = test_and_set_bit(FABRIC_COMANDS_BLOCKED, &phba->bit_flags);
	/* Start a timer to unblock fabric iocbs after 100ms */
	if (!blocked)
		mod_timer(&phba->fabric_block_timer,
			  jiffies + msecs_to_jiffies(100));

	return;
}

/**
 * lpfc_cmpl_fabric_iocb - Completion callback function for fabric iocb
 * @phba: pointer to lpfc hba data structure.
 * @cmdiocb: pointer to lpfc command iocb data structure.
 * @rspiocb: pointer to lpfc response iocb data structure.
 *
 * This routine is the callback function that is put to the fabric iocb's
 * callback function pointer (iocb->iocb_cmpl). The original iocb's callback
 * function pointer has been stored in iocb->fabric_iocb_cmpl. This callback
 * function first restores and invokes the original iocb's callback function
 * and then invokes the lpfc_resume_fabric_iocbs() routine to issue the next
 * fabric bound iocb from the driver internal fabric iocb list onto the wire.
 **/
static void
lpfc_cmpl_fabric_iocb(struct lpfc_hba *phba, struct lpfc_iocbq *cmdiocb,
	struct lpfc_iocbq *rspiocb)
{
	struct ls_rjt stat;

	BUG_ON((cmdiocb->iocb_flag & LPFC_IO_FABRIC) != LPFC_IO_FABRIC);

	switch (rspiocb->iocb.ulpStatus) {
		case IOSTAT_NPORT_RJT:
		case IOSTAT_FABRIC_RJT:
			if (rspiocb->iocb.un.ulpWord[4] & RJT_UNAVAIL_TEMP) {
				lpfc_block_fabric_iocbs(phba);
			}
			break;

		case IOSTAT_NPORT_BSY:
		case IOSTAT_FABRIC_BSY:
			lpfc_block_fabric_iocbs(phba);
			break;

		case IOSTAT_LS_RJT:
			stat.un.lsRjtError =
				be32_to_cpu(rspiocb->iocb.un.ulpWord[4]);
			if ((stat.un.b.lsRjtRsnCode == LSRJT_UNABLE_TPC) ||
				(stat.un.b.lsRjtRsnCode == LSRJT_LOGICAL_BSY))
				lpfc_block_fabric_iocbs(phba);
			break;
	}

	BUG_ON(atomic_read(&phba->fabric_iocb_count) == 0);

	cmdiocb->iocb_cmpl = cmdiocb->fabric_iocb_cmpl;
	cmdiocb->fabric_iocb_cmpl = NULL;
	cmdiocb->iocb_flag &= ~LPFC_IO_FABRIC;
	cmdiocb->iocb_cmpl(phba, cmdiocb, rspiocb);

	atomic_dec(&phba->fabric_iocb_count);
	if (!test_bit(FABRIC_COMANDS_BLOCKED, &phba->bit_flags)) {
		/* Post any pending iocbs to HBA */
		lpfc_resume_fabric_iocbs(phba);
	}
}

/**
 * lpfc_issue_fabric_iocb - Issue a fabric iocb command
 * @phba: pointer to lpfc hba data structure.
 * @iocb: pointer to lpfc command iocb data structure.
 *
 * This routine is used as the top-level API for issuing a fabric iocb command
 * such as FLOGI and FDISC. To accommodate certain switch fabric, this driver
 * function makes sure that only one fabric bound iocb will be outstanding at
 * any given time. As such, this function will first check to see whether there
 * is already an outstanding fabric iocb on the wire. If so, it will put the
 * newly issued iocb onto the driver internal fabric iocb list, waiting to be
 * issued later. Otherwise, it will issue the iocb on the wire and update the
 * fabric iocb count it indicate that there is one fabric iocb on the wire.
 *
 * Note, this implementation has a potential sending out fabric IOCBs out of
 * order. The problem is caused by the construction of the "ready" boolen does
 * not include the condition that the internal fabric IOCB list is empty. As
 * such, it is possible a fabric IOCB issued by this routine might be "jump"
 * ahead of the fabric IOCBs in the internal list.
 *
 * Return code
 *   IOCB_SUCCESS - either fabric iocb put on the list or issued successfully
 *   IOCB_ERROR - failed to issue fabric iocb
 **/
static int
lpfc_issue_fabric_iocb(struct lpfc_hba *phba, struct lpfc_iocbq *iocb)
{
	unsigned long iflags;
	int ready;
	int ret;

	BUG_ON(atomic_read(&phba->fabric_iocb_count) > 1);

	spin_lock_irqsave(&phba->hbalock, iflags);
	ready = atomic_read(&phba->fabric_iocb_count) == 0 &&
		!test_bit(FABRIC_COMANDS_BLOCKED, &phba->bit_flags);

	if (ready)
		/* Increment fabric iocb count to hold the position */
		atomic_inc(&phba->fabric_iocb_count);
	spin_unlock_irqrestore(&phba->hbalock, iflags);
	if (ready) {
		iocb->fabric_iocb_cmpl = iocb->iocb_cmpl;
		iocb->iocb_cmpl = lpfc_cmpl_fabric_iocb;
		iocb->iocb_flag |= LPFC_IO_FABRIC;

		lpfc_debugfs_disc_trc(iocb->vport, LPFC_DISC_TRC_ELS_CMD,
			"Fabric sched2:   ste:x%x",
			iocb->vport->port_state, 0, 0);

		ret = lpfc_sli_issue_iocb(phba, LPFC_ELS_RING, iocb, 0);

		if (ret == IOCB_ERROR) {
			iocb->iocb_cmpl = iocb->fabric_iocb_cmpl;
			iocb->fabric_iocb_cmpl = NULL;
			iocb->iocb_flag &= ~LPFC_IO_FABRIC;
			atomic_dec(&phba->fabric_iocb_count);
		}
	} else {
		spin_lock_irqsave(&phba->hbalock, iflags);
		list_add_tail(&iocb->list, &phba->fabric_iocb_list);
		spin_unlock_irqrestore(&phba->hbalock, iflags);
		ret = IOCB_SUCCESS;
	}
	return ret;
}

/**
 * lpfc_fabric_abort_vport - Abort a vport's iocbs from driver fabric iocb list
 * @vport: pointer to a virtual N_Port data structure.
 *
 * This routine aborts all the IOCBs associated with a @vport from the
 * driver internal fabric IOCB list. The list contains fabric IOCBs to be
 * issued to the ELS IOCB ring. This abort function walks the fabric IOCB
 * list, removes each IOCB associated with the @vport off the list, set the
 * status feild to IOSTAT_LOCAL_REJECT, and invokes the callback function
 * associated with the IOCB.
 **/
static void lpfc_fabric_abort_vport(struct lpfc_vport *vport)
{
	LIST_HEAD(completions);
	struct lpfc_hba  *phba = vport->phba;
	struct lpfc_iocbq *tmp_iocb, *piocb;

	spin_lock_irq(&phba->hbalock);
	list_for_each_entry_safe(piocb, tmp_iocb, &phba->fabric_iocb_list,
				 list) {

		if (piocb->vport != vport)
			continue;

		list_move_tail(&piocb->list, &completions);
	}
	spin_unlock_irq(&phba->hbalock);

	/* Cancel all the IOCBs from the completions list */
	lpfc_sli_cancel_iocbs(phba, &completions, IOSTAT_LOCAL_REJECT,
			      IOERR_SLI_ABORTED);
}

/**
 * lpfc_fabric_abort_nport - Abort a ndlp's iocbs from driver fabric iocb list
 * @ndlp: pointer to a node-list data structure.
 *
 * This routine aborts all the IOCBs associated with an @ndlp from the
 * driver internal fabric IOCB list. The list contains fabric IOCBs to be
 * issued to the ELS IOCB ring. This abort function walks the fabric IOCB
 * list, removes each IOCB associated with the @ndlp off the list, set the
 * status feild to IOSTAT_LOCAL_REJECT, and invokes the callback function
 * associated with the IOCB.
 **/
void lpfc_fabric_abort_nport(struct lpfc_nodelist *ndlp)
{
	LIST_HEAD(completions);
	struct lpfc_hba  *phba = ndlp->phba;
	struct lpfc_iocbq *tmp_iocb, *piocb;
	struct lpfc_sli_ring *pring;

	pring = lpfc_phba_elsring(phba);

	spin_lock_irq(&phba->hbalock);
	list_for_each_entry_safe(piocb, tmp_iocb, &phba->fabric_iocb_list,
				 list) {
		if ((lpfc_check_sli_ndlp(phba, pring, piocb, ndlp))) {

			list_move_tail(&piocb->list, &completions);
		}
	}
	spin_unlock_irq(&phba->hbalock);

	/* Cancel all the IOCBs from the completions list */
	lpfc_sli_cancel_iocbs(phba, &completions, IOSTAT_LOCAL_REJECT,
			      IOERR_SLI_ABORTED);
}

/**
 * lpfc_fabric_abort_hba - Abort all iocbs on driver fabric iocb list
 * @phba: pointer to lpfc hba data structure.
 *
 * This routine aborts all the IOCBs currently on the driver internal
 * fabric IOCB list. The list contains fabric IOCBs to be issued to the ELS
 * IOCB ring. This function takes the entire IOCB list off the fabric IOCB
 * list, removes IOCBs off the list, set the status feild to
 * IOSTAT_LOCAL_REJECT, and invokes the callback function associated with
 * the IOCB.
 **/
void lpfc_fabric_abort_hba(struct lpfc_hba *phba)
{
	LIST_HEAD(completions);

	spin_lock_irq(&phba->hbalock);
	list_splice_init(&phba->fabric_iocb_list, &completions);
	spin_unlock_irq(&phba->hbalock);

	/* Cancel all the IOCBs from the completions list */
	lpfc_sli_cancel_iocbs(phba, &completions, IOSTAT_LOCAL_REJECT,
			      IOERR_SLI_ABORTED);
}

/**
 * lpfc_sli4_vport_delete_els_xri_aborted -Remove all ndlp references for vport
 * @vport: pointer to lpfc vport data structure.
 *
 * This routine is invoked by the vport cleanup for deletions and the cleanup
 * for an ndlp on removal.
 **/
void
lpfc_sli4_vport_delete_els_xri_aborted(struct lpfc_vport *vport)
{
	struct lpfc_hba *phba = vport->phba;
	struct lpfc_sglq *sglq_entry = NULL, *sglq_next = NULL;
	unsigned long iflag = 0;

	spin_lock_irqsave(&phba->hbalock, iflag);
	spin_lock(&phba->sli4_hba.sgl_list_lock);
	list_for_each_entry_safe(sglq_entry, sglq_next,
			&phba->sli4_hba.lpfc_abts_els_sgl_list, list) {
		if (sglq_entry->ndlp && sglq_entry->ndlp->vport == vport)
			sglq_entry->ndlp = NULL;
	}
	spin_unlock(&phba->sli4_hba.sgl_list_lock);
	spin_unlock_irqrestore(&phba->hbalock, iflag);
	return;
}

/**
 * lpfc_sli4_els_xri_aborted - Slow-path process of els xri abort
 * @phba: pointer to lpfc hba data structure.
 * @axri: pointer to the els xri abort wcqe structure.
 *
 * This routine is invoked by the worker thread to process a SLI4 slow-path
 * ELS aborted xri.
 **/
void
lpfc_sli4_els_xri_aborted(struct lpfc_hba *phba,
			  struct sli4_wcqe_xri_aborted *axri)
{
	uint16_t xri = bf_get(lpfc_wcqe_xa_xri, axri);
	uint16_t rxid = bf_get(lpfc_wcqe_xa_remote_xid, axri);
	uint16_t lxri = 0;

	struct lpfc_sglq *sglq_entry = NULL, *sglq_next = NULL;
	unsigned long iflag = 0;
	struct lpfc_nodelist *ndlp;
	struct lpfc_sli_ring *pring;

	pring = lpfc_phba_elsring(phba);

	spin_lock_irqsave(&phba->hbalock, iflag);
	spin_lock(&phba->sli4_hba.sgl_list_lock);
	list_for_each_entry_safe(sglq_entry, sglq_next,
			&phba->sli4_hba.lpfc_abts_els_sgl_list, list) {
		if (sglq_entry->sli4_xritag == xri) {
			list_del(&sglq_entry->list);
			ndlp = sglq_entry->ndlp;
			sglq_entry->ndlp = NULL;
			list_add_tail(&sglq_entry->list,
				&phba->sli4_hba.lpfc_els_sgl_list);
			sglq_entry->state = SGL_FREED;
			spin_unlock(&phba->sli4_hba.sgl_list_lock);
			spin_unlock_irqrestore(&phba->hbalock, iflag);
			lpfc_set_rrq_active(phba, ndlp,
				sglq_entry->sli4_lxritag,
				rxid, 1);

			/* Check if TXQ queue needs to be serviced */
			if (!(list_empty(&pring->txq)))
				lpfc_worker_wake_up(phba);
			return;
		}
	}
	spin_unlock(&phba->sli4_hba.sgl_list_lock);
	lxri = lpfc_sli4_xri_inrange(phba, xri);
	if (lxri == NO_XRI) {
		spin_unlock_irqrestore(&phba->hbalock, iflag);
		return;
	}
	spin_lock(&phba->sli4_hba.sgl_list_lock);
	sglq_entry = __lpfc_get_active_sglq(phba, lxri);
	if (!sglq_entry || (sglq_entry->sli4_xritag != xri)) {
		spin_unlock(&phba->sli4_hba.sgl_list_lock);
		spin_unlock_irqrestore(&phba->hbalock, iflag);
		return;
	}
	sglq_entry->state = SGL_XRI_ABORTED;
	spin_unlock(&phba->sli4_hba.sgl_list_lock);
	spin_unlock_irqrestore(&phba->hbalock, iflag);
	return;
}

/* lpfc_sli_abts_recover_port - Recover a port that failed a BLS_ABORT req.
 * @vport: pointer to virtual port object.
 * @ndlp: nodelist pointer for the impacted node.
 *
 * The driver calls this routine in response to an SLI4 XRI ABORT CQE
 * or an SLI3 ASYNC_STATUS_CN event from the port.  For either event,
 * the driver is required to send a LOGO to the remote node before it
 * attempts to recover its login to the remote node.
 */
void
lpfc_sli_abts_recover_port(struct lpfc_vport *vport,
			   struct lpfc_nodelist *ndlp)
{
	struct Scsi_Host *shost;
	struct lpfc_hba *phba;
	unsigned long flags = 0;

	shost = lpfc_shost_from_vport(vport);
	phba = vport->phba;
	if (ndlp->nlp_state != NLP_STE_MAPPED_NODE) {
		lpfc_printf_log(phba, KERN_INFO,
				LOG_SLI, "3093 No rport recovery needed. "
				"rport in state 0x%x\n", ndlp->nlp_state);
		return;
	}
	lpfc_printf_log(phba, KERN_INFO, LOG_SLI,
			"3094 Start rport recovery on shost id 0x%x "
			"fc_id 0x%06x vpi 0x%x rpi 0x%x state 0x%x "
			"flags 0x%x\n",
			shost->host_no, ndlp->nlp_DID,
			vport->vpi, ndlp->nlp_rpi, ndlp->nlp_state,
			ndlp->nlp_flag);
	/*
	 * The rport is not responding.  Remove the FCP-2 flag to prevent
	 * an ADISC in the follow-up recovery code.
	 */
	spin_lock_irqsave(shost->host_lock, flags);
	ndlp->nlp_fcp_info &= ~NLP_FCP_2_DEVICE;
	spin_unlock_irqrestore(shost->host_lock, flags);
	lpfc_issue_els_logo(vport, ndlp, 0);
	lpfc_nlp_set_state(vport, ndlp, NLP_STE_LOGO_ISSUE);
}
<|MERGE_RESOLUTION|>--- conflicted
+++ resolved
@@ -2003,11 +2003,7 @@
 		sp->cmn.fcphHigh = FC_PH3;
 
 	sp->cmn.valid_vendor_ver_level = 0;
-<<<<<<< HEAD
-	memset(sp->vendorVersion, 0, sizeof(sp->vendorVersion));
-=======
 	memset(sp->un.vendorVersion, 0, sizeof(sp->un.vendorVersion));
->>>>>>> af22a610
 
 	lpfc_debugfs_disc_trc(vport, LPFC_DISC_TRC_ELS_CMD,
 		"Issue PLOGI:     did:x%x",
@@ -4105,9 +4101,6 @@
 			       sizeof(struct serv_parm));
 
 			sp->cmn.valid_vendor_ver_level = 0;
-<<<<<<< HEAD
-			memset(sp->vendorVersion, 0, sizeof(sp->vendorVersion));
-=======
 			memset(sp->un.vendorVersion, 0,
 			       sizeof(sp->un.vendorVersion));
 
@@ -4120,7 +4113,6 @@
 				sp->un.vv.flags =
 					cpu_to_be32(LPFC_VV_SUPPRESS_RSP);
 			}
->>>>>>> af22a610
 		}
 
 		lpfc_debugfs_disc_trc(vport, LPFC_DISC_TRC_ELS_RSP,
