/*
 * max8998.c - mfd core driver for the Maxim 8998
 *
 *  Copyright (C) 2009-2010 Samsung Electronics
 *  Kyungmin Park <kyungmin.park@samsung.com>
 *  Marek Szyprowski <m.szyprowski@samsung.com>
 *
 * This program is free software; you can redistribute it and/or modify
 * it under the terms of the GNU General Public License as published by
 * the Free Software Foundation; either version 2 of the License, or
 * (at your option) any later version.
 *
 * This program is distributed in the hope that it will be useful,
 * but WITHOUT ANY WARRANTY; without even the implied warranty of
 * MERCHANTABILITY or FITNESS FOR A PARTICULAR PURPOSE.  See the
 * GNU General Public License for more details.
 *
 * You should have received a copy of the GNU General Public License
 * along with this program; if not, write to the Free Software
 * Foundation, Inc., 59 Temple Place, Suite 330, Boston, MA  02111-1307  USA
 */

#include <linux/err.h>
#include <linux/module.h>
#include <linux/moduleparam.h>
#include <linux/init.h>
#include <linux/slab.h>
#include <linux/i2c.h>
#include <linux/interrupt.h>
#include <linux/of.h>
#include <linux/of_irq.h>
#include <linux/pm_runtime.h>
#include <linux/mutex.h>
#include <linux/mfd/core.h>
#include <linux/mfd/max8998.h>
#include <linux/mfd/max8998-private.h>

#define RTC_I2C_ADDR		(0x0c >> 1)

static const struct mfd_cell max8998_devs[] = {
	{
		.name = "max8998-pmic",
	}, {
		.name = "max8998-rtc",
	}, {
		.name = "max8998-battery",
	},
};

static const struct mfd_cell lp3974_devs[] = {
	{
		.name = "lp3974-pmic",
	}, {
		.name = "lp3974-rtc",
	},
};

int max8998_read_reg(struct i2c_client *i2c, u8 reg, u8 *dest)
{
	struct max8998_dev *max8998 = i2c_get_clientdata(i2c);
	int ret;

	mutex_lock(&max8998->iolock);
	ret = i2c_smbus_read_byte_data(i2c, reg);
	mutex_unlock(&max8998->iolock);
	if (ret < 0)
		return ret;

	ret &= 0xff;
	*dest = ret;
	return 0;
}
EXPORT_SYMBOL(max8998_read_reg);

int max8998_bulk_read(struct i2c_client *i2c, u8 reg, int count, u8 *buf)
{
	struct max8998_dev *max8998 = i2c_get_clientdata(i2c);
	int ret;

	mutex_lock(&max8998->iolock);
	ret = i2c_smbus_read_i2c_block_data(i2c, reg, count, buf);
	mutex_unlock(&max8998->iolock);
	if (ret < 0)
		return ret;

	return 0;
}
EXPORT_SYMBOL(max8998_bulk_read);

int max8998_write_reg(struct i2c_client *i2c, u8 reg, u8 value)
{
	struct max8998_dev *max8998 = i2c_get_clientdata(i2c);
	int ret;

	mutex_lock(&max8998->iolock);
	ret = i2c_smbus_write_byte_data(i2c, reg, value);
	mutex_unlock(&max8998->iolock);
	return ret;
}
EXPORT_SYMBOL(max8998_write_reg);

int max8998_bulk_write(struct i2c_client *i2c, u8 reg, int count, u8 *buf)
{
	struct max8998_dev *max8998 = i2c_get_clientdata(i2c);
	int ret;

	mutex_lock(&max8998->iolock);
	ret = i2c_smbus_write_i2c_block_data(i2c, reg, count, buf);
	mutex_unlock(&max8998->iolock);
	if (ret < 0)
		return ret;

	return 0;
}
EXPORT_SYMBOL(max8998_bulk_write);

int max8998_update_reg(struct i2c_client *i2c, u8 reg, u8 val, u8 mask)
{
	struct max8998_dev *max8998 = i2c_get_clientdata(i2c);
	int ret;

	mutex_lock(&max8998->iolock);
	ret = i2c_smbus_read_byte_data(i2c, reg);
	if (ret >= 0) {
		u8 old_val = ret & 0xff;
		u8 new_val = (val & mask) | (old_val & (~mask));
		ret = i2c_smbus_write_byte_data(i2c, reg, new_val);
	}
	mutex_unlock(&max8998->iolock);
	return ret;
}
EXPORT_SYMBOL(max8998_update_reg);

#ifdef CONFIG_OF
static struct of_device_id max8998_dt_match[] = {
	{ .compatible = "maxim,max8998", .data = (void *)TYPE_MAX8998 },
	{ .compatible = "national,lp3974", .data = (void *)TYPE_LP3974 },
	{ .compatible = "ti,lp3974", .data = (void *)TYPE_LP3974 },
	{},
};
MODULE_DEVICE_TABLE(of, max8998_dt_match);
#endif

/*
 * Only the common platform data elements for max8998 are parsed here from the
 * device tree. Other sub-modules of max8998 such as pmic, rtc and others have
 * to parse their own platform data elements from device tree.
 *
 * The max8998 platform data structure is instantiated here and the drivers for
 * the sub-modules need not instantiate another instance while parsing their
 * platform data.
 */
static struct max8998_platform_data *max8998_i2c_parse_dt_pdata(
							struct device *dev)
{
	struct max8998_platform_data *pd;

	pd = devm_kzalloc(dev, sizeof(*pd), GFP_KERNEL);
	if (!pd)
		return ERR_PTR(-ENOMEM);

	pd->ono = irq_of_parse_and_map(dev->of_node, 1);

	/*
	 * ToDo: the 'wakeup' member in the platform data is more of a linux
	 * specfic information. Hence, there is no binding for that yet and
	 * not parsed here.
	 */
	return pd;
}

static inline unsigned long max8998_i2c_get_driver_data(struct i2c_client *i2c,
						const struct i2c_device_id *id)
{
	if (IS_ENABLED(CONFIG_OF) && i2c->dev.of_node) {
		const struct of_device_id *match;
		match = of_match_node(max8998_dt_match, i2c->dev.of_node);
<<<<<<< HEAD
		return (int)(long)match->data;
=======
		return (unsigned long)match->data;
>>>>>>> e3703f8c
	}

	return id->driver_data;
}

static int max8998_i2c_probe(struct i2c_client *i2c,
			    const struct i2c_device_id *id)
{
	struct max8998_platform_data *pdata = dev_get_platdata(&i2c->dev);
	struct max8998_dev *max8998;
	int ret = 0;

	max8998 = devm_kzalloc(&i2c->dev, sizeof(struct max8998_dev),
				GFP_KERNEL);
	if (max8998 == NULL)
		return -ENOMEM;

	if (IS_ENABLED(CONFIG_OF) && i2c->dev.of_node) {
		pdata = max8998_i2c_parse_dt_pdata(&i2c->dev);
		if (IS_ERR(pdata)) {
			ret = PTR_ERR(pdata);
			goto err;
		}
	}

	i2c_set_clientdata(i2c, max8998);
	max8998->dev = &i2c->dev;
	max8998->i2c = i2c;
	max8998->irq = i2c->irq;
	max8998->type = max8998_i2c_get_driver_data(i2c, id);
	max8998->pdata = pdata;
	if (pdata) {
		max8998->ono = pdata->ono;
		max8998->irq_base = pdata->irq_base;
		max8998->wakeup = pdata->wakeup;
	}
	mutex_init(&max8998->iolock);

	max8998->rtc = i2c_new_dummy(i2c->adapter, RTC_I2C_ADDR);
	i2c_set_clientdata(max8998->rtc, max8998);

	max8998_irq_init(max8998);

	pm_runtime_set_active(max8998->dev);

	switch (max8998->type) {
	case TYPE_LP3974:
		ret = mfd_add_devices(max8998->dev, -1,
				      lp3974_devs, ARRAY_SIZE(lp3974_devs),
				      NULL, 0, NULL);
		break;
	case TYPE_MAX8998:
		ret = mfd_add_devices(max8998->dev, -1,
				      max8998_devs, ARRAY_SIZE(max8998_devs),
				      NULL, 0, NULL);
		break;
	default:
		ret = -EINVAL;
	}

	if (ret < 0)
		goto err;

	device_init_wakeup(max8998->dev, max8998->wakeup);

	return ret;

err:
	mfd_remove_devices(max8998->dev);
	max8998_irq_exit(max8998);
	i2c_unregister_device(max8998->rtc);
	return ret;
}

static int max8998_i2c_remove(struct i2c_client *i2c)
{
	struct max8998_dev *max8998 = i2c_get_clientdata(i2c);

	mfd_remove_devices(max8998->dev);
	max8998_irq_exit(max8998);
	i2c_unregister_device(max8998->rtc);

	return 0;
}

static const struct i2c_device_id max8998_i2c_id[] = {
	{ "max8998", TYPE_MAX8998 },
	{ "lp3974", TYPE_LP3974},
	{ }
};
MODULE_DEVICE_TABLE(i2c, max8998_i2c_id);

static int max8998_suspend(struct device *dev)
{
	struct i2c_client *i2c = container_of(dev, struct i2c_client, dev);
	struct max8998_dev *max8998 = i2c_get_clientdata(i2c);

	if (device_may_wakeup(dev))
		irq_set_irq_wake(max8998->irq, 1);
	return 0;
}

static int max8998_resume(struct device *dev)
{
	struct i2c_client *i2c = container_of(dev, struct i2c_client, dev);
	struct max8998_dev *max8998 = i2c_get_clientdata(i2c);

	if (device_may_wakeup(dev))
		irq_set_irq_wake(max8998->irq, 0);
	/*
	 * In LP3974, if IRQ registers are not "read & clear"
	 * when it's set during sleep, the interrupt becomes
	 * disabled.
	 */
	return max8998_irq_resume(i2c_get_clientdata(i2c));
}

struct max8998_reg_dump {
	u8	addr;
	u8	val;
};
#define SAVE_ITEM(x)	{ .addr = (x), .val = 0x0, }
static struct max8998_reg_dump max8998_dump[] = {
	SAVE_ITEM(MAX8998_REG_IRQM1),
	SAVE_ITEM(MAX8998_REG_IRQM2),
	SAVE_ITEM(MAX8998_REG_IRQM3),
	SAVE_ITEM(MAX8998_REG_IRQM4),
	SAVE_ITEM(MAX8998_REG_STATUSM1),
	SAVE_ITEM(MAX8998_REG_STATUSM2),
	SAVE_ITEM(MAX8998_REG_CHGR1),
	SAVE_ITEM(MAX8998_REG_CHGR2),
	SAVE_ITEM(MAX8998_REG_LDO_ACTIVE_DISCHARGE1),
	SAVE_ITEM(MAX8998_REG_LDO_ACTIVE_DISCHARGE1),
	SAVE_ITEM(MAX8998_REG_BUCK_ACTIVE_DISCHARGE3),
	SAVE_ITEM(MAX8998_REG_ONOFF1),
	SAVE_ITEM(MAX8998_REG_ONOFF2),
	SAVE_ITEM(MAX8998_REG_ONOFF3),
	SAVE_ITEM(MAX8998_REG_ONOFF4),
	SAVE_ITEM(MAX8998_REG_BUCK1_VOLTAGE1),
	SAVE_ITEM(MAX8998_REG_BUCK1_VOLTAGE2),
	SAVE_ITEM(MAX8998_REG_BUCK1_VOLTAGE3),
	SAVE_ITEM(MAX8998_REG_BUCK1_VOLTAGE4),
	SAVE_ITEM(MAX8998_REG_BUCK2_VOLTAGE1),
	SAVE_ITEM(MAX8998_REG_BUCK2_VOLTAGE2),
	SAVE_ITEM(MAX8998_REG_LDO2_LDO3),
	SAVE_ITEM(MAX8998_REG_LDO4),
	SAVE_ITEM(MAX8998_REG_LDO5),
	SAVE_ITEM(MAX8998_REG_LDO6),
	SAVE_ITEM(MAX8998_REG_LDO7),
	SAVE_ITEM(MAX8998_REG_LDO8_LDO9),
	SAVE_ITEM(MAX8998_REG_LDO10_LDO11),
	SAVE_ITEM(MAX8998_REG_LDO12),
	SAVE_ITEM(MAX8998_REG_LDO13),
	SAVE_ITEM(MAX8998_REG_LDO14),
	SAVE_ITEM(MAX8998_REG_LDO15),
	SAVE_ITEM(MAX8998_REG_LDO16),
	SAVE_ITEM(MAX8998_REG_LDO17),
	SAVE_ITEM(MAX8998_REG_BKCHR),
	SAVE_ITEM(MAX8998_REG_LBCNFG1),
	SAVE_ITEM(MAX8998_REG_LBCNFG2),
};
/* Save registers before hibernation */
static int max8998_freeze(struct device *dev)
{
	struct i2c_client *i2c = container_of(dev, struct i2c_client, dev);
	int i;

	for (i = 0; i < ARRAY_SIZE(max8998_dump); i++)
		max8998_read_reg(i2c, max8998_dump[i].addr,
				&max8998_dump[i].val);

	return 0;
}

/* Restore registers after hibernation */
static int max8998_restore(struct device *dev)
{
	struct i2c_client *i2c = container_of(dev, struct i2c_client, dev);
	int i;

	for (i = 0; i < ARRAY_SIZE(max8998_dump); i++)
		max8998_write_reg(i2c, max8998_dump[i].addr,
				max8998_dump[i].val);

	return 0;
}

static const struct dev_pm_ops max8998_pm = {
	.suspend = max8998_suspend,
	.resume = max8998_resume,
	.freeze = max8998_freeze,
	.restore = max8998_restore,
};

static struct i2c_driver max8998_i2c_driver = {
	.driver = {
		   .name = "max8998",
		   .owner = THIS_MODULE,
		   .pm = &max8998_pm,
		   .of_match_table = of_match_ptr(max8998_dt_match),
	},
	.probe = max8998_i2c_probe,
	.remove = max8998_i2c_remove,
	.id_table = max8998_i2c_id,
};

static int __init max8998_i2c_init(void)
{
	return i2c_add_driver(&max8998_i2c_driver);
}
/* init early so consumer devices can complete system boot */
subsys_initcall(max8998_i2c_init);

static void __exit max8998_i2c_exit(void)
{
	i2c_del_driver(&max8998_i2c_driver);
}
module_exit(max8998_i2c_exit);

MODULE_DESCRIPTION("MAXIM 8998 multi-function core driver");
MODULE_AUTHOR("Kyungmin Park <kyungmin.park@samsung.com>");
MODULE_LICENSE("GPL");<|MERGE_RESOLUTION|>--- conflicted
+++ resolved
@@ -175,11 +175,7 @@
 	if (IS_ENABLED(CONFIG_OF) && i2c->dev.of_node) {
 		const struct of_device_id *match;
 		match = of_match_node(max8998_dt_match, i2c->dev.of_node);
-<<<<<<< HEAD
-		return (int)(long)match->data;
-=======
 		return (unsigned long)match->data;
->>>>>>> e3703f8c
 	}
 
 	return id->driver_data;
