--- conflicted
+++ resolved
@@ -138,11 +138,8 @@
  *	for driver coldplugging, and in uevents used for hotplugging
  * @driver_override: If the name of a driver is written to this attribute, then
  *	the device will bind to the named driver and only the named driver.
-<<<<<<< HEAD
-=======
  *	Do not set directly, because core frees it; use driver_set_override() to
  *	set or clear it.
->>>>>>> 88084a3d
  * @cs_gpiod: gpio descriptor of the chipselect line (optional, NULL when
  *	not using a GPIO line)
  * @word_delay: delay to be inserted between consecutive
