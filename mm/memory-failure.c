// SPDX-License-Identifier: GPL-2.0-only
/*
 * Copyright (C) 2008, 2009 Intel Corporation
 * Authors: Andi Kleen, Fengguang Wu
 *
 * High level machine check handler. Handles pages reported by the
 * hardware as being corrupted usually due to a multi-bit ECC memory or cache
 * failure.
 * 
 * In addition there is a "soft offline" entry point that allows stop using
 * not-yet-corrupted-by-suspicious pages without killing anything.
 *
 * Handles page cache pages in various states.	The tricky part
 * here is that we can access any page asynchronously in respect to 
 * other VM users, because memory failures could happen anytime and 
 * anywhere. This could violate some of their assumptions. This is why 
 * this code has to be extremely careful. Generally it tries to use 
 * normal locking rules, as in get the standard locks, even if that means 
 * the error handling takes potentially a long time.
 *
 * It can be very tempting to add handling for obscure cases here.
 * In general any code for handling new cases should only be added iff:
 * - You know how to test it.
 * - You have a test that can be added to mce-test
 *   https://git.kernel.org/cgit/utils/cpu/mce/mce-test.git/
 * - The case actually shows up as a frequent (top 10) page state in
 *   tools/vm/page-types when running a real workload.
 * 
 * There are several operations here with exponential complexity because
 * of unsuitable VM data structures. For example the operation to map back 
 * from RMAP chains to processes has to walk the complete process list and 
 * has non linear complexity with the number. But since memory corruptions
 * are rare we hope to get away with this. This avoids impacting the core 
 * VM.
 */
#include <linux/kernel.h>
#include <linux/mm.h>
#include <linux/page-flags.h>
#include <linux/kernel-page-flags.h>
#include <linux/sched/signal.h>
#include <linux/sched/task.h>
#include <linux/dax.h>
#include <linux/ksm.h>
#include <linux/rmap.h>
#include <linux/export.h>
#include <linux/pagemap.h>
#include <linux/swap.h>
#include <linux/backing-dev.h>
#include <linux/migrate.h>
#include <linux/suspend.h>
#include <linux/slab.h>
#include <linux/swapops.h>
#include <linux/hugetlb.h>
#include <linux/memory_hotplug.h>
#include <linux/mm_inline.h>
#include <linux/memremap.h>
#include <linux/kfifo.h>
#include <linux/ratelimit.h>
#include <linux/page-isolation.h>
#include <linux/pagewalk.h>
#include <linux/shmem_fs.h>
#include "swap.h"
#include "internal.h"
#include "ras/ras_event.h"

int sysctl_memory_failure_early_kill __read_mostly = 0;

int sysctl_memory_failure_recovery __read_mostly = 1;

atomic_long_t num_poisoned_pages __read_mostly = ATOMIC_LONG_INIT(0);

static bool hw_memory_failure __read_mostly = false;

static bool __page_handle_poison(struct page *page)
{
	int ret;

	zone_pcp_disable(page_zone(page));
	ret = dissolve_free_huge_page(page);
	if (!ret)
		ret = take_page_off_buddy(page);
	zone_pcp_enable(page_zone(page));

	return ret > 0;
}

static bool page_handle_poison(struct page *page, bool hugepage_or_freepage, bool release)
{
	if (hugepage_or_freepage) {
		/*
		 * Doing this check for free pages is also fine since dissolve_free_huge_page
		 * returns 0 for non-hugetlb pages as well.
		 */
		if (!__page_handle_poison(page))
			/*
			 * We could fail to take off the target page from buddy
			 * for example due to racy page allocation, but that's
			 * acceptable because soft-offlined page is not broken
			 * and if someone really want to use it, they should
			 * take it.
			 */
			return false;
	}

	SetPageHWPoison(page);
	if (release)
		put_page(page);
	page_ref_inc(page);
	num_poisoned_pages_inc();

	return true;
}

#if defined(CONFIG_HWPOISON_INJECT) || defined(CONFIG_HWPOISON_INJECT_MODULE)

u32 hwpoison_filter_enable = 0;
u32 hwpoison_filter_dev_major = ~0U;
u32 hwpoison_filter_dev_minor = ~0U;
u64 hwpoison_filter_flags_mask;
u64 hwpoison_filter_flags_value;
EXPORT_SYMBOL_GPL(hwpoison_filter_enable);
EXPORT_SYMBOL_GPL(hwpoison_filter_dev_major);
EXPORT_SYMBOL_GPL(hwpoison_filter_dev_minor);
EXPORT_SYMBOL_GPL(hwpoison_filter_flags_mask);
EXPORT_SYMBOL_GPL(hwpoison_filter_flags_value);

static int hwpoison_filter_dev(struct page *p)
{
	struct address_space *mapping;
	dev_t dev;

	if (hwpoison_filter_dev_major == ~0U &&
	    hwpoison_filter_dev_minor == ~0U)
		return 0;

	mapping = page_mapping(p);
	if (mapping == NULL || mapping->host == NULL)
		return -EINVAL;

	dev = mapping->host->i_sb->s_dev;
	if (hwpoison_filter_dev_major != ~0U &&
	    hwpoison_filter_dev_major != MAJOR(dev))
		return -EINVAL;
	if (hwpoison_filter_dev_minor != ~0U &&
	    hwpoison_filter_dev_minor != MINOR(dev))
		return -EINVAL;

	return 0;
}

static int hwpoison_filter_flags(struct page *p)
{
	if (!hwpoison_filter_flags_mask)
		return 0;

	if ((stable_page_flags(p) & hwpoison_filter_flags_mask) ==
				    hwpoison_filter_flags_value)
		return 0;
	else
		return -EINVAL;
}

/*
 * This allows stress tests to limit test scope to a collection of tasks
 * by putting them under some memcg. This prevents killing unrelated/important
 * processes such as /sbin/init. Note that the target task may share clean
 * pages with init (eg. libc text), which is harmless. If the target task
 * share _dirty_ pages with another task B, the test scheme must make sure B
 * is also included in the memcg. At last, due to race conditions this filter
 * can only guarantee that the page either belongs to the memcg tasks, or is
 * a freed page.
 */
#ifdef CONFIG_MEMCG
u64 hwpoison_filter_memcg;
EXPORT_SYMBOL_GPL(hwpoison_filter_memcg);
static int hwpoison_filter_task(struct page *p)
{
	if (!hwpoison_filter_memcg)
		return 0;

	if (page_cgroup_ino(p) != hwpoison_filter_memcg)
		return -EINVAL;

	return 0;
}
#else
static int hwpoison_filter_task(struct page *p) { return 0; }
#endif

int hwpoison_filter(struct page *p)
{
	if (!hwpoison_filter_enable)
		return 0;

	if (hwpoison_filter_dev(p))
		return -EINVAL;

	if (hwpoison_filter_flags(p))
		return -EINVAL;

	if (hwpoison_filter_task(p))
		return -EINVAL;

	return 0;
}
#else
int hwpoison_filter(struct page *p)
{
	return 0;
}
#endif

EXPORT_SYMBOL_GPL(hwpoison_filter);

/*
 * Kill all processes that have a poisoned page mapped and then isolate
 * the page.
 *
 * General strategy:
 * Find all processes having the page mapped and kill them.
 * But we keep a page reference around so that the page is not
 * actually freed yet.
 * Then stash the page away
 *
 * There's no convenient way to get back to mapped processes
 * from the VMAs. So do a brute-force search over all
 * running processes.
 *
 * Remember that machine checks are not common (or rather
 * if they are common you have other problems), so this shouldn't
 * be a performance issue.
 *
 * Also there are some races possible while we get from the
 * error detection to actually handle it.
 */

struct to_kill {
	struct list_head nd;
	struct task_struct *tsk;
	unsigned long addr;
	short size_shift;
};

/*
 * Send all the processes who have the page mapped a signal.
 * ``action optional'' if they are not immediately affected by the error
 * ``action required'' if error happened in current execution context
 */
static int kill_proc(struct to_kill *tk, unsigned long pfn, int flags)
{
	struct task_struct *t = tk->tsk;
	short addr_lsb = tk->size_shift;
	int ret = 0;

	pr_err("Memory failure: %#lx: Sending SIGBUS to %s:%d due to hardware memory corruption\n",
			pfn, t->comm, t->pid);

	if ((flags & MF_ACTION_REQUIRED) && (t == current))
		ret = force_sig_mceerr(BUS_MCEERR_AR,
				 (void __user *)tk->addr, addr_lsb);
	else
		/*
		 * Signal other processes sharing the page if they have
		 * PF_MCE_EARLY set.
		 * Don't use force here, it's convenient if the signal
		 * can be temporarily blocked.
		 * This could cause a loop when the user sets SIGBUS
		 * to SIG_IGN, but hopefully no one will do that?
		 */
		ret = send_sig_mceerr(BUS_MCEERR_AO, (void __user *)tk->addr,
				      addr_lsb, t);  /* synchronous? */
	if (ret < 0)
		pr_info("Memory failure: Error sending signal to %s:%d: %d\n",
			t->comm, t->pid, ret);
	return ret;
}

/*
 * Unknown page type encountered. Try to check whether it can turn PageLRU by
 * lru_add_drain_all.
 */
void shake_page(struct page *p)
{
	if (PageHuge(p))
		return;

	if (!PageSlab(p)) {
		lru_add_drain_all();
		if (PageLRU(p) || is_free_buddy_page(p))
			return;
	}

	/*
	 * TODO: Could shrink slab caches here if a lightweight range-based
	 * shrinker will be available.
	 */
}
EXPORT_SYMBOL_GPL(shake_page);

static unsigned long dev_pagemap_mapping_shift(struct page *page,
		struct vm_area_struct *vma)
{
	unsigned long address = vma_address(page, vma);
	unsigned long ret = 0;
	pgd_t *pgd;
	p4d_t *p4d;
	pud_t *pud;
	pmd_t *pmd;
	pte_t *pte;

	VM_BUG_ON_VMA(address == -EFAULT, vma);
	pgd = pgd_offset(vma->vm_mm, address);
	if (!pgd_present(*pgd))
		return 0;
	p4d = p4d_offset(pgd, address);
	if (!p4d_present(*p4d))
		return 0;
	pud = pud_offset(p4d, address);
	if (!pud_present(*pud))
		return 0;
	if (pud_devmap(*pud))
		return PUD_SHIFT;
	pmd = pmd_offset(pud, address);
	if (!pmd_present(*pmd))
		return 0;
	if (pmd_devmap(*pmd))
		return PMD_SHIFT;
	pte = pte_offset_map(pmd, address);
	if (pte_present(*pte) && pte_devmap(*pte))
		ret = PAGE_SHIFT;
	pte_unmap(pte);
	return ret;
}

/*
 * Failure handling: if we can't find or can't kill a process there's
 * not much we can do.	We just print a message and ignore otherwise.
 */

/*
 * Schedule a process for later kill.
 * Uses GFP_ATOMIC allocations to avoid potential recursions in the VM.
 */
static void add_to_kill(struct task_struct *tsk, struct page *p,
		       struct vm_area_struct *vma,
		       struct list_head *to_kill)
{
	struct to_kill *tk;

	tk = kmalloc(sizeof(struct to_kill), GFP_ATOMIC);
	if (!tk) {
		pr_err("Memory failure: Out of memory while machine check handling\n");
		return;
	}

	tk->addr = page_address_in_vma(p, vma);
	if (is_zone_device_page(p))
		tk->size_shift = dev_pagemap_mapping_shift(p, vma);
	else
		tk->size_shift = page_shift(compound_head(p));

	/*
	 * Send SIGKILL if "tk->addr == -EFAULT". Also, as
	 * "tk->size_shift" is always non-zero for !is_zone_device_page(),
	 * so "tk->size_shift == 0" effectively checks no mapping on
	 * ZONE_DEVICE. Indeed, when a devdax page is mmapped N times
	 * to a process' address space, it's possible not all N VMAs
	 * contain mappings for the page, but at least one VMA does.
	 * Only deliver SIGBUS with payload derived from the VMA that
	 * has a mapping for the page.
	 */
	if (tk->addr == -EFAULT) {
		pr_info("Memory failure: Unable to find user space address %lx in %s\n",
			page_to_pfn(p), tsk->comm);
	} else if (tk->size_shift == 0) {
		kfree(tk);
		return;
	}

	get_task_struct(tsk);
	tk->tsk = tsk;
	list_add_tail(&tk->nd, to_kill);
}

/*
 * Kill the processes that have been collected earlier.
 *
 * Only do anything when FORCEKILL is set, otherwise just free the
 * list (this is used for clean pages which do not need killing)
 * Also when FAIL is set do a force kill because something went
 * wrong earlier.
 */
static void kill_procs(struct list_head *to_kill, int forcekill, bool fail,
		unsigned long pfn, int flags)
{
	struct to_kill *tk, *next;

	list_for_each_entry_safe (tk, next, to_kill, nd) {
		if (forcekill) {
			/*
			 * In case something went wrong with munmapping
			 * make sure the process doesn't catch the
			 * signal and then access the memory. Just kill it.
			 */
			if (fail || tk->addr == -EFAULT) {
				pr_err("Memory failure: %#lx: forcibly killing %s:%d because of failure to unmap corrupted page\n",
				       pfn, tk->tsk->comm, tk->tsk->pid);
				do_send_sig_info(SIGKILL, SEND_SIG_PRIV,
						 tk->tsk, PIDTYPE_PID);
			}

			/*
			 * In theory the process could have mapped
			 * something else on the address in-between. We could
			 * check for that, but we need to tell the
			 * process anyways.
			 */
			else if (kill_proc(tk, pfn, flags) < 0)
				pr_err("Memory failure: %#lx: Cannot send advisory machine check signal to %s:%d\n",
				       pfn, tk->tsk->comm, tk->tsk->pid);
		}
		put_task_struct(tk->tsk);
		kfree(tk);
	}
}

/*
 * Find a dedicated thread which is supposed to handle SIGBUS(BUS_MCEERR_AO)
 * on behalf of the thread group. Return task_struct of the (first found)
 * dedicated thread if found, and return NULL otherwise.
 *
 * We already hold read_lock(&tasklist_lock) in the caller, so we don't
 * have to call rcu_read_lock/unlock() in this function.
 */
static struct task_struct *find_early_kill_thread(struct task_struct *tsk)
{
	struct task_struct *t;

	for_each_thread(tsk, t) {
		if (t->flags & PF_MCE_PROCESS) {
			if (t->flags & PF_MCE_EARLY)
				return t;
		} else {
			if (sysctl_memory_failure_early_kill)
				return t;
		}
	}
	return NULL;
}

/*
 * Determine whether a given process is "early kill" process which expects
 * to be signaled when some page under the process is hwpoisoned.
 * Return task_struct of the dedicated thread (main thread unless explicitly
 * specified) if the process is "early kill" and otherwise returns NULL.
 *
 * Note that the above is true for Action Optional case. For Action Required
 * case, it's only meaningful to the current thread which need to be signaled
 * with SIGBUS, this error is Action Optional for other non current
 * processes sharing the same error page,if the process is "early kill", the
 * task_struct of the dedicated thread will also be returned.
 */
static struct task_struct *task_early_kill(struct task_struct *tsk,
					   int force_early)
{
	if (!tsk->mm)
		return NULL;
	/*
	 * Comparing ->mm here because current task might represent
	 * a subthread, while tsk always points to the main thread.
	 */
	if (force_early && tsk->mm == current->mm)
		return current;

	return find_early_kill_thread(tsk);
}

/*
 * Collect processes when the error hit an anonymous page.
 */
static void collect_procs_anon(struct page *page, struct list_head *to_kill,
				int force_early)
{
	struct folio *folio = page_folio(page);
	struct vm_area_struct *vma;
	struct task_struct *tsk;
	struct anon_vma *av;
	pgoff_t pgoff;

<<<<<<< HEAD
	av = folio_lock_anon_vma_read(folio);
=======
	av = folio_lock_anon_vma_read(folio, NULL);
>>>>>>> 88084a3d
	if (av == NULL)	/* Not actually mapped anymore */
		return;

	pgoff = page_to_pgoff(page);
	read_lock(&tasklist_lock);
	for_each_process (tsk) {
		struct anon_vma_chain *vmac;
		struct task_struct *t = task_early_kill(tsk, force_early);

		if (!t)
			continue;
		anon_vma_interval_tree_foreach(vmac, &av->rb_root,
					       pgoff, pgoff) {
			vma = vmac->vma;
			if (!page_mapped_in_vma(page, vma))
				continue;
			if (vma->vm_mm == t->mm)
				add_to_kill(t, page, vma, to_kill);
		}
	}
	read_unlock(&tasklist_lock);
	page_unlock_anon_vma_read(av);
}

/*
 * Collect processes when the error hit a file mapped page.
 */
static void collect_procs_file(struct page *page, struct list_head *to_kill,
				int force_early)
{
	struct vm_area_struct *vma;
	struct task_struct *tsk;
	struct address_space *mapping = page->mapping;
	pgoff_t pgoff;

	i_mmap_lock_read(mapping);
	read_lock(&tasklist_lock);
	pgoff = page_to_pgoff(page);
	for_each_process(tsk) {
		struct task_struct *t = task_early_kill(tsk, force_early);

		if (!t)
			continue;
		vma_interval_tree_foreach(vma, &mapping->i_mmap, pgoff,
				      pgoff) {
			/*
			 * Send early kill signal to tasks where a vma covers
			 * the page but the corrupted page is not necessarily
			 * mapped it in its pte.
			 * Assume applications who requested early kill want
			 * to be informed of all such data corruptions.
			 */
			if (vma->vm_mm == t->mm)
				add_to_kill(t, page, vma, to_kill);
		}
	}
	read_unlock(&tasklist_lock);
	i_mmap_unlock_read(mapping);
}

/*
 * Collect the processes who have the corrupted page mapped to kill.
 */
static void collect_procs(struct page *page, struct list_head *tokill,
				int force_early)
{
	if (!page->mapping)
		return;

	if (PageAnon(page))
		collect_procs_anon(page, tokill, force_early);
	else
		collect_procs_file(page, tokill, force_early);
}

struct hwp_walk {
	struct to_kill tk;
	unsigned long pfn;
	int flags;
};

static void set_to_kill(struct to_kill *tk, unsigned long addr, short shift)
{
	tk->addr = addr;
	tk->size_shift = shift;
}

static int check_hwpoisoned_entry(pte_t pte, unsigned long addr, short shift,
				unsigned long poisoned_pfn, struct to_kill *tk)
{
	unsigned long pfn = 0;

	if (pte_present(pte)) {
		pfn = pte_pfn(pte);
	} else {
		swp_entry_t swp = pte_to_swp_entry(pte);

		if (is_hwpoison_entry(swp))
			pfn = hwpoison_entry_to_pfn(swp);
	}

	if (!pfn || pfn != poisoned_pfn)
		return 0;

	set_to_kill(tk, addr, shift);
	return 1;
}

#ifdef CONFIG_TRANSPARENT_HUGEPAGE
static int check_hwpoisoned_pmd_entry(pmd_t *pmdp, unsigned long addr,
				      struct hwp_walk *hwp)
{
	pmd_t pmd = *pmdp;
	unsigned long pfn;
	unsigned long hwpoison_vaddr;

	if (!pmd_present(pmd))
		return 0;
	pfn = pmd_pfn(pmd);
	if (pfn <= hwp->pfn && hwp->pfn < pfn + HPAGE_PMD_NR) {
		hwpoison_vaddr = addr + ((hwp->pfn - pfn) << PAGE_SHIFT);
		set_to_kill(&hwp->tk, hwpoison_vaddr, PAGE_SHIFT);
		return 1;
	}
	return 0;
}
#else
static int check_hwpoisoned_pmd_entry(pmd_t *pmdp, unsigned long addr,
				      struct hwp_walk *hwp)
{
	return 0;
}
#endif

static int hwpoison_pte_range(pmd_t *pmdp, unsigned long addr,
			      unsigned long end, struct mm_walk *walk)
{
	struct hwp_walk *hwp = walk->private;
	int ret = 0;
	pte_t *ptep, *mapped_pte;
	spinlock_t *ptl;

	ptl = pmd_trans_huge_lock(pmdp, walk->vma);
	if (ptl) {
		ret = check_hwpoisoned_pmd_entry(pmdp, addr, hwp);
		spin_unlock(ptl);
		goto out;
	}

	if (pmd_trans_unstable(pmdp))
		goto out;

	mapped_pte = ptep = pte_offset_map_lock(walk->vma->vm_mm, pmdp,
						addr, &ptl);
	for (; addr != end; ptep++, addr += PAGE_SIZE) {
		ret = check_hwpoisoned_entry(*ptep, addr, PAGE_SHIFT,
					     hwp->pfn, &hwp->tk);
		if (ret == 1)
			break;
	}
	pte_unmap_unlock(mapped_pte, ptl);
out:
	cond_resched();
	return ret;
}

#ifdef CONFIG_HUGETLB_PAGE
static int hwpoison_hugetlb_range(pte_t *ptep, unsigned long hmask,
			    unsigned long addr, unsigned long end,
			    struct mm_walk *walk)
{
	struct hwp_walk *hwp = walk->private;
	pte_t pte = huge_ptep_get(ptep);
	struct hstate *h = hstate_vma(walk->vma);

	return check_hwpoisoned_entry(pte, addr, huge_page_shift(h),
				      hwp->pfn, &hwp->tk);
}
#else
#define hwpoison_hugetlb_range	NULL
#endif

static const struct mm_walk_ops hwp_walk_ops = {
	.pmd_entry = hwpoison_pte_range,
	.hugetlb_entry = hwpoison_hugetlb_range,
};

/*
 * Sends SIGBUS to the current process with error info.
 *
 * This function is intended to handle "Action Required" MCEs on already
 * hardware poisoned pages. They could happen, for example, when
 * memory_failure() failed to unmap the error page at the first call, or
 * when multiple local machine checks happened on different CPUs.
 *
 * MCE handler currently has no easy access to the error virtual address,
 * so this function walks page table to find it. The returned virtual address
 * is proper in most cases, but it could be wrong when the application
 * process has multiple entries mapping the error page.
 */
static int kill_accessing_process(struct task_struct *p, unsigned long pfn,
				  int flags)
{
	int ret;
	struct hwp_walk priv = {
		.pfn = pfn,
	};
	priv.tk.tsk = p;

	mmap_read_lock(p->mm);
	ret = walk_page_range(p->mm, 0, TASK_SIZE, &hwp_walk_ops,
			      (void *)&priv);
	if (ret == 1 && priv.tk.addr)
		kill_proc(&priv.tk, pfn, flags);
	else
		ret = 0;
	mmap_read_unlock(p->mm);
	return ret > 0 ? -EHWPOISON : -EFAULT;
}

static const char *action_name[] = {
	[MF_IGNORED] = "Ignored",
	[MF_FAILED] = "Failed",
	[MF_DELAYED] = "Delayed",
	[MF_RECOVERED] = "Recovered",
};

static const char * const action_page_types[] = {
	[MF_MSG_KERNEL]			= "reserved kernel page",
	[MF_MSG_KERNEL_HIGH_ORDER]	= "high-order kernel page",
	[MF_MSG_SLAB]			= "kernel slab page",
	[MF_MSG_DIFFERENT_COMPOUND]	= "different compound page after locking",
	[MF_MSG_HUGE]			= "huge page",
	[MF_MSG_FREE_HUGE]		= "free huge page",
	[MF_MSG_NON_PMD_HUGE]		= "non-pmd-sized huge page",
	[MF_MSG_UNMAP_FAILED]		= "unmapping failed page",
	[MF_MSG_DIRTY_SWAPCACHE]	= "dirty swapcache page",
	[MF_MSG_CLEAN_SWAPCACHE]	= "clean swapcache page",
	[MF_MSG_DIRTY_MLOCKED_LRU]	= "dirty mlocked LRU page",
	[MF_MSG_CLEAN_MLOCKED_LRU]	= "clean mlocked LRU page",
	[MF_MSG_DIRTY_UNEVICTABLE_LRU]	= "dirty unevictable LRU page",
	[MF_MSG_CLEAN_UNEVICTABLE_LRU]	= "clean unevictable LRU page",
	[MF_MSG_DIRTY_LRU]		= "dirty LRU page",
	[MF_MSG_CLEAN_LRU]		= "clean LRU page",
	[MF_MSG_TRUNCATED_LRU]		= "already truncated LRU page",
	[MF_MSG_BUDDY]			= "free buddy page",
	[MF_MSG_DAX]			= "dax page",
	[MF_MSG_UNSPLIT_THP]		= "unsplit thp",
	[MF_MSG_DIFFERENT_PAGE_SIZE]	= "different page size",
	[MF_MSG_UNKNOWN]		= "unknown page",
};

/*
 * XXX: It is possible that a page is isolated from LRU cache,
 * and then kept in swap cache or failed to remove from page cache.
 * The page count will stop it from being freed by unpoison.
 * Stress tests should be aware of this memory leak problem.
 */
static int delete_from_lru_cache(struct page *p)
{
	if (!isolate_lru_page(p)) {
		/*
		 * Clear sensible page flags, so that the buddy system won't
		 * complain when the page is unpoison-and-freed.
		 */
		ClearPageActive(p);
		ClearPageUnevictable(p);

		/*
		 * Poisoned page might never drop its ref count to 0 so we have
		 * to uncharge it manually from its memcg.
		 */
		mem_cgroup_uncharge(page_folio(p));

		/*
		 * drop the page count elevated by isolate_lru_page()
		 */
		put_page(p);
		return 0;
	}
	return -EIO;
}

static int truncate_error_page(struct page *p, unsigned long pfn,
				struct address_space *mapping)
{
	int ret = MF_FAILED;

	if (mapping->a_ops->error_remove_page) {
		int err = mapping->a_ops->error_remove_page(mapping, p);

		if (err != 0) {
			pr_info("Memory failure: %#lx: Failed to punch page: %d\n",
				pfn, err);
		} else if (page_has_private(p) &&
			   !try_to_release_page(p, GFP_NOIO)) {
			pr_info("Memory failure: %#lx: failed to release buffers\n",
				pfn);
		} else {
			ret = MF_RECOVERED;
		}
	} else {
		/*
		 * If the file system doesn't support it just invalidate
		 * This fails on dirty or anything with private pages
		 */
		if (invalidate_inode_page(p))
			ret = MF_RECOVERED;
		else
			pr_info("Memory failure: %#lx: Failed to invalidate\n",
				pfn);
	}

	return ret;
}

struct page_state {
	unsigned long mask;
	unsigned long res;
	enum mf_action_page_type type;

	/* Callback ->action() has to unlock the relevant page inside it. */
	int (*action)(struct page_state *ps, struct page *p);
};

/*
 * Return true if page is still referenced by others, otherwise return
 * false.
 *
 * The extra_pins is true when one extra refcount is expected.
 */
static bool has_extra_refcount(struct page_state *ps, struct page *p,
			       bool extra_pins)
{
	int count = page_count(p) - 1;

	if (extra_pins)
		count -= 1;

	if (count > 0) {
		pr_err("Memory failure: %#lx: %s still referenced by %d users\n",
		       page_to_pfn(p), action_page_types[ps->type], count);
		return true;
	}

	return false;
}

/*
 * Error hit kernel page.
 * Do nothing, try to be lucky and not touch this instead. For a few cases we
 * could be more sophisticated.
 */
static int me_kernel(struct page_state *ps, struct page *p)
{
	unlock_page(p);
	return MF_IGNORED;
}

/*
 * Page in unknown state. Do nothing.
 */
static int me_unknown(struct page_state *ps, struct page *p)
{
	pr_err("Memory failure: %#lx: Unknown page state\n", page_to_pfn(p));
	unlock_page(p);
	return MF_FAILED;
}

/*
 * Clean (or cleaned) page cache page.
 */
static int me_pagecache_clean(struct page_state *ps, struct page *p)
{
	int ret;
	struct address_space *mapping;
	bool extra_pins;

	delete_from_lru_cache(p);

	/*
	 * For anonymous pages we're done the only reference left
	 * should be the one m_f() holds.
	 */
	if (PageAnon(p)) {
		ret = MF_RECOVERED;
		goto out;
	}

	/*
	 * Now truncate the page in the page cache. This is really
	 * more like a "temporary hole punch"
	 * Don't do this for block devices when someone else
	 * has a reference, because it could be file system metadata
	 * and that's not safe to truncate.
	 */
	mapping = page_mapping(p);
	if (!mapping) {
		/*
		 * Page has been teared down in the meanwhile
		 */
		ret = MF_FAILED;
		goto out;
	}

	/*
	 * The shmem page is kept in page cache instead of truncating
	 * so is expected to have an extra refcount after error-handling.
	 */
	extra_pins = shmem_mapping(mapping);

	/*
	 * Truncation is a bit tricky. Enable it per file system for now.
	 *
	 * Open: to take i_rwsem or not for this? Right now we don't.
	 */
	ret = truncate_error_page(p, page_to_pfn(p), mapping);
	if (has_extra_refcount(ps, p, extra_pins))
		ret = MF_FAILED;

out:
	unlock_page(p);

	return ret;
}

/*
 * Dirty pagecache page
 * Issues: when the error hit a hole page the error is not properly
 * propagated.
 */
static int me_pagecache_dirty(struct page_state *ps, struct page *p)
{
	struct address_space *mapping = page_mapping(p);

	SetPageError(p);
	/* TBD: print more information about the file. */
	if (mapping) {
		/*
		 * IO error will be reported by write(), fsync(), etc.
		 * who check the mapping.
		 * This way the application knows that something went
		 * wrong with its dirty file data.
		 *
		 * There's one open issue:
		 *
		 * The EIO will be only reported on the next IO
		 * operation and then cleared through the IO map.
		 * Normally Linux has two mechanisms to pass IO error
		 * first through the AS_EIO flag in the address space
		 * and then through the PageError flag in the page.
		 * Since we drop pages on memory failure handling the
		 * only mechanism open to use is through AS_AIO.
		 *
		 * This has the disadvantage that it gets cleared on
		 * the first operation that returns an error, while
		 * the PageError bit is more sticky and only cleared
		 * when the page is reread or dropped.  If an
		 * application assumes it will always get error on
		 * fsync, but does other operations on the fd before
		 * and the page is dropped between then the error
		 * will not be properly reported.
		 *
		 * This can already happen even without hwpoisoned
		 * pages: first on metadata IO errors (which only
		 * report through AS_EIO) or when the page is dropped
		 * at the wrong time.
		 *
		 * So right now we assume that the application DTRT on
		 * the first EIO, but we're not worse than other parts
		 * of the kernel.
		 */
		mapping_set_error(mapping, -EIO);
	}

	return me_pagecache_clean(ps, p);
}

/*
 * Clean and dirty swap cache.
 *
 * Dirty swap cache page is tricky to handle. The page could live both in page
 * cache and swap cache(ie. page is freshly swapped in). So it could be
 * referenced concurrently by 2 types of PTEs:
 * normal PTEs and swap PTEs. We try to handle them consistently by calling
 * try_to_unmap(TTU_IGNORE_HWPOISON) to convert the normal PTEs to swap PTEs,
 * and then
 *      - clear dirty bit to prevent IO
 *      - remove from LRU
 *      - but keep in the swap cache, so that when we return to it on
 *        a later page fault, we know the application is accessing
 *        corrupted data and shall be killed (we installed simple
 *        interception code in do_swap_page to catch it).
 *
 * Clean swap cache pages can be directly isolated. A later page fault will
 * bring in the known good data from disk.
 */
static int me_swapcache_dirty(struct page_state *ps, struct page *p)
{
	int ret;
	bool extra_pins = false;

	ClearPageDirty(p);
	/* Trigger EIO in shmem: */
	ClearPageUptodate(p);

	ret = delete_from_lru_cache(p) ? MF_FAILED : MF_DELAYED;
	unlock_page(p);

	if (ret == MF_DELAYED)
		extra_pins = true;

	if (has_extra_refcount(ps, p, extra_pins))
		ret = MF_FAILED;

	return ret;
}

static int me_swapcache_clean(struct page_state *ps, struct page *p)
{
	int ret;

	delete_from_swap_cache(p);

	ret = delete_from_lru_cache(p) ? MF_FAILED : MF_RECOVERED;
	unlock_page(p);

	if (has_extra_refcount(ps, p, false))
		ret = MF_FAILED;

	return ret;
}

/*
 * Huge pages. Needs work.
 * Issues:
 * - Error on hugepage is contained in hugepage unit (not in raw page unit.)
 *   To narrow down kill region to one page, we need to break up pmd.
 */
static int me_huge_page(struct page_state *ps, struct page *p)
{
	int res;
	struct page *hpage = compound_head(p);
	struct address_space *mapping;

	if (!PageHuge(hpage))
		return MF_DELAYED;

	mapping = page_mapping(hpage);
	if (mapping) {
		res = truncate_error_page(hpage, page_to_pfn(p), mapping);
		unlock_page(hpage);
	} else {
		res = MF_FAILED;
		unlock_page(hpage);
		/*
		 * migration entry prevents later access on error hugepage,
		 * so we can free and dissolve it into buddy to save healthy
		 * subpages.
		 */
		put_page(hpage);
		if (__page_handle_poison(p)) {
			page_ref_inc(p);
			res = MF_RECOVERED;
		}
	}

	if (has_extra_refcount(ps, p, false))
		res = MF_FAILED;

	return res;
}

/*
 * Various page states we can handle.
 *
 * A page state is defined by its current page->flags bits.
 * The table matches them in order and calls the right handler.
 *
 * This is quite tricky because we can access page at any time
 * in its live cycle, so all accesses have to be extremely careful.
 *
 * This is not complete. More states could be added.
 * For any missing state don't attempt recovery.
 */

#define dirty		(1UL << PG_dirty)
#define sc		((1UL << PG_swapcache) | (1UL << PG_swapbacked))
#define unevict		(1UL << PG_unevictable)
#define mlock		(1UL << PG_mlocked)
#define lru		(1UL << PG_lru)
#define head		(1UL << PG_head)
#define slab		(1UL << PG_slab)
#define reserved	(1UL << PG_reserved)

static struct page_state error_states[] = {
	{ reserved,	reserved,	MF_MSG_KERNEL,	me_kernel },
	/*
	 * free pages are specially detected outside this table:
	 * PG_buddy pages only make a small fraction of all free pages.
	 */

	/*
	 * Could in theory check if slab page is free or if we can drop
	 * currently unused objects without touching them. But just
	 * treat it as standard kernel for now.
	 */
	{ slab,		slab,		MF_MSG_SLAB,	me_kernel },

	{ head,		head,		MF_MSG_HUGE,		me_huge_page },

	{ sc|dirty,	sc|dirty,	MF_MSG_DIRTY_SWAPCACHE,	me_swapcache_dirty },
	{ sc|dirty,	sc,		MF_MSG_CLEAN_SWAPCACHE,	me_swapcache_clean },

	{ mlock|dirty,	mlock|dirty,	MF_MSG_DIRTY_MLOCKED_LRU,	me_pagecache_dirty },
	{ mlock|dirty,	mlock,		MF_MSG_CLEAN_MLOCKED_LRU,	me_pagecache_clean },

	{ unevict|dirty, unevict|dirty,	MF_MSG_DIRTY_UNEVICTABLE_LRU,	me_pagecache_dirty },
	{ unevict|dirty, unevict,	MF_MSG_CLEAN_UNEVICTABLE_LRU,	me_pagecache_clean },

	{ lru|dirty,	lru|dirty,	MF_MSG_DIRTY_LRU,	me_pagecache_dirty },
	{ lru|dirty,	lru,		MF_MSG_CLEAN_LRU,	me_pagecache_clean },

	/*
	 * Catchall entry: must be at end.
	 */
	{ 0,		0,		MF_MSG_UNKNOWN,	me_unknown },
};

#undef dirty
#undef sc
#undef unevict
#undef mlock
#undef lru
#undef head
#undef slab
#undef reserved

/*
 * "Dirty/Clean" indication is not 100% accurate due to the possibility of
 * setting PG_dirty outside page lock. See also comment above set_page_dirty().
 */
static void action_result(unsigned long pfn, enum mf_action_page_type type,
			  enum mf_result result)
{
	trace_memory_failure_event(pfn, type, result);

	num_poisoned_pages_inc();
	pr_err("Memory failure: %#lx: recovery action for %s: %s\n",
		pfn, action_page_types[type], action_name[result]);
}

static int page_action(struct page_state *ps, struct page *p,
			unsigned long pfn)
{
	int result;

	/* page p should be unlocked after returning from ps->action().  */
	result = ps->action(ps, p);

	action_result(pfn, ps->type, result);

	/* Could do more checks here if page looks ok */
	/*
	 * Could adjust zone counters here to correct for the missing page.
	 */

	return (result == MF_RECOVERED || result == MF_DELAYED) ? 0 : -EBUSY;
}

static inline bool PageHWPoisonTakenOff(struct page *page)
{
	return PageHWPoison(page) && page_private(page) == MAGIC_HWPOISON;
}

void SetPageHWPoisonTakenOff(struct page *page)
{
	set_page_private(page, MAGIC_HWPOISON);
}

void ClearPageHWPoisonTakenOff(struct page *page)
{
	if (PageHWPoison(page))
		set_page_private(page, 0);
}

/*
 * Return true if a page type of a given page is supported by hwpoison
 * mechanism (while handling could fail), otherwise false.  This function
 * does not return true for hugetlb or device memory pages, so it's assumed
 * to be called only in the context where we never have such pages.
 */
static inline bool HWPoisonHandlable(struct page *page, unsigned long flags)
{
<<<<<<< HEAD
	bool movable = false;

	/* Soft offline could mirgate non-LRU movable pages */
	if ((flags & MF_SOFT_OFFLINE) && __PageMovable(page))
		movable = true;

	return movable || PageLRU(page) || is_free_buddy_page(page);
=======
	/* Soft offline could migrate non-LRU movable pages */
	if ((flags & MF_SOFT_OFFLINE) && __PageMovable(page))
		return true;

	return PageLRU(page) || is_free_buddy_page(page);
>>>>>>> 88084a3d
}

static int __get_hwpoison_page(struct page *page, unsigned long flags)
{
	struct page *head = compound_head(page);
	int ret = 0;
	bool hugetlb = false;

	ret = get_hwpoison_huge_page(head, &hugetlb);
	if (hugetlb)
		return ret;

	/*
	 * This check prevents from calling get_hwpoison_unless_zero()
	 * for any unsupported type of page in order to reduce the risk of
	 * unexpected races caused by taking a page refcount.
	 */
	if (!HWPoisonHandlable(head, flags))
		return -EBUSY;

	if (get_page_unless_zero(head)) {
		if (head == compound_head(page))
			return 1;

		pr_info("Memory failure: %#lx cannot catch tail\n",
			page_to_pfn(page));
		put_page(head);
	}

	return 0;
}

static int get_any_page(struct page *p, unsigned long flags)
{
	int ret = 0, pass = 0;
	bool count_increased = false;

	if (flags & MF_COUNT_INCREASED)
		count_increased = true;

try_again:
	if (!count_increased) {
		ret = __get_hwpoison_page(p, flags);
		if (!ret) {
			if (page_count(p)) {
				/* We raced with an allocation, retry. */
				if (pass++ < 3)
					goto try_again;
				ret = -EBUSY;
			} else if (!PageHuge(p) && !is_free_buddy_page(p)) {
				/* We raced with put_page, retry. */
				if (pass++ < 3)
					goto try_again;
				ret = -EIO;
			}
			goto out;
		} else if (ret == -EBUSY) {
			/*
			 * We raced with (possibly temporary) unhandlable
			 * page, retry.
			 */
			if (pass++ < 3) {
				shake_page(p);
				goto try_again;
			}
			ret = -EIO;
			goto out;
		}
	}

	if (PageHuge(p) || HWPoisonHandlable(p, flags)) {
		ret = 1;
	} else {
		/*
		 * A page we cannot handle. Check whether we can turn
		 * it into something we can handle.
		 */
		if (pass++ < 3) {
			put_page(p);
			shake_page(p);
			count_increased = false;
			goto try_again;
		}
		put_page(p);
		ret = -EIO;
	}
out:
	if (ret == -EIO)
		pr_err("Memory failure: %#lx: unhandlable page.\n", page_to_pfn(p));

	return ret;
}

static int __get_unpoison_page(struct page *page)
{
	struct page *head = compound_head(page);
	int ret = 0;
	bool hugetlb = false;

	ret = get_hwpoison_huge_page(head, &hugetlb);
	if (hugetlb)
		return ret;

	/*
	 * PageHWPoisonTakenOff pages are not only marked as PG_hwpoison,
	 * but also isolated from buddy freelist, so need to identify the
	 * state and have to cancel both operations to unpoison.
	 */
	if (PageHWPoisonTakenOff(page))
		return -EHWPOISON;

	return get_page_unless_zero(page) ? 1 : 0;
}

/**
 * get_hwpoison_page() - Get refcount for memory error handling
 * @p:		Raw error page (hit by memory error)
 * @flags:	Flags controlling behavior of error handling
 *
 * get_hwpoison_page() takes a page refcount of an error page to handle memory
 * error on it, after checking that the error page is in a well-defined state
 * (defined as a page-type we can successfully handle the memory error on it,
 * such as LRU page and hugetlb page).
 *
 * Memory error handling could be triggered at any time on any type of page,
 * so it's prone to race with typical memory management lifecycle (like
 * allocation and free).  So to avoid such races, get_hwpoison_page() takes
 * extra care for the error page's state (as done in __get_hwpoison_page()),
 * and has some retry logic in get_any_page().
 *
 * When called from unpoison_memory(), the caller should already ensure that
 * the given page has PG_hwpoison. So it's never reused for other page
 * allocations, and __get_unpoison_page() never races with them.
 *
 * Return: 0 on failure,
 *         1 on success for in-use pages in a well-defined state,
 *         -EIO for pages on which we can not handle memory errors,
 *         -EBUSY when get_hwpoison_page() has raced with page lifecycle
 *         operations like allocation and free,
 *         -EHWPOISON when the page is hwpoisoned and taken off from buddy.
 */
static int get_hwpoison_page(struct page *p, unsigned long flags)
{
	int ret;

	zone_pcp_disable(page_zone(p));
	if (flags & MF_UNPOISON)
		ret = __get_unpoison_page(p);
	else
		ret = get_any_page(p, flags);
	zone_pcp_enable(page_zone(p));

	return ret;
}

/*
 * Do all that is necessary to remove user space mappings. Unmap
 * the pages and send SIGBUS to the processes if the data was dirty.
 */
static bool hwpoison_user_mappings(struct page *p, unsigned long pfn,
				  int flags, struct page *hpage)
{
	struct folio *folio = page_folio(hpage);
	enum ttu_flags ttu = TTU_IGNORE_MLOCK | TTU_SYNC;
	struct address_space *mapping;
	LIST_HEAD(tokill);
	bool unmap_success;
	int kill = 1, forcekill;
	bool mlocked = PageMlocked(hpage);

	/*
	 * Here we are interested only in user-mapped pages, so skip any
	 * other types of pages.
	 */
	if (PageReserved(p) || PageSlab(p))
		return true;
	if (!(PageLRU(hpage) || PageHuge(p)))
		return true;

	/*
	 * This check implies we don't kill processes if their pages
	 * are in the swap cache early. Those are always late kills.
	 */
	if (!page_mapped(hpage))
		return true;

	if (PageKsm(p)) {
		pr_err("Memory failure: %#lx: can't handle KSM pages.\n", pfn);
		return false;
	}

	if (PageSwapCache(p)) {
		pr_err("Memory failure: %#lx: keeping poisoned page in swap cache\n",
			pfn);
		ttu |= TTU_IGNORE_HWPOISON;
	}

	/*
	 * Propagate the dirty bit from PTEs to struct page first, because we
	 * need this to decide if we should kill or just drop the page.
	 * XXX: the dirty test could be racy: set_page_dirty() may not always
	 * be called inside page lock (it's recommended but not enforced).
	 */
	mapping = page_mapping(hpage);
	if (!(flags & MF_MUST_KILL) && !PageDirty(hpage) && mapping &&
	    mapping_can_writeback(mapping)) {
		if (page_mkclean(hpage)) {
			SetPageDirty(hpage);
		} else {
			kill = 0;
			ttu |= TTU_IGNORE_HWPOISON;
			pr_info("Memory failure: %#lx: corrupted page was clean: dropped without side effects\n",
				pfn);
		}
	}

	/*
	 * First collect all the processes that have the page
	 * mapped in dirty form.  This has to be done before try_to_unmap,
	 * because ttu takes the rmap data structures down.
	 *
	 * Error handling: We ignore errors here because
	 * there's nothing that can be done.
	 */
	if (kill)
		collect_procs(hpage, &tokill, flags & MF_ACTION_REQUIRED);

	if (PageHuge(hpage) && !PageAnon(hpage)) {
		/*
		 * For hugetlb pages in shared mappings, try_to_unmap
		 * could potentially call huge_pmd_unshare.  Because of
		 * this, take semaphore in write mode here and set
		 * TTU_RMAP_LOCKED to indicate we have taken the lock
		 * at this higher level.
		 */
		mapping = hugetlb_page_mapping_lock_write(hpage);
		if (mapping) {
			try_to_unmap(folio, ttu|TTU_RMAP_LOCKED);
			i_mmap_unlock_write(mapping);
		} else
			pr_info("Memory failure: %#lx: could not lock mapping for mapped huge page\n", pfn);
	} else {
		try_to_unmap(folio, ttu);
	}

	unmap_success = !page_mapped(hpage);
	if (!unmap_success)
		pr_err("Memory failure: %#lx: failed to unmap page (mapcount=%d)\n",
		       pfn, page_mapcount(hpage));

	/*
	 * try_to_unmap() might put mlocked page in lru cache, so call
	 * shake_page() again to ensure that it's flushed.
	 */
	if (mlocked)
		shake_page(hpage);

	/*
	 * Now that the dirty bit has been propagated to the
	 * struct page and all unmaps done we can decide if
	 * killing is needed or not.  Only kill when the page
	 * was dirty or the process is not restartable,
	 * otherwise the tokill list is merely
	 * freed.  When there was a problem unmapping earlier
	 * use a more force-full uncatchable kill to prevent
	 * any accesses to the poisoned memory.
	 */
	forcekill = PageDirty(hpage) || (flags & MF_MUST_KILL);
	kill_procs(&tokill, forcekill, !unmap_success, pfn, flags);

	return unmap_success;
}

static int identify_page_state(unsigned long pfn, struct page *p,
				unsigned long page_flags)
{
	struct page_state *ps;

	/*
	 * The first check uses the current page flags which may not have any
	 * relevant information. The second check with the saved page flags is
	 * carried out only if the first check can't determine the page status.
	 */
	for (ps = error_states;; ps++)
		if ((p->flags & ps->mask) == ps->res)
			break;

	page_flags |= (p->flags & (1UL << PG_dirty));

	if (!ps->mask)
		for (ps = error_states;; ps++)
			if ((page_flags & ps->mask) == ps->res)
				break;
	return page_action(ps, p, pfn);
}

static int try_to_split_thp_page(struct page *page, const char *msg)
{
	lock_page(page);
	if (unlikely(split_huge_page(page))) {
		unsigned long pfn = page_to_pfn(page);

		unlock_page(page);
		pr_info("%s: %#lx: thp split failed\n", msg, pfn);
		put_page(page);
		return -EBUSY;
	}
	unlock_page(page);

	return 0;
}

/*
 * Called from hugetlb code with hugetlb_lock held.
 *
 * Return values:
 *   0             - free hugepage
 *   1             - in-use hugepage
 *   2             - not a hugepage
 *   -EBUSY        - the hugepage is busy (try to retry)
 *   -EHWPOISON    - the hugepage is already hwpoisoned
 */
int __get_huge_page_for_hwpoison(unsigned long pfn, int flags)
{
	struct page *page = pfn_to_page(pfn);
	struct page *head = compound_head(page);
	int ret = 2;	/* fallback to normal page handling */
	bool count_increased = false;

	if (!PageHeadHuge(head))
		goto out;

	if (flags & MF_COUNT_INCREASED) {
		ret = 1;
		count_increased = true;
<<<<<<< HEAD
	} else if (HPageFreed(head) || HPageMigratable(head)) {
=======
	} else if (HPageFreed(head)) {
		ret = 0;
	} else if (HPageMigratable(head)) {
>>>>>>> 88084a3d
		ret = get_page_unless_zero(head);
		if (ret)
			count_increased = true;
	} else {
		ret = -EBUSY;
		goto out;
	}

	if (TestSetPageHWPoison(head)) {
		ret = -EHWPOISON;
		goto out;
	}

	return ret;
out:
	if (count_increased)
		put_page(head);
	return ret;
}

#ifdef CONFIG_HUGETLB_PAGE
/*
 * Taking refcount of hugetlb pages needs extra care about race conditions
 * with basic operations like hugepage allocation/free/demotion.
 * So some of prechecks for hwpoison (pinning, and testing/setting
 * PageHWPoison) should be done in single hugetlb_lock range.
 */
static int try_memory_failure_hugetlb(unsigned long pfn, int flags, int *hugetlb)
{
	int res;
	struct page *p = pfn_to_page(pfn);
	struct page *head;
	unsigned long page_flags;
	bool retry = true;

	*hugetlb = 1;
retry:
	res = get_huge_page_for_hwpoison(pfn, flags);
	if (res == 2) { /* fallback to normal page handling */
		*hugetlb = 0;
		return 0;
	} else if (res == -EHWPOISON) {
		pr_err("Memory failure: %#lx: already hardware poisoned\n", pfn);
		if (flags & MF_ACTION_REQUIRED) {
			head = compound_head(p);
			res = kill_accessing_process(current, page_to_pfn(head), flags);
		}
		return res;
	} else if (res == -EBUSY) {
		if (retry) {
			retry = false;
			goto retry;
		}
		action_result(pfn, MF_MSG_UNKNOWN, MF_IGNORED);
		return res;
	}

	head = compound_head(p);
	lock_page(head);
<<<<<<< HEAD

	if (hwpoison_filter(p)) {
		ClearPageHWPoison(head);
		res = -EOPNOTSUPP;
		goto out;
	}

	num_poisoned_pages_inc();

=======

	if (hwpoison_filter(p)) {
		ClearPageHWPoison(head);
		res = -EOPNOTSUPP;
		goto out;
	}

>>>>>>> 88084a3d
	/*
	 * Handling free hugepage.  The possible race with hugepage allocation
	 * or demotion can be prevented by PageHWPoison flag.
	 */
	if (res == 0) {
		unlock_page(head);
		res = MF_FAILED;
		if (__page_handle_poison(p)) {
			page_ref_inc(p);
			res = MF_RECOVERED;
		}
		action_result(pfn, MF_MSG_FREE_HUGE, res);
		return res == MF_RECOVERED ? 0 : -EBUSY;
<<<<<<< HEAD
	}

	/*
	 * The page could have changed compound pages due to race window.
	 * If this happens just bail out.
	 */
	if (!PageHuge(p) || compound_head(p) != head) {
		action_result(pfn, MF_MSG_DIFFERENT_PAGE_SIZE, MF_IGNORED);
		res = -EBUSY;
		goto out;
=======
>>>>>>> 88084a3d
	}

	page_flags = head->flags;

	/*
	 * TODO: hwpoison for pud-sized hugetlb doesn't work right now, so
	 * simply disable it. In order to make it work properly, we need
	 * make sure that:
	 *  - conversion of a pud that maps an error hugetlb into hwpoison
	 *    entry properly works, and
	 *  - other mm code walking over page table is aware of pud-aligned
	 *    hwpoison entries.
	 */
	if (huge_page_size(page_hstate(head)) > PMD_SIZE) {
		action_result(pfn, MF_MSG_NON_PMD_HUGE, MF_IGNORED);
		res = -EBUSY;
		goto out;
	}

	if (!hwpoison_user_mappings(p, pfn, flags, head)) {
		action_result(pfn, MF_MSG_UNMAP_FAILED, MF_IGNORED);
		res = -EBUSY;
		goto out;
	}

	return identify_page_state(pfn, p, page_flags);
out:
	unlock_page(head);
	return res;
}
#else
static inline int try_memory_failure_hugetlb(unsigned long pfn, int flags, int *hugetlb)
{
	return 0;
}
#endif

static int memory_failure_dev_pagemap(unsigned long pfn, int flags,
		struct dev_pagemap *pgmap)
{
	struct page *page = pfn_to_page(pfn);
	unsigned long size = 0;
	struct to_kill *tk;
	LIST_HEAD(tokill);
	int rc = -EBUSY;
	loff_t start;
	dax_entry_t cookie;

	if (flags & MF_COUNT_INCREASED)
		/*
		 * Drop the extra refcount in case we come from madvise().
		 */
		put_page(page);

	/* device metadata space is not recoverable */
	if (!pgmap_pfn_valid(pgmap, pfn)) {
		rc = -ENXIO;
		goto out;
	}

	/*
	 * Pages instantiated by device-dax (not filesystem-dax)
	 * may be compound pages.
	 */
	page = compound_head(page);

	/*
	 * Prevent the inode from being freed while we are interrogating
	 * the address_space, typically this would be handled by
	 * lock_page(), but dax pages do not use the page lock. This
	 * also prevents changes to the mapping of this pfn until
	 * poison signaling is complete.
	 */
	cookie = dax_lock_page(page);
	if (!cookie)
		goto out;

	if (hwpoison_filter(page)) {
		rc = -EOPNOTSUPP;
		goto unlock;
	}

	if (pgmap->type == MEMORY_DEVICE_PRIVATE) {
		/*
		 * TODO: Handle HMM pages which may need coordination
		 * with device-side memory.
		 */
		goto unlock;
	}

	/*
	 * Use this flag as an indication that the dax page has been
	 * remapped UC to prevent speculative consumption of poison.
	 */
	SetPageHWPoison(page);

	/*
	 * Unlike System-RAM there is no possibility to swap in a
	 * different physical page at a given virtual address, so all
	 * userspace consumption of ZONE_DEVICE memory necessitates
	 * SIGBUS (i.e. MF_MUST_KILL)
	 */
	flags |= MF_ACTION_REQUIRED | MF_MUST_KILL;
	collect_procs(page, &tokill, true);

	list_for_each_entry(tk, &tokill, nd)
		if (tk->size_shift)
			size = max(size, 1UL << tk->size_shift);
	if (size) {
		/*
		 * Unmap the largest mapping to avoid breaking up
		 * device-dax mappings which are constant size. The
		 * actual size of the mapping being torn down is
		 * communicated in siginfo, see kill_proc()
		 */
		start = (page->index << PAGE_SHIFT) & ~(size - 1);
		unmap_mapping_range(page->mapping, start, size, 0);
	}
	kill_procs(&tokill, true, false, pfn, flags);
	rc = 0;
unlock:
	dax_unlock_page(page, cookie);
out:
	/* drop pgmap ref acquired in caller */
	put_dev_pagemap(pgmap);
	action_result(pfn, MF_MSG_DAX, rc ? MF_FAILED : MF_RECOVERED);
	return rc;
}

static DEFINE_MUTEX(mf_mutex);

/**
 * memory_failure - Handle memory failure of a page.
 * @pfn: Page Number of the corrupted page
 * @flags: fine tune action taken
 *
 * This function is called by the low level machine check code
 * of an architecture when it detects hardware memory corruption
 * of a page. It tries its best to recover, which includes
 * dropping pages, killing processes etc.
 *
 * The function is primarily of use for corruptions that
 * happen outside the current execution context (e.g. when
 * detected by a background scrubber)
 *
 * Must run in process context (e.g. a work queue) with interrupts
 * enabled and no spinlocks hold.
 *
 * Return: 0 for successfully handled the memory error,
<<<<<<< HEAD
 *         -EOPNOTSUPP for memory_filter() filtered the error event,
=======
 *         -EOPNOTSUPP for hwpoison_filter() filtered the error event,
>>>>>>> 88084a3d
 *         < 0(except -EOPNOTSUPP) on failure.
 */
int memory_failure(unsigned long pfn, int flags)
{
	struct page *p;
	struct page *hpage;
	struct dev_pagemap *pgmap;
	int res = 0;
	unsigned long page_flags;
	bool retry = true;
	int hugetlb = 0;

	if (!sysctl_memory_failure_recovery)
		panic("Memory failure on page %lx", pfn);

	mutex_lock(&mf_mutex);

	if (!(flags & MF_SW_SIMULATED))
		hw_memory_failure = true;

	p = pfn_to_online_page(pfn);
	if (!p) {
		res = arch_memory_failure(pfn, flags);
		if (res == 0)
			goto unlock_mutex;

		if (pfn_valid(pfn)) {
			pgmap = get_dev_pagemap(pfn, NULL);
			if (pgmap) {
				res = memory_failure_dev_pagemap(pfn, flags,
								 pgmap);
				goto unlock_mutex;
			}
		}
		pr_err("Memory failure: %#lx: memory outside kernel control\n",
			pfn);
		res = -ENXIO;
		goto unlock_mutex;
	}

try_again:
	res = try_memory_failure_hugetlb(pfn, flags, &hugetlb);
	if (hugetlb)
		goto unlock_mutex;

	if (TestSetPageHWPoison(p)) {
		pr_err("Memory failure: %#lx: already hardware poisoned\n",
			pfn);
		res = -EHWPOISON;
		if (flags & MF_ACTION_REQUIRED)
			res = kill_accessing_process(current, pfn, flags);
		if (flags & MF_COUNT_INCREASED)
			put_page(p);
		goto unlock_mutex;
	}

	hpage = compound_head(p);
<<<<<<< HEAD
	num_poisoned_pages_inc();
=======
>>>>>>> 88084a3d

	/*
	 * We need/can do nothing about count=0 pages.
	 * 1) it's a free page, and therefore in safe hand:
	 *    prep_new_page() will be the gate keeper.
	 * 2) it's part of a non-compound high order page.
	 *    Implies some kernel user: cannot stop them from
	 *    R/W the page; let's pray that the page has been
	 *    used and will be freed some time later.
	 * In fact it's dangerous to directly bump up page count from 0,
	 * that may make page_ref_freeze()/page_ref_unfreeze() mismatch.
	 */
	if (!(flags & MF_COUNT_INCREASED)) {
		res = get_hwpoison_page(p, flags);
		if (!res) {
			if (is_free_buddy_page(p)) {
				if (take_page_off_buddy(p)) {
					page_ref_inc(p);
					res = MF_RECOVERED;
				} else {
					/* We lost the race, try again */
					if (retry) {
						ClearPageHWPoison(p);
						retry = false;
						goto try_again;
					}
					res = MF_FAILED;
				}
				action_result(pfn, MF_MSG_BUDDY, res);
				res = res == MF_RECOVERED ? 0 : -EBUSY;
			} else {
				action_result(pfn, MF_MSG_KERNEL_HIGH_ORDER, MF_IGNORED);
				res = -EBUSY;
			}
			goto unlock_mutex;
		} else if (res < 0) {
			action_result(pfn, MF_MSG_UNKNOWN, MF_IGNORED);
			res = -EBUSY;
			goto unlock_mutex;
		}
	}

	if (PageTransHuge(hpage)) {
		/*
		 * The flag must be set after the refcount is bumped
		 * otherwise it may race with THP split.
		 * And the flag can't be set in get_hwpoison_page() since
		 * it is called by soft offline too and it is just called
		 * for !MF_COUNT_INCREASE.  So here seems to be the best
		 * place.
		 *
		 * Don't need care about the above error handling paths for
		 * get_hwpoison_page() since they handle either free page
		 * or unhandlable page.  The refcount is bumped iff the
		 * page is a valid handlable page.
		 */
		SetPageHasHWPoisoned(hpage);
		if (try_to_split_thp_page(p, "Memory Failure") < 0) {
			action_result(pfn, MF_MSG_UNSPLIT_THP, MF_IGNORED);
			res = -EBUSY;
			goto unlock_mutex;
		}
		VM_BUG_ON_PAGE(!page_count(p), p);
	}

	/*
	 * We ignore non-LRU pages for good reasons.
	 * - PG_locked is only well defined for LRU pages and a few others
	 * - to avoid races with __SetPageLocked()
	 * - to avoid races with __SetPageSlab*() (and more non-atomic ops)
	 * The check (unnecessarily) ignores LRU pages being isolated and
	 * walked by the page reclaim code, however that's not a big loss.
	 */
	shake_page(p);

	lock_page(p);

	/*
	 * We're only intended to deal with the non-Compound page here.
	 * However, the page could have changed compound pages due to
	 * race window. If this happens, we could try again to hopefully
	 * handle the page next round.
	 */
	if (PageCompound(p)) {
		if (retry) {
<<<<<<< HEAD
			if (TestClearPageHWPoison(p))
				num_poisoned_pages_dec();
=======
			ClearPageHWPoison(p);
>>>>>>> 88084a3d
			unlock_page(p);
			put_page(p);
			flags &= ~MF_COUNT_INCREASED;
			retry = false;
			goto try_again;
		}
		action_result(pfn, MF_MSG_DIFFERENT_COMPOUND, MF_IGNORED);
		res = -EBUSY;
		goto unlock_page;
	}

	/*
	 * We use page flags to determine what action should be taken, but
	 * the flags can be modified by the error containment action.  One
	 * example is an mlocked page, where PG_mlocked is cleared by
	 * page_remove_rmap() in try_to_unmap_one(). So to determine page status
	 * correctly, we save a copy of the page flags at this time.
	 */
	page_flags = p->flags;

	if (hwpoison_filter(p)) {
		TestClearPageHWPoison(p);
		unlock_page(p);
		put_page(p);
		res = -EOPNOTSUPP;
		goto unlock_mutex;
	}

	/*
	 * __munlock_pagevec may clear a writeback page's LRU flag without
	 * page_lock. We need wait writeback completion for this page or it
	 * may trigger vfs BUG while evict inode.
	 */
	if (!PageLRU(p) && !PageWriteback(p))
		goto identify_page_state;

	/*
	 * It's very difficult to mess with pages currently under IO
	 * and in many cases impossible, so we just avoid it here.
	 */
	wait_on_page_writeback(p);

	/*
	 * Now take care of user space mappings.
	 * Abort on fail: __delete_from_page_cache() assumes unmapped page.
	 */
	if (!hwpoison_user_mappings(p, pfn, flags, p)) {
		action_result(pfn, MF_MSG_UNMAP_FAILED, MF_IGNORED);
		res = -EBUSY;
		goto unlock_page;
	}

	/*
	 * Torn down by someone else?
	 */
	if (PageLRU(p) && !PageSwapCache(p) && p->mapping == NULL) {
		action_result(pfn, MF_MSG_TRUNCATED_LRU, MF_IGNORED);
		res = -EBUSY;
		goto unlock_page;
	}

identify_page_state:
	res = identify_page_state(pfn, p, page_flags);
	mutex_unlock(&mf_mutex);
	return res;
unlock_page:
	unlock_page(p);
unlock_mutex:
	mutex_unlock(&mf_mutex);
	return res;
}
EXPORT_SYMBOL_GPL(memory_failure);

#define MEMORY_FAILURE_FIFO_ORDER	4
#define MEMORY_FAILURE_FIFO_SIZE	(1 << MEMORY_FAILURE_FIFO_ORDER)

struct memory_failure_entry {
	unsigned long pfn;
	int flags;
};

struct memory_failure_cpu {
	DECLARE_KFIFO(fifo, struct memory_failure_entry,
		      MEMORY_FAILURE_FIFO_SIZE);
	spinlock_t lock;
	struct work_struct work;
};

static DEFINE_PER_CPU(struct memory_failure_cpu, memory_failure_cpu);

/**
 * memory_failure_queue - Schedule handling memory failure of a page.
 * @pfn: Page Number of the corrupted page
 * @flags: Flags for memory failure handling
 *
 * This function is called by the low level hardware error handler
 * when it detects hardware memory corruption of a page. It schedules
 * the recovering of error page, including dropping pages, killing
 * processes etc.
 *
 * The function is primarily of use for corruptions that
 * happen outside the current execution context (e.g. when
 * detected by a background scrubber)
 *
 * Can run in IRQ context.
 */
void memory_failure_queue(unsigned long pfn, int flags)
{
	struct memory_failure_cpu *mf_cpu;
	unsigned long proc_flags;
	struct memory_failure_entry entry = {
		.pfn =		pfn,
		.flags =	flags,
	};

	mf_cpu = &get_cpu_var(memory_failure_cpu);
	spin_lock_irqsave(&mf_cpu->lock, proc_flags);
	if (kfifo_put(&mf_cpu->fifo, entry))
		schedule_work_on(smp_processor_id(), &mf_cpu->work);
	else
		pr_err("Memory failure: buffer overflow when queuing memory failure at %#lx\n",
		       pfn);
	spin_unlock_irqrestore(&mf_cpu->lock, proc_flags);
	put_cpu_var(memory_failure_cpu);
}
EXPORT_SYMBOL_GPL(memory_failure_queue);

static void memory_failure_work_func(struct work_struct *work)
{
	struct memory_failure_cpu *mf_cpu;
	struct memory_failure_entry entry = { 0, };
	unsigned long proc_flags;
	int gotten;

	mf_cpu = container_of(work, struct memory_failure_cpu, work);
	for (;;) {
		spin_lock_irqsave(&mf_cpu->lock, proc_flags);
		gotten = kfifo_get(&mf_cpu->fifo, &entry);
		spin_unlock_irqrestore(&mf_cpu->lock, proc_flags);
		if (!gotten)
			break;
		if (entry.flags & MF_SOFT_OFFLINE)
			soft_offline_page(entry.pfn, entry.flags);
		else
			memory_failure(entry.pfn, entry.flags);
	}
}

/*
 * Process memory_failure work queued on the specified CPU.
 * Used to avoid return-to-userspace racing with the memory_failure workqueue.
 */
void memory_failure_queue_kick(int cpu)
{
	struct memory_failure_cpu *mf_cpu;

	mf_cpu = &per_cpu(memory_failure_cpu, cpu);
	cancel_work_sync(&mf_cpu->work);
	memory_failure_work_func(&mf_cpu->work);
}

static int __init memory_failure_init(void)
{
	struct memory_failure_cpu *mf_cpu;
	int cpu;

	for_each_possible_cpu(cpu) {
		mf_cpu = &per_cpu(memory_failure_cpu, cpu);
		spin_lock_init(&mf_cpu->lock);
		INIT_KFIFO(mf_cpu->fifo);
		INIT_WORK(&mf_cpu->work, memory_failure_work_func);
	}

	return 0;
}
core_initcall(memory_failure_init);

#define unpoison_pr_info(fmt, pfn, rs)			\
({							\
	if (__ratelimit(rs))				\
		pr_info(fmt, pfn);			\
})

/**
 * unpoison_memory - Unpoison a previously poisoned page
 * @pfn: Page number of the to be unpoisoned page
 *
 * Software-unpoison a page that has been poisoned by
 * memory_failure() earlier.
 *
 * This is only done on the software-level, so it only works
 * for linux injected failures, not real hardware failures
 *
 * Returns 0 for success, otherwise -errno.
 */
int unpoison_memory(unsigned long pfn)
{
	struct page *page;
	struct page *p;
	int ret = -EBUSY;
	int freeit = 0;
	static DEFINE_RATELIMIT_STATE(unpoison_rs, DEFAULT_RATELIMIT_INTERVAL,
					DEFAULT_RATELIMIT_BURST);

	if (!pfn_valid(pfn))
		return -ENXIO;

	p = pfn_to_page(pfn);
	page = compound_head(p);

	mutex_lock(&mf_mutex);

	if (hw_memory_failure) {
		unpoison_pr_info("Unpoison: Disabled after HW memory failure %#lx\n",
				 pfn, &unpoison_rs);
		ret = -EOPNOTSUPP;
		goto unlock_mutex;
	}

	if (!PageHWPoison(p)) {
		unpoison_pr_info("Unpoison: Page was already unpoisoned %#lx\n",
				 pfn, &unpoison_rs);
		goto unlock_mutex;
	}

	if (page_count(page) > 1) {
		unpoison_pr_info("Unpoison: Someone grabs the hwpoison page %#lx\n",
				 pfn, &unpoison_rs);
		goto unlock_mutex;
	}

	if (page_mapped(page)) {
		unpoison_pr_info("Unpoison: Someone maps the hwpoison page %#lx\n",
				 pfn, &unpoison_rs);
		goto unlock_mutex;
	}

	if (page_mapping(page)) {
		unpoison_pr_info("Unpoison: the hwpoison page has non-NULL mapping %#lx\n",
				 pfn, &unpoison_rs);
		goto unlock_mutex;
	}

	if (PageSlab(page) || PageTable(page))
		goto unlock_mutex;

	ret = get_hwpoison_page(p, MF_UNPOISON);
	if (!ret) {
		ret = TestClearPageHWPoison(page) ? 0 : -EBUSY;
	} else if (ret < 0) {
		if (ret == -EHWPOISON) {
			ret = put_page_back_buddy(p) ? 0 : -EBUSY;
		} else
			unpoison_pr_info("Unpoison: failed to grab page %#lx\n",
					 pfn, &unpoison_rs);
	} else {
		freeit = !!TestClearPageHWPoison(p);

		put_page(page);
		if (freeit && !(pfn == my_zero_pfn(0) && page_count(p) == 1)) {
			put_page(page);
			ret = 0;
		}
	}

unlock_mutex:
	mutex_unlock(&mf_mutex);
	if (!ret || freeit) {
		num_poisoned_pages_dec();
		unpoison_pr_info("Unpoison: Software-unpoisoned page %#lx\n",
				 page_to_pfn(p), &unpoison_rs);
	}
	return ret;
}
EXPORT_SYMBOL(unpoison_memory);

static bool isolate_page(struct page *page, struct list_head *pagelist)
{
	bool isolated = false;
	bool lru = PageLRU(page);

	if (PageHuge(page)) {
		isolated = isolate_huge_page(page, pagelist);
	} else {
		if (lru)
			isolated = !isolate_lru_page(page);
		else
			isolated = !isolate_movable_page(page, ISOLATE_UNEVICTABLE);

		if (isolated)
			list_add(&page->lru, pagelist);
	}

	if (isolated && lru)
		inc_node_page_state(page, NR_ISOLATED_ANON +
				    page_is_file_lru(page));

	/*
	 * If we succeed to isolate the page, we grabbed another refcount on
	 * the page, so we can safely drop the one we got from get_any_pages().
	 * If we failed to isolate the page, it means that we cannot go further
	 * and we will return an error, so drop the reference we got from
	 * get_any_pages() as well.
	 */
	put_page(page);
	return isolated;
}

/*
 * __soft_offline_page handles hugetlb-pages and non-hugetlb pages.
 * If the page is a non-dirty unmapped page-cache page, it simply invalidates.
 * If the page is mapped, it migrates the contents over.
 */
static int __soft_offline_page(struct page *page)
{
	long ret = 0;
	unsigned long pfn = page_to_pfn(page);
	struct page *hpage = compound_head(page);
	char const *msg_page[] = {"page", "hugepage"};
	bool huge = PageHuge(page);
	LIST_HEAD(pagelist);
	struct migration_target_control mtc = {
		.nid = NUMA_NO_NODE,
		.gfp_mask = GFP_USER | __GFP_MOVABLE | __GFP_RETRY_MAYFAIL,
	};

	lock_page(page);
	if (!PageHuge(page))
		wait_on_page_writeback(page);
	if (PageHWPoison(page)) {
		unlock_page(page);
		put_page(page);
		pr_info("soft offline: %#lx page already poisoned\n", pfn);
		return 0;
	}

	if (!PageHuge(page) && PageLRU(page) && !PageSwapCache(page))
		/*
		 * Try to invalidate first. This should work for
		 * non dirty unmapped page cache pages.
		 */
		ret = invalidate_inode_page(page);
	unlock_page(page);

	if (ret) {
		pr_info("soft_offline: %#lx: invalidated\n", pfn);
		page_handle_poison(page, false, true);
		return 0;
	}

	if (isolate_page(hpage, &pagelist)) {
		ret = migrate_pages(&pagelist, alloc_migration_target, NULL,
			(unsigned long)&mtc, MIGRATE_SYNC, MR_MEMORY_FAILURE, NULL);
		if (!ret) {
			bool release = !huge;

			if (!page_handle_poison(page, huge, release))
				ret = -EBUSY;
		} else {
			if (!list_empty(&pagelist))
				putback_movable_pages(&pagelist);

			pr_info("soft offline: %#lx: %s migration failed %ld, type %pGp\n",
				pfn, msg_page[huge], ret, &page->flags);
			if (ret > 0)
				ret = -EBUSY;
		}
	} else {
		pr_info("soft offline: %#lx: %s isolation failed, page count %d, type %pGp\n",
			pfn, msg_page[huge], page_count(page), &page->flags);
		ret = -EBUSY;
	}
	return ret;
}

static int soft_offline_in_use_page(struct page *page)
{
	struct page *hpage = compound_head(page);

	if (!PageHuge(page) && PageTransHuge(hpage))
		if (try_to_split_thp_page(page, "soft offline") < 0)
			return -EBUSY;
	return __soft_offline_page(page);
}

static int soft_offline_free_page(struct page *page)
{
	int rc = 0;

	if (!page_handle_poison(page, true, false))
		rc = -EBUSY;

	return rc;
}

static void put_ref_page(struct page *page)
{
	if (page)
		put_page(page);
}

/**
 * soft_offline_page - Soft offline a page.
 * @pfn: pfn to soft-offline
 * @flags: flags. Same as memory_failure().
 *
 * Returns 0 on success
 *         -EOPNOTSUPP for hwpoison_filter() filtered the error event
 *         < 0 otherwise negated errno.
 *
 * Soft offline a page, by migration or invalidation,
 * without killing anything. This is for the case when
 * a page is not corrupted yet (so it's still valid to access),
 * but has had a number of corrected errors and is better taken
 * out.
 *
 * The actual policy on when to do that is maintained by
 * user space.
 *
 * This should never impact any application or cause data loss,
 * however it might take some time.
 *
 * This is not a 100% solution for all memory, but tries to be
 * ``good enough'' for the majority of memory.
 */
int soft_offline_page(unsigned long pfn, int flags)
{
	int ret;
	bool try_again = true;
	struct page *page, *ref_page = NULL;

	WARN_ON_ONCE(!pfn_valid(pfn) && (flags & MF_COUNT_INCREASED));

	if (!pfn_valid(pfn))
		return -ENXIO;
	if (flags & MF_COUNT_INCREASED)
		ref_page = pfn_to_page(pfn);

	/* Only online pages can be soft-offlined (esp., not ZONE_DEVICE). */
	page = pfn_to_online_page(pfn);
	if (!page) {
		put_ref_page(ref_page);
		return -EIO;
	}

	mutex_lock(&mf_mutex);

	if (PageHWPoison(page)) {
		pr_info("%s: %#lx page already poisoned\n", __func__, pfn);
		put_ref_page(ref_page);
		mutex_unlock(&mf_mutex);
		return 0;
	}

retry:
	get_online_mems();
	ret = get_hwpoison_page(page, flags | MF_SOFT_OFFLINE);
	put_online_mems();

	if (hwpoison_filter(page)) {
		if (ret > 0)
			put_page(page);
		else
			put_ref_page(ref_page);

		mutex_unlock(&mf_mutex);
		return -EOPNOTSUPP;
	}

	if (ret > 0) {
		ret = soft_offline_in_use_page(page);
	} else if (ret == 0) {
		if (soft_offline_free_page(page) && try_again) {
			try_again = false;
			flags &= ~MF_COUNT_INCREASED;
			goto retry;
		}
	}

	mutex_unlock(&mf_mutex);

	return ret;
}

void clear_hwpoisoned_pages(struct page *memmap, int nr_pages)
{
	int i;

	/*
	 * A further optimization is to have per section refcounted
	 * num_poisoned_pages.  But that would need more space per memmap, so
	 * for now just do a quick global check to speed up this routine in the
	 * absence of bad pages.
	 */
	if (atomic_long_read(&num_poisoned_pages) == 0)
		return;

	for (i = 0; i < nr_pages; i++) {
		if (PageHWPoison(&memmap[i])) {
			num_poisoned_pages_dec();
			ClearPageHWPoison(&memmap[i]);
		}
	}
}<|MERGE_RESOLUTION|>--- conflicted
+++ resolved
@@ -487,11 +487,7 @@
 	struct anon_vma *av;
 	pgoff_t pgoff;
 
-<<<<<<< HEAD
-	av = folio_lock_anon_vma_read(folio);
-=======
 	av = folio_lock_anon_vma_read(folio, NULL);
->>>>>>> 88084a3d
 	if (av == NULL)	/* Not actually mapped anymore */
 		return;
 
@@ -740,7 +736,6 @@
 	[MF_MSG_BUDDY]			= "free buddy page",
 	[MF_MSG_DAX]			= "dax page",
 	[MF_MSG_UNSPLIT_THP]		= "unsplit thp",
-	[MF_MSG_DIFFERENT_PAGE_SIZE]	= "different page size",
 	[MF_MSG_UNKNOWN]		= "unknown page",
 };
 
@@ -1186,21 +1181,11 @@
  */
 static inline bool HWPoisonHandlable(struct page *page, unsigned long flags)
 {
-<<<<<<< HEAD
-	bool movable = false;
-
-	/* Soft offline could mirgate non-LRU movable pages */
-	if ((flags & MF_SOFT_OFFLINE) && __PageMovable(page))
-		movable = true;
-
-	return movable || PageLRU(page) || is_free_buddy_page(page);
-=======
 	/* Soft offline could migrate non-LRU movable pages */
 	if ((flags & MF_SOFT_OFFLINE) && __PageMovable(page))
 		return true;
 
 	return PageLRU(page) || is_free_buddy_page(page);
->>>>>>> 88084a3d
 }
 
 static int __get_hwpoison_page(struct page *page, unsigned long flags)
@@ -1536,13 +1521,9 @@
 	if (flags & MF_COUNT_INCREASED) {
 		ret = 1;
 		count_increased = true;
-<<<<<<< HEAD
-	} else if (HPageFreed(head) || HPageMigratable(head)) {
-=======
 	} else if (HPageFreed(head)) {
 		ret = 0;
 	} else if (HPageMigratable(head)) {
->>>>>>> 88084a3d
 		ret = get_page_unless_zero(head);
 		if (ret)
 			count_increased = true;
@@ -1602,7 +1583,6 @@
 
 	head = compound_head(p);
 	lock_page(head);
-<<<<<<< HEAD
 
 	if (hwpoison_filter(p)) {
 		ClearPageHWPoison(head);
@@ -1610,17 +1590,6 @@
 		goto out;
 	}
 
-	num_poisoned_pages_inc();
-
-=======
-
-	if (hwpoison_filter(p)) {
-		ClearPageHWPoison(head);
-		res = -EOPNOTSUPP;
-		goto out;
-	}
-
->>>>>>> 88084a3d
 	/*
 	 * Handling free hugepage.  The possible race with hugepage allocation
 	 * or demotion can be prevented by PageHWPoison flag.
@@ -1634,19 +1603,6 @@
 		}
 		action_result(pfn, MF_MSG_FREE_HUGE, res);
 		return res == MF_RECOVERED ? 0 : -EBUSY;
-<<<<<<< HEAD
-	}
-
-	/*
-	 * The page could have changed compound pages due to race window.
-	 * If this happens just bail out.
-	 */
-	if (!PageHuge(p) || compound_head(p) != head) {
-		action_result(pfn, MF_MSG_DIFFERENT_PAGE_SIZE, MF_IGNORED);
-		res = -EBUSY;
-		goto out;
-=======
->>>>>>> 88084a3d
 	}
 
 	page_flags = head->flags;
@@ -1796,11 +1752,7 @@
  * enabled and no spinlocks hold.
  *
  * Return: 0 for successfully handled the memory error,
-<<<<<<< HEAD
- *         -EOPNOTSUPP for memory_filter() filtered the error event,
-=======
  *         -EOPNOTSUPP for hwpoison_filter() filtered the error event,
->>>>>>> 88084a3d
  *         < 0(except -EOPNOTSUPP) on failure.
  */
 int memory_failure(unsigned long pfn, int flags)
@@ -1858,10 +1810,6 @@
 	}
 
 	hpage = compound_head(p);
-<<<<<<< HEAD
-	num_poisoned_pages_inc();
-=======
->>>>>>> 88084a3d
 
 	/*
 	 * We need/can do nothing about count=0 pages.
@@ -1947,12 +1895,7 @@
 	 */
 	if (PageCompound(p)) {
 		if (retry) {
-<<<<<<< HEAD
-			if (TestClearPageHWPoison(p))
-				num_poisoned_pages_dec();
-=======
 			ClearPageHWPoison(p);
->>>>>>> 88084a3d
 			unlock_page(p);
 			put_page(p);
 			flags &= ~MF_COUNT_INCREASED;
