/*
 * Implementation of the policy database.
 *
 * Author : Stephen Smalley, <sds@epoch.ncsc.mil>
 */

/*
 * Updated: Trusted Computer Solutions, Inc. <dgoeddel@trustedcs.com>
 *
 *	Support for enhanced MLS infrastructure.
 *
 * Updated: Frank Mayer <mayerf@tresys.com> and Karl MacMillan <kmacmillan@tresys.com>
 *
 *	Added conditional policy language extensions
 *
 * Updated: Hewlett-Packard <paul.moore@hp.com>
 *
 *      Added support for the policy capability bitmap
 *
 * Copyright (C) 2007 Hewlett-Packard Development Company, L.P.
 * Copyright (C) 2004-2005 Trusted Computer Solutions, Inc.
 * Copyright (C) 2003 - 2004 Tresys Technology, LLC
 *	This program is free software; you can redistribute it and/or modify
 *	it under the terms of the GNU General Public License as published by
 *	the Free Software Foundation, version 2.
 */

#include <linux/kernel.h>
#include <linux/sched.h>
#include <linux/slab.h>
#include <linux/string.h>
#include <linux/errno.h>
#include <linux/audit.h>
#include <linux/flex_array.h>
#include "security.h"

#include "policydb.h"
#include "conditional.h"
#include "mls.h"
#include "services.h"

#define _DEBUG_HASHES

#ifdef DEBUG_HASHES
static const char *symtab_name[SYM_NUM] = {
	"common prefixes",
	"classes",
	"roles",
	"types",
	"users",
	"bools",
	"levels",
	"categories",
};
#endif

static unsigned int symtab_sizes[SYM_NUM] = {
	2,
	32,
	16,
	512,
	128,
	16,
	16,
	16,
};

struct policydb_compat_info {
	int version;
	int sym_num;
	int ocon_num;
};

/* These need to be updated if SYM_NUM or OCON_NUM changes */
static struct policydb_compat_info policydb_compat[] = {
	{
		.version	= POLICYDB_VERSION_BASE,
		.sym_num	= SYM_NUM - 3,
		.ocon_num	= OCON_NUM - 1,
	},
	{
		.version	= POLICYDB_VERSION_BOOL,
		.sym_num	= SYM_NUM - 2,
		.ocon_num	= OCON_NUM - 1,
	},
	{
		.version	= POLICYDB_VERSION_IPV6,
		.sym_num	= SYM_NUM - 2,
		.ocon_num	= OCON_NUM,
	},
	{
		.version	= POLICYDB_VERSION_NLCLASS,
		.sym_num	= SYM_NUM - 2,
		.ocon_num	= OCON_NUM,
	},
	{
		.version	= POLICYDB_VERSION_MLS,
		.sym_num	= SYM_NUM,
		.ocon_num	= OCON_NUM,
	},
	{
		.version	= POLICYDB_VERSION_AVTAB,
		.sym_num	= SYM_NUM,
		.ocon_num	= OCON_NUM,
	},
	{
		.version	= POLICYDB_VERSION_RANGETRANS,
		.sym_num	= SYM_NUM,
		.ocon_num	= OCON_NUM,
	},
	{
		.version	= POLICYDB_VERSION_POLCAP,
		.sym_num	= SYM_NUM,
		.ocon_num	= OCON_NUM,
	},
	{
		.version	= POLICYDB_VERSION_PERMISSIVE,
		.sym_num	= SYM_NUM,
		.ocon_num	= OCON_NUM,
	},
	{
		.version	= POLICYDB_VERSION_BOUNDARY,
		.sym_num	= SYM_NUM,
		.ocon_num	= OCON_NUM,
	},
	{
		.version	= POLICYDB_VERSION_FILENAME_TRANS,
		.sym_num	= SYM_NUM,
		.ocon_num	= OCON_NUM,
	},
	{
		.version	= POLICYDB_VERSION_ROLETRANS,
		.sym_num	= SYM_NUM,
		.ocon_num	= OCON_NUM,
	},
};

static struct policydb_compat_info *policydb_lookup_compat(int version)
{
	int i;
	struct policydb_compat_info *info = NULL;

	for (i = 0; i < ARRAY_SIZE(policydb_compat); i++) {
		if (policydb_compat[i].version == version) {
			info = &policydb_compat[i];
			break;
		}
	}
	return info;
}

/*
 * Initialize the role table.
 */
static int roles_init(struct policydb *p)
{
	char *key = NULL;
	int rc;
	struct role_datum *role;

	rc = -ENOMEM;
	role = kzalloc(sizeof(*role), GFP_KERNEL);
	if (!role)
		goto out;

	rc = -EINVAL;
	role->value = ++p->p_roles.nprim;
	if (role->value != OBJECT_R_VAL)
		goto out;

	rc = -ENOMEM;
	key = kstrdup(OBJECT_R, GFP_KERNEL);
	if (!key)
		goto out;

	rc = hashtab_insert(p->p_roles.table, key, role);
	if (rc)
		goto out;

	return 0;
out:
	kfree(key);
	kfree(role);
	return rc;
}

static u32 filenametr_hash(struct hashtab *h, const void *k)
{
	const struct filename_trans *ft = k;
	unsigned long hash;
	unsigned int byte_num;
	unsigned char focus;

	hash = ft->stype ^ ft->ttype ^ ft->tclass;

	byte_num = 0;
	while ((focus = ft->name[byte_num++]))
		hash = partial_name_hash(focus, hash);
	return hash & (h->size - 1);
}

static int filenametr_cmp(struct hashtab *h, const void *k1, const void *k2)
{
	const struct filename_trans *ft1 = k1;
	const struct filename_trans *ft2 = k2;
	int v;

	v = ft1->stype - ft2->stype;
	if (v)
		return v;

	v = ft1->ttype - ft2->ttype;
	if (v)
		return v;

	v = ft1->tclass - ft2->tclass;
	if (v)
		return v;

	return strcmp(ft1->name, ft2->name);

}

static u32 rangetr_hash(struct hashtab *h, const void *k)
{
	const struct range_trans *key = k;
	return (key->source_type + (key->target_type << 3) +
		(key->target_class << 5)) & (h->size - 1);
}

static int rangetr_cmp(struct hashtab *h, const void *k1, const void *k2)
{
	const struct range_trans *key1 = k1, *key2 = k2;
	int v;

	v = key1->source_type - key2->source_type;
	if (v)
		return v;

	v = key1->target_type - key2->target_type;
	if (v)
		return v;

	v = key1->target_class - key2->target_class;

	return v;
}

/*
 * Initialize a policy database structure.
 */
static int policydb_init(struct policydb *p)
{
	int i, rc;

	memset(p, 0, sizeof(*p));

	for (i = 0; i < SYM_NUM; i++) {
		rc = symtab_init(&p->symtab[i], symtab_sizes[i]);
		if (rc)
			goto out;
	}

	rc = avtab_init(&p->te_avtab);
	if (rc)
		goto out;

	rc = roles_init(p);
	if (rc)
		goto out;

	rc = cond_policydb_init(p);
	if (rc)
		goto out;

	p->filename_trans = hashtab_create(filenametr_hash, filenametr_cmp, (1 << 10));
	if (!p->filename_trans)
		goto out;

	p->range_tr = hashtab_create(rangetr_hash, rangetr_cmp, 256);
	if (!p->range_tr)
		goto out;

	ebitmap_init(&p->filename_trans_ttypes);
	ebitmap_init(&p->policycaps);
	ebitmap_init(&p->permissive_map);

	return 0;
out:
	hashtab_destroy(p->filename_trans);
	hashtab_destroy(p->range_tr);
	for (i = 0; i < SYM_NUM; i++)
		hashtab_destroy(p->symtab[i].table);
	return rc;
}

/*
 * The following *_index functions are used to
 * define the val_to_name and val_to_struct arrays
 * in a policy database structure.  The val_to_name
 * arrays are used when converting security context
 * structures into string representations.  The
 * val_to_struct arrays are used when the attributes
 * of a class, role, or user are needed.
 */

static int common_index(void *key, void *datum, void *datap)
{
	struct policydb *p;
	struct common_datum *comdatum;
	struct flex_array *fa;

	comdatum = datum;
	p = datap;
	if (!comdatum->value || comdatum->value > p->p_commons.nprim)
		return -EINVAL;

	fa = p->sym_val_to_name[SYM_COMMONS];
	if (flex_array_put_ptr(fa, comdatum->value - 1, key,
			       GFP_KERNEL | __GFP_ZERO))
		BUG();
	return 0;
}

static int class_index(void *key, void *datum, void *datap)
{
	struct policydb *p;
	struct class_datum *cladatum;
	struct flex_array *fa;

	cladatum = datum;
	p = datap;
	if (!cladatum->value || cladatum->value > p->p_classes.nprim)
		return -EINVAL;
	fa = p->sym_val_to_name[SYM_CLASSES];
	if (flex_array_put_ptr(fa, cladatum->value - 1, key,
			       GFP_KERNEL | __GFP_ZERO))
		BUG();
	p->class_val_to_struct[cladatum->value - 1] = cladatum;
	return 0;
}

static int role_index(void *key, void *datum, void *datap)
{
	struct policydb *p;
	struct role_datum *role;
	struct flex_array *fa;

	role = datum;
	p = datap;
	if (!role->value
	    || role->value > p->p_roles.nprim
	    || role->bounds > p->p_roles.nprim)
		return -EINVAL;

	fa = p->sym_val_to_name[SYM_ROLES];
	if (flex_array_put_ptr(fa, role->value - 1, key,
			       GFP_KERNEL | __GFP_ZERO))
		BUG();
	p->role_val_to_struct[role->value - 1] = role;
	return 0;
}

static int type_index(void *key, void *datum, void *datap)
{
	struct policydb *p;
	struct type_datum *typdatum;
	struct flex_array *fa;

	typdatum = datum;
	p = datap;

	if (typdatum->primary) {
		if (!typdatum->value
		    || typdatum->value > p->p_types.nprim
		    || typdatum->bounds > p->p_types.nprim)
			return -EINVAL;
		fa = p->sym_val_to_name[SYM_TYPES];
		if (flex_array_put_ptr(fa, typdatum->value - 1, key,
				       GFP_KERNEL | __GFP_ZERO))
			BUG();

		fa = p->type_val_to_struct_array;
		if (flex_array_put_ptr(fa, typdatum->value - 1, typdatum,
				       GFP_KERNEL | __GFP_ZERO))
			BUG();
	}

	return 0;
}

static int user_index(void *key, void *datum, void *datap)
{
	struct policydb *p;
	struct user_datum *usrdatum;
	struct flex_array *fa;

	usrdatum = datum;
	p = datap;
	if (!usrdatum->value
	    || usrdatum->value > p->p_users.nprim
	    || usrdatum->bounds > p->p_users.nprim)
		return -EINVAL;

	fa = p->sym_val_to_name[SYM_USERS];
	if (flex_array_put_ptr(fa, usrdatum->value - 1, key,
			       GFP_KERNEL | __GFP_ZERO))
		BUG();
	p->user_val_to_struct[usrdatum->value - 1] = usrdatum;
	return 0;
}

static int sens_index(void *key, void *datum, void *datap)
{
	struct policydb *p;
	struct level_datum *levdatum;
	struct flex_array *fa;

	levdatum = datum;
	p = datap;

	if (!levdatum->isalias) {
		if (!levdatum->level->sens ||
		    levdatum->level->sens > p->p_levels.nprim)
			return -EINVAL;
		fa = p->sym_val_to_name[SYM_LEVELS];
		if (flex_array_put_ptr(fa, levdatum->level->sens - 1, key,
				       GFP_KERNEL | __GFP_ZERO))
			BUG();
	}

	return 0;
}

static int cat_index(void *key, void *datum, void *datap)
{
	struct policydb *p;
	struct cat_datum *catdatum;
	struct flex_array *fa;

	catdatum = datum;
	p = datap;

	if (!catdatum->isalias) {
		if (!catdatum->value || catdatum->value > p->p_cats.nprim)
			return -EINVAL;
		fa = p->sym_val_to_name[SYM_CATS];
		if (flex_array_put_ptr(fa, catdatum->value - 1, key,
				       GFP_KERNEL | __GFP_ZERO))
			BUG();
	}

	return 0;
}

static int (*index_f[SYM_NUM]) (void *key, void *datum, void *datap) =
{
	common_index,
	class_index,
	role_index,
	type_index,
	user_index,
	cond_index_bool,
	sens_index,
	cat_index,
};

#ifdef DEBUG_HASHES
static void hash_eval(struct hashtab *h, const char *hash_name)
{
	struct hashtab_info info;

	hashtab_stat(h, &info);
	printk(KERN_DEBUG "SELinux: %s:  %d entries and %d/%d buckets used, "
	       "longest chain length %d\n", hash_name, h->nel,
	       info.slots_used, h->size, info.max_chain_len);
}

static void symtab_hash_eval(struct symtab *s)
{
	int i;

	for (i = 0; i < SYM_NUM; i++)
		hash_eval(s[i].table, symtab_name[i]);
}

#else
static inline void hash_eval(struct hashtab *h, char *hash_name)
{
}
#endif

/*
 * Define the other val_to_name and val_to_struct arrays
 * in a policy database structure.
 *
 * Caller must clean up on failure.
 */
static int policydb_index(struct policydb *p)
{
	int i, rc;

	printk(KERN_DEBUG "SELinux:  %d users, %d roles, %d types, %d bools",
	       p->p_users.nprim, p->p_roles.nprim, p->p_types.nprim, p->p_bools.nprim);
	if (p->mls_enabled)
		printk(", %d sens, %d cats", p->p_levels.nprim,
		       p->p_cats.nprim);
	printk("\n");

	printk(KERN_DEBUG "SELinux:  %d classes, %d rules\n",
	       p->p_classes.nprim, p->te_avtab.nel);

#ifdef DEBUG_HASHES
	avtab_hash_eval(&p->te_avtab, "rules");
	symtab_hash_eval(p->symtab);
#endif

	rc = -ENOMEM;
	p->class_val_to_struct =
		kmalloc(p->p_classes.nprim * sizeof(*(p->class_val_to_struct)),
			GFP_KERNEL);
	if (!p->class_val_to_struct)
		goto out;

	rc = -ENOMEM;
	p->role_val_to_struct =
		kmalloc(p->p_roles.nprim * sizeof(*(p->role_val_to_struct)),
			GFP_KERNEL);
	if (!p->role_val_to_struct)
		goto out;

	rc = -ENOMEM;
	p->user_val_to_struct =
		kmalloc(p->p_users.nprim * sizeof(*(p->user_val_to_struct)),
			GFP_KERNEL);
	if (!p->user_val_to_struct)
		goto out;

	/* Yes, I want the sizeof the pointer, not the structure */
	rc = -ENOMEM;
	p->type_val_to_struct_array = flex_array_alloc(sizeof(struct type_datum *),
						       p->p_types.nprim,
						       GFP_KERNEL | __GFP_ZERO);
	if (!p->type_val_to_struct_array)
		goto out;

	rc = flex_array_prealloc(p->type_val_to_struct_array, 0,
				 p->p_types.nprim, GFP_KERNEL | __GFP_ZERO);
	if (rc)
		goto out;

	rc = cond_init_bool_indexes(p);
	if (rc)
		goto out;

	for (i = 0; i < SYM_NUM; i++) {
		rc = -ENOMEM;
		p->sym_val_to_name[i] = flex_array_alloc(sizeof(char *),
							 p->symtab[i].nprim,
							 GFP_KERNEL | __GFP_ZERO);
		if (!p->sym_val_to_name[i])
			goto out;

		rc = flex_array_prealloc(p->sym_val_to_name[i],
					 0, p->symtab[i].nprim,
					 GFP_KERNEL | __GFP_ZERO);
		if (rc)
			goto out;

		rc = hashtab_map(p->symtab[i].table, index_f[i], p);
		if (rc)
			goto out;
	}
	rc = 0;
out:
	return rc;
}

/*
 * The following *_destroy functions are used to
 * free any memory allocated for each kind of
 * symbol data in the policy database.
 */

static int perm_destroy(void *key, void *datum, void *p)
{
	kfree(key);
	kfree(datum);
	return 0;
}

static int common_destroy(void *key, void *datum, void *p)
{
	struct common_datum *comdatum;

	kfree(key);
	if (datum) {
		comdatum = datum;
		hashtab_map(comdatum->permissions.table, perm_destroy, NULL);
		hashtab_destroy(comdatum->permissions.table);
	}
	kfree(datum);
	return 0;
}

static int cls_destroy(void *key, void *datum, void *p)
{
	struct class_datum *cladatum;
	struct constraint_node *constraint, *ctemp;
	struct constraint_expr *e, *etmp;

	kfree(key);
	if (datum) {
		cladatum = datum;
		hashtab_map(cladatum->permissions.table, perm_destroy, NULL);
		hashtab_destroy(cladatum->permissions.table);
		constraint = cladatum->constraints;
		while (constraint) {
			e = constraint->expr;
			while (e) {
				ebitmap_destroy(&e->names);
				etmp = e;
				e = e->next;
				kfree(etmp);
			}
			ctemp = constraint;
			constraint = constraint->next;
			kfree(ctemp);
		}

		constraint = cladatum->validatetrans;
		while (constraint) {
			e = constraint->expr;
			while (e) {
				ebitmap_destroy(&e->names);
				etmp = e;
				e = e->next;
				kfree(etmp);
			}
			ctemp = constraint;
			constraint = constraint->next;
			kfree(ctemp);
		}

		kfree(cladatum->comkey);
	}
	kfree(datum);
	return 0;
}

static int role_destroy(void *key, void *datum, void *p)
{
	struct role_datum *role;

	kfree(key);
	if (datum) {
		role = datum;
		ebitmap_destroy(&role->dominates);
		ebitmap_destroy(&role->types);
	}
	kfree(datum);
	return 0;
}

static int type_destroy(void *key, void *datum, void *p)
{
	kfree(key);
	kfree(datum);
	return 0;
}

static int user_destroy(void *key, void *datum, void *p)
{
	struct user_datum *usrdatum;

	kfree(key);
	if (datum) {
		usrdatum = datum;
		ebitmap_destroy(&usrdatum->roles);
		ebitmap_destroy(&usrdatum->range.level[0].cat);
		ebitmap_destroy(&usrdatum->range.level[1].cat);
		ebitmap_destroy(&usrdatum->dfltlevel.cat);
	}
	kfree(datum);
	return 0;
}

static int sens_destroy(void *key, void *datum, void *p)
{
	struct level_datum *levdatum;

	kfree(key);
	if (datum) {
		levdatum = datum;
		ebitmap_destroy(&levdatum->level->cat);
		kfree(levdatum->level);
	}
	kfree(datum);
	return 0;
}

static int cat_destroy(void *key, void *datum, void *p)
{
	kfree(key);
	kfree(datum);
	return 0;
}

static int (*destroy_f[SYM_NUM]) (void *key, void *datum, void *datap) =
{
	common_destroy,
	cls_destroy,
	role_destroy,
	type_destroy,
	user_destroy,
	cond_destroy_bool,
	sens_destroy,
	cat_destroy,
};

static int filenametr_destroy(void *key, void *datum, void *p)
{
	struct filename_trans *ft = key;
	kfree(ft->name);
	kfree(key);
	kfree(datum);
	cond_resched();
	return 0;
}

static int range_tr_destroy(void *key, void *datum, void *p)
{
	struct mls_range *rt = datum;
	kfree(key);
	ebitmap_destroy(&rt->level[0].cat);
	ebitmap_destroy(&rt->level[1].cat);
	kfree(datum);
	cond_resched();
	return 0;
}

static void ocontext_destroy(struct ocontext *c, int i)
{
	if (!c)
		return;

	context_destroy(&c->context[0]);
	context_destroy(&c->context[1]);
	if (i == OCON_ISID || i == OCON_FS ||
	    i == OCON_NETIF || i == OCON_FSUSE)
		kfree(c->u.name);
	kfree(c);
}

/*
 * Free any memory allocated by a policy database structure.
 */
void policydb_destroy(struct policydb *p)
{
	struct ocontext *c, *ctmp;
	struct genfs *g, *gtmp;
	int i;
	struct role_allow *ra, *lra = NULL;
	struct role_trans *tr, *ltr = NULL;

	for (i = 0; i < SYM_NUM; i++) {
		cond_resched();
		hashtab_map(p->symtab[i].table, destroy_f[i], NULL);
		hashtab_destroy(p->symtab[i].table);
	}

	for (i = 0; i < SYM_NUM; i++) {
		if (p->sym_val_to_name[i])
			flex_array_free(p->sym_val_to_name[i]);
	}

	kfree(p->class_val_to_struct);
	kfree(p->role_val_to_struct);
	kfree(p->user_val_to_struct);
	if (p->type_val_to_struct_array)
		flex_array_free(p->type_val_to_struct_array);

	avtab_destroy(&p->te_avtab);

	for (i = 0; i < OCON_NUM; i++) {
		cond_resched();
		c = p->ocontexts[i];
		while (c) {
			ctmp = c;
			c = c->next;
			ocontext_destroy(ctmp, i);
		}
		p->ocontexts[i] = NULL;
	}

	g = p->genfs;
	while (g) {
		cond_resched();
		kfree(g->fstype);
		c = g->head;
		while (c) {
			ctmp = c;
			c = c->next;
			ocontext_destroy(ctmp, OCON_FSUSE);
		}
		gtmp = g;
		g = g->next;
		kfree(gtmp);
	}
	p->genfs = NULL;

	cond_policydb_destroy(p);

	for (tr = p->role_tr; tr; tr = tr->next) {
		cond_resched();
		kfree(ltr);
		ltr = tr;
	}
	kfree(ltr);

	for (ra = p->role_allow; ra; ra = ra->next) {
		cond_resched();
		kfree(lra);
		lra = ra;
	}
	kfree(lra);

	hashtab_map(p->filename_trans, filenametr_destroy, NULL);
	hashtab_destroy(p->filename_trans);

	hashtab_map(p->range_tr, range_tr_destroy, NULL);
	hashtab_destroy(p->range_tr);

	if (p->type_attr_map_array) {
		for (i = 0; i < p->p_types.nprim; i++) {
			struct ebitmap *e;

			e = flex_array_get(p->type_attr_map_array, i);
			if (!e)
				continue;
			ebitmap_destroy(e);
		}
		flex_array_free(p->type_attr_map_array);
	}

	ebitmap_destroy(&p->filename_trans_ttypes);
	ebitmap_destroy(&p->policycaps);
	ebitmap_destroy(&p->permissive_map);

	return;
}

/*
 * Load the initial SIDs specified in a policy database
 * structure into a SID table.
 */
int policydb_load_isids(struct policydb *p, struct sidtab *s)
{
	struct ocontext *head, *c;
	int rc;

	rc = sidtab_init(s);
	if (rc) {
		printk(KERN_ERR "SELinux:  out of memory on SID table init\n");
		goto out;
	}

	head = p->ocontexts[OCON_ISID];
	for (c = head; c; c = c->next) {
		rc = -EINVAL;
		if (!c->context[0].user) {
			printk(KERN_ERR "SELinux:  SID %s was never defined.\n",
				c->u.name);
			goto out;
		}

		rc = sidtab_insert(s, c->sid[0], &c->context[0]);
		if (rc) {
			printk(KERN_ERR "SELinux:  unable to load initial SID %s.\n",
				c->u.name);
			goto out;
		}
	}
	rc = 0;
out:
	return rc;
}

int policydb_class_isvalid(struct policydb *p, unsigned int class)
{
	if (!class || class > p->p_classes.nprim)
		return 0;
	return 1;
}

int policydb_role_isvalid(struct policydb *p, unsigned int role)
{
	if (!role || role > p->p_roles.nprim)
		return 0;
	return 1;
}

int policydb_type_isvalid(struct policydb *p, unsigned int type)
{
	if (!type || type > p->p_types.nprim)
		return 0;
	return 1;
}

/*
 * Return 1 if the fields in the security context
 * structure `c' are valid.  Return 0 otherwise.
 */
int policydb_context_isvalid(struct policydb *p, struct context *c)
{
	struct role_datum *role;
	struct user_datum *usrdatum;

	if (!c->role || c->role > p->p_roles.nprim)
		return 0;

	if (!c->user || c->user > p->p_users.nprim)
		return 0;

	if (!c->type || c->type > p->p_types.nprim)
		return 0;

	if (c->role != OBJECT_R_VAL) {
		/*
		 * Role must be authorized for the type.
		 */
		role = p->role_val_to_struct[c->role - 1];
		if (!ebitmap_get_bit(&role->types, c->type - 1))
			/* role may not be associated with type */
			return 0;

		/*
		 * User must be authorized for the role.
		 */
		usrdatum = p->user_val_to_struct[c->user - 1];
		if (!usrdatum)
			return 0;

		if (!ebitmap_get_bit(&usrdatum->roles, c->role - 1))
			/* user may not be associated with role */
			return 0;
	}

	if (!mls_context_isvalid(p, c))
		return 0;

	return 1;
}

/*
 * Read a MLS range structure from a policydb binary
 * representation file.
 */
static int mls_read_range_helper(struct mls_range *r, void *fp)
{
	__le32 buf[2];
	u32 items;
	int rc;

	rc = next_entry(buf, fp, sizeof(u32));
	if (rc)
		goto out;

	rc = -EINVAL;
	items = le32_to_cpu(buf[0]);
	if (items > ARRAY_SIZE(buf)) {
		printk(KERN_ERR "SELinux: mls:  range overflow\n");
		goto out;
	}

	rc = next_entry(buf, fp, sizeof(u32) * items);
	if (rc) {
		printk(KERN_ERR "SELinux: mls:  truncated range\n");
		goto out;
	}

	r->level[0].sens = le32_to_cpu(buf[0]);
	if (items > 1)
		r->level[1].sens = le32_to_cpu(buf[1]);
	else
		r->level[1].sens = r->level[0].sens;

	rc = ebitmap_read(&r->level[0].cat, fp);
	if (rc) {
		printk(KERN_ERR "SELinux: mls:  error reading low categories\n");
		goto out;
	}
	if (items > 1) {
		rc = ebitmap_read(&r->level[1].cat, fp);
		if (rc) {
			printk(KERN_ERR "SELinux: mls:  error reading high categories\n");
			goto bad_high;
		}
	} else {
		rc = ebitmap_cpy(&r->level[1].cat, &r->level[0].cat);
		if (rc) {
			printk(KERN_ERR "SELinux: mls:  out of memory\n");
			goto bad_high;
		}
	}

	return 0;
bad_high:
	ebitmap_destroy(&r->level[0].cat);
out:
	return rc;
}

/*
 * Read and validate a security context structure
 * from a policydb binary representation file.
 */
static int context_read_and_validate(struct context *c,
				     struct policydb *p,
				     void *fp)
{
	__le32 buf[3];
	int rc;

	rc = next_entry(buf, fp, sizeof buf);
	if (rc) {
		printk(KERN_ERR "SELinux: context truncated\n");
		goto out;
	}
	c->user = le32_to_cpu(buf[0]);
	c->role = le32_to_cpu(buf[1]);
	c->type = le32_to_cpu(buf[2]);
	if (p->policyvers >= POLICYDB_VERSION_MLS) {
		rc = mls_read_range_helper(&c->range, fp);
		if (rc) {
			printk(KERN_ERR "SELinux: error reading MLS range of context\n");
			goto out;
		}
	}

	rc = -EINVAL;
	if (!policydb_context_isvalid(p, c)) {
		printk(KERN_ERR "SELinux:  invalid security context\n");
		context_destroy(c);
		goto out;
	}
	rc = 0;
out:
	return rc;
}

/*
 * The following *_read functions are used to
 * read the symbol data from a policy database
 * binary representation file.
 */

static int perm_read(struct policydb *p, struct hashtab *h, void *fp)
{
	char *key = NULL;
	struct perm_datum *perdatum;
	int rc;
	__le32 buf[2];
	u32 len;

	rc = -ENOMEM;
	perdatum = kzalloc(sizeof(*perdatum), GFP_KERNEL);
	if (!perdatum)
		goto bad;

	rc = next_entry(buf, fp, sizeof buf);
	if (rc)
		goto bad;

	len = le32_to_cpu(buf[0]);
	perdatum->value = le32_to_cpu(buf[1]);

	rc = -ENOMEM;
	key = kmalloc(len + 1, GFP_KERNEL);
	if (!key)
		goto bad;

	rc = next_entry(key, fp, len);
	if (rc)
		goto bad;
	key[len] = '\0';

	rc = hashtab_insert(h, key, perdatum);
	if (rc)
		goto bad;

	return 0;
bad:
	perm_destroy(key, perdatum, NULL);
	return rc;
}

static int common_read(struct policydb *p, struct hashtab *h, void *fp)
{
	char *key = NULL;
	struct common_datum *comdatum;
	__le32 buf[4];
	u32 len, nel;
	int i, rc;

	rc = -ENOMEM;
	comdatum = kzalloc(sizeof(*comdatum), GFP_KERNEL);
	if (!comdatum)
		goto bad;

	rc = next_entry(buf, fp, sizeof buf);
	if (rc)
		goto bad;

	len = le32_to_cpu(buf[0]);
	comdatum->value = le32_to_cpu(buf[1]);

	rc = symtab_init(&comdatum->permissions, PERM_SYMTAB_SIZE);
	if (rc)
		goto bad;
	comdatum->permissions.nprim = le32_to_cpu(buf[2]);
	nel = le32_to_cpu(buf[3]);

	rc = -ENOMEM;
	key = kmalloc(len + 1, GFP_KERNEL);
	if (!key)
		goto bad;

	rc = next_entry(key, fp, len);
	if (rc)
		goto bad;
	key[len] = '\0';

	for (i = 0; i < nel; i++) {
		rc = perm_read(p, comdatum->permissions.table, fp);
		if (rc)
			goto bad;
	}

	rc = hashtab_insert(h, key, comdatum);
	if (rc)
		goto bad;
	return 0;
bad:
	common_destroy(key, comdatum, NULL);
	return rc;
}

static int read_cons_helper(struct constraint_node **nodep, int ncons,
			    int allowxtarget, void *fp)
{
	struct constraint_node *c, *lc;
	struct constraint_expr *e, *le;
	__le32 buf[3];
	u32 nexpr;
	int rc, i, j, depth;

	lc = NULL;
	for (i = 0; i < ncons; i++) {
		c = kzalloc(sizeof(*c), GFP_KERNEL);
		if (!c)
			return -ENOMEM;

		if (lc)
			lc->next = c;
		else
			*nodep = c;

		rc = next_entry(buf, fp, (sizeof(u32) * 2));
		if (rc)
			return rc;
		c->permissions = le32_to_cpu(buf[0]);
		nexpr = le32_to_cpu(buf[1]);
		le = NULL;
		depth = -1;
		for (j = 0; j < nexpr; j++) {
			e = kzalloc(sizeof(*e), GFP_KERNEL);
			if (!e)
				return -ENOMEM;

			if (le)
				le->next = e;
			else
				c->expr = e;

			rc = next_entry(buf, fp, (sizeof(u32) * 3));
			if (rc)
				return rc;
			e->expr_type = le32_to_cpu(buf[0]);
			e->attr = le32_to_cpu(buf[1]);
			e->op = le32_to_cpu(buf[2]);

			switch (e->expr_type) {
			case CEXPR_NOT:
				if (depth < 0)
					return -EINVAL;
				break;
			case CEXPR_AND:
			case CEXPR_OR:
				if (depth < 1)
					return -EINVAL;
				depth--;
				break;
			case CEXPR_ATTR:
				if (depth == (CEXPR_MAXDEPTH - 1))
					return -EINVAL;
				depth++;
				break;
			case CEXPR_NAMES:
				if (!allowxtarget && (e->attr & CEXPR_XTARGET))
					return -EINVAL;
				if (depth == (CEXPR_MAXDEPTH - 1))
					return -EINVAL;
				depth++;
				rc = ebitmap_read(&e->names, fp);
				if (rc)
					return rc;
				break;
			default:
				return -EINVAL;
			}
			le = e;
		}
		if (depth != 0)
			return -EINVAL;
		lc = c;
	}

	return 0;
}

static int class_read(struct policydb *p, struct hashtab *h, void *fp)
{
	char *key = NULL;
	struct class_datum *cladatum;
	__le32 buf[6];
	u32 len, len2, ncons, nel;
	int i, rc;

	rc = -ENOMEM;
	cladatum = kzalloc(sizeof(*cladatum), GFP_KERNEL);
	if (!cladatum)
		goto bad;

	rc = next_entry(buf, fp, sizeof(u32)*6);
	if (rc)
		goto bad;

	len = le32_to_cpu(buf[0]);
	len2 = le32_to_cpu(buf[1]);
	cladatum->value = le32_to_cpu(buf[2]);

	rc = symtab_init(&cladatum->permissions, PERM_SYMTAB_SIZE);
	if (rc)
		goto bad;
	cladatum->permissions.nprim = le32_to_cpu(buf[3]);
	nel = le32_to_cpu(buf[4]);

	ncons = le32_to_cpu(buf[5]);

	rc = -ENOMEM;
	key = kmalloc(len + 1, GFP_KERNEL);
	if (!key)
		goto bad;

	rc = next_entry(key, fp, len);
	if (rc)
		goto bad;
	key[len] = '\0';

	if (len2) {
		rc = -ENOMEM;
		cladatum->comkey = kmalloc(len2 + 1, GFP_KERNEL);
		if (!cladatum->comkey)
			goto bad;
		rc = next_entry(cladatum->comkey, fp, len2);
		if (rc)
			goto bad;
		cladatum->comkey[len2] = '\0';

		rc = -EINVAL;
		cladatum->comdatum = hashtab_search(p->p_commons.table, cladatum->comkey);
		if (!cladatum->comdatum) {
			printk(KERN_ERR "SELinux:  unknown common %s\n", cladatum->comkey);
			goto bad;
		}
	}
	for (i = 0; i < nel; i++) {
		rc = perm_read(p, cladatum->permissions.table, fp);
		if (rc)
			goto bad;
	}

	rc = read_cons_helper(&cladatum->constraints, ncons, 0, fp);
	if (rc)
		goto bad;

	if (p->policyvers >= POLICYDB_VERSION_VALIDATETRANS) {
		/* grab the validatetrans rules */
		rc = next_entry(buf, fp, sizeof(u32));
		if (rc)
			goto bad;
		ncons = le32_to_cpu(buf[0]);
		rc = read_cons_helper(&cladatum->validatetrans, ncons, 1, fp);
		if (rc)
			goto bad;
	}

	rc = hashtab_insert(h, key, cladatum);
	if (rc)
		goto bad;

	return 0;
bad:
	cls_destroy(key, cladatum, NULL);
	return rc;
}

static int role_read(struct policydb *p, struct hashtab *h, void *fp)
{
	char *key = NULL;
	struct role_datum *role;
	int rc, to_read = 2;
	__le32 buf[3];
	u32 len;

	rc = -ENOMEM;
	role = kzalloc(sizeof(*role), GFP_KERNEL);
	if (!role)
		goto bad;

	if (p->policyvers >= POLICYDB_VERSION_BOUNDARY)
		to_read = 3;

	rc = next_entry(buf, fp, sizeof(buf[0]) * to_read);
	if (rc)
		goto bad;

	len = le32_to_cpu(buf[0]);
	role->value = le32_to_cpu(buf[1]);
	if (p->policyvers >= POLICYDB_VERSION_BOUNDARY)
		role->bounds = le32_to_cpu(buf[2]);

	rc = -ENOMEM;
	key = kmalloc(len + 1, GFP_KERNEL);
	if (!key)
		goto bad;

	rc = next_entry(key, fp, len);
	if (rc)
		goto bad;
	key[len] = '\0';

	rc = ebitmap_read(&role->dominates, fp);
	if (rc)
		goto bad;

	rc = ebitmap_read(&role->types, fp);
	if (rc)
		goto bad;

	if (strcmp(key, OBJECT_R) == 0) {
		rc = -EINVAL;
		if (role->value != OBJECT_R_VAL) {
			printk(KERN_ERR "SELinux: Role %s has wrong value %d\n",
			       OBJECT_R, role->value);
			goto bad;
		}
		rc = 0;
		goto bad;
	}

	rc = hashtab_insert(h, key, role);
	if (rc)
		goto bad;
	return 0;
bad:
	role_destroy(key, role, NULL);
	return rc;
}

static int type_read(struct policydb *p, struct hashtab *h, void *fp)
{
	char *key = NULL;
	struct type_datum *typdatum;
	int rc, to_read = 3;
	__le32 buf[4];
	u32 len;

	rc = -ENOMEM;
	typdatum = kzalloc(sizeof(*typdatum), GFP_KERNEL);
	if (!typdatum)
		goto bad;

	if (p->policyvers >= POLICYDB_VERSION_BOUNDARY)
		to_read = 4;

	rc = next_entry(buf, fp, sizeof(buf[0]) * to_read);
	if (rc)
		goto bad;

	len = le32_to_cpu(buf[0]);
	typdatum->value = le32_to_cpu(buf[1]);
	if (p->policyvers >= POLICYDB_VERSION_BOUNDARY) {
		u32 prop = le32_to_cpu(buf[2]);

		if (prop & TYPEDATUM_PROPERTY_PRIMARY)
			typdatum->primary = 1;
		if (prop & TYPEDATUM_PROPERTY_ATTRIBUTE)
			typdatum->attribute = 1;

		typdatum->bounds = le32_to_cpu(buf[3]);
	} else {
		typdatum->primary = le32_to_cpu(buf[2]);
	}

	rc = -ENOMEM;
	key = kmalloc(len + 1, GFP_KERNEL);
	if (!key)
		goto bad;
	rc = next_entry(key, fp, len);
	if (rc)
		goto bad;
	key[len] = '\0';

	rc = hashtab_insert(h, key, typdatum);
	if (rc)
		goto bad;
	return 0;
bad:
	type_destroy(key, typdatum, NULL);
	return rc;
}


/*
 * Read a MLS level structure from a policydb binary
 * representation file.
 */
static int mls_read_level(struct mls_level *lp, void *fp)
{
	__le32 buf[1];
	int rc;

	memset(lp, 0, sizeof(*lp));

	rc = next_entry(buf, fp, sizeof buf);
	if (rc) {
		printk(KERN_ERR "SELinux: mls: truncated level\n");
		return rc;
	}
	lp->sens = le32_to_cpu(buf[0]);

	rc = ebitmap_read(&lp->cat, fp);
	if (rc) {
		printk(KERN_ERR "SELinux: mls:  error reading level categories\n");
		return rc;
	}
	return 0;
}

static int user_read(struct policydb *p, struct hashtab *h, void *fp)
{
	char *key = NULL;
	struct user_datum *usrdatum;
	int rc, to_read = 2;
	__le32 buf[3];
	u32 len;

	rc = -ENOMEM;
	usrdatum = kzalloc(sizeof(*usrdatum), GFP_KERNEL);
	if (!usrdatum)
		goto bad;

	if (p->policyvers >= POLICYDB_VERSION_BOUNDARY)
		to_read = 3;

	rc = next_entry(buf, fp, sizeof(buf[0]) * to_read);
	if (rc)
		goto bad;

	len = le32_to_cpu(buf[0]);
	usrdatum->value = le32_to_cpu(buf[1]);
	if (p->policyvers >= POLICYDB_VERSION_BOUNDARY)
		usrdatum->bounds = le32_to_cpu(buf[2]);

	rc = -ENOMEM;
	key = kmalloc(len + 1, GFP_KERNEL);
	if (!key)
		goto bad;
	rc = next_entry(key, fp, len);
	if (rc)
		goto bad;
	key[len] = '\0';

	rc = ebitmap_read(&usrdatum->roles, fp);
	if (rc)
		goto bad;

	if (p->policyvers >= POLICYDB_VERSION_MLS) {
		rc = mls_read_range_helper(&usrdatum->range, fp);
		if (rc)
			goto bad;
		rc = mls_read_level(&usrdatum->dfltlevel, fp);
		if (rc)
			goto bad;
	}

	rc = hashtab_insert(h, key, usrdatum);
	if (rc)
		goto bad;
	return 0;
bad:
	user_destroy(key, usrdatum, NULL);
	return rc;
}

static int sens_read(struct policydb *p, struct hashtab *h, void *fp)
{
	char *key = NULL;
	struct level_datum *levdatum;
	int rc;
	__le32 buf[2];
	u32 len;

	rc = -ENOMEM;
	levdatum = kzalloc(sizeof(*levdatum), GFP_ATOMIC);
	if (!levdatum)
		goto bad;

	rc = next_entry(buf, fp, sizeof buf);
	if (rc)
		goto bad;

	len = le32_to_cpu(buf[0]);
	levdatum->isalias = le32_to_cpu(buf[1]);

	rc = -ENOMEM;
	key = kmalloc(len + 1, GFP_ATOMIC);
	if (!key)
		goto bad;
	rc = next_entry(key, fp, len);
	if (rc)
		goto bad;
	key[len] = '\0';

	rc = -ENOMEM;
	levdatum->level = kmalloc(sizeof(struct mls_level), GFP_ATOMIC);
	if (!levdatum->level)
		goto bad;

	rc = mls_read_level(levdatum->level, fp);
	if (rc)
		goto bad;

	rc = hashtab_insert(h, key, levdatum);
	if (rc)
		goto bad;
	return 0;
bad:
	sens_destroy(key, levdatum, NULL);
	return rc;
}

static int cat_read(struct policydb *p, struct hashtab *h, void *fp)
{
	char *key = NULL;
	struct cat_datum *catdatum;
	int rc;
	__le32 buf[3];
	u32 len;

	rc = -ENOMEM;
	catdatum = kzalloc(sizeof(*catdatum), GFP_ATOMIC);
	if (!catdatum)
		goto bad;

	rc = next_entry(buf, fp, sizeof buf);
	if (rc)
		goto bad;

	len = le32_to_cpu(buf[0]);
	catdatum->value = le32_to_cpu(buf[1]);
	catdatum->isalias = le32_to_cpu(buf[2]);

	rc = -ENOMEM;
	key = kmalloc(len + 1, GFP_ATOMIC);
	if (!key)
		goto bad;
	rc = next_entry(key, fp, len);
	if (rc)
		goto bad;
	key[len] = '\0';

	rc = hashtab_insert(h, key, catdatum);
	if (rc)
		goto bad;
	return 0;
bad:
	cat_destroy(key, catdatum, NULL);
	return rc;
}

static int (*read_f[SYM_NUM]) (struct policydb *p, struct hashtab *h, void *fp) =
{
	common_read,
	class_read,
	role_read,
	type_read,
	user_read,
	cond_read_bool,
	sens_read,
	cat_read,
};

static int user_bounds_sanity_check(void *key, void *datum, void *datap)
{
	struct user_datum *upper, *user;
	struct policydb *p = datap;
	int depth = 0;

	upper = user = datum;
	while (upper->bounds) {
		struct ebitmap_node *node;
		unsigned long bit;

		if (++depth == POLICYDB_BOUNDS_MAXDEPTH) {
			printk(KERN_ERR "SELinux: user %s: "
			       "too deep or looped boundary",
			       (char *) key);
			return -EINVAL;
		}

		upper = p->user_val_to_struct[upper->bounds - 1];
		ebitmap_for_each_positive_bit(&user->roles, node, bit) {
			if (ebitmap_get_bit(&upper->roles, bit))
				continue;

			printk(KERN_ERR
			       "SELinux: boundary violated policy: "
			       "user=%s role=%s bounds=%s\n",
			       sym_name(p, SYM_USERS, user->value - 1),
			       sym_name(p, SYM_ROLES, bit),
			       sym_name(p, SYM_USERS, upper->value - 1));

			return -EINVAL;
		}
	}

	return 0;
}

static int role_bounds_sanity_check(void *key, void *datum, void *datap)
{
	struct role_datum *upper, *role;
	struct policydb *p = datap;
	int depth = 0;

	upper = role = datum;
	while (upper->bounds) {
		struct ebitmap_node *node;
		unsigned long bit;

		if (++depth == POLICYDB_BOUNDS_MAXDEPTH) {
			printk(KERN_ERR "SELinux: role %s: "
			       "too deep or looped bounds\n",
			       (char *) key);
			return -EINVAL;
		}

		upper = p->role_val_to_struct[upper->bounds - 1];
		ebitmap_for_each_positive_bit(&role->types, node, bit) {
			if (ebitmap_get_bit(&upper->types, bit))
				continue;

			printk(KERN_ERR
			       "SELinux: boundary violated policy: "
			       "role=%s type=%s bounds=%s\n",
			       sym_name(p, SYM_ROLES, role->value - 1),
			       sym_name(p, SYM_TYPES, bit),
			       sym_name(p, SYM_ROLES, upper->value - 1));

			return -EINVAL;
		}
	}

	return 0;
}

static int type_bounds_sanity_check(void *key, void *datum, void *datap)
{
	struct type_datum *upper;
	struct policydb *p = datap;
	int depth = 0;

	upper = datum;
	while (upper->bounds) {
		if (++depth == POLICYDB_BOUNDS_MAXDEPTH) {
			printk(KERN_ERR "SELinux: type %s: "
			       "too deep or looped boundary\n",
			       (char *) key);
			return -EINVAL;
		}

		upper = flex_array_get_ptr(p->type_val_to_struct_array,
					   upper->bounds - 1);
		BUG_ON(!upper);

		if (upper->attribute) {
			printk(KERN_ERR "SELinux: type %s: "
			       "bounded by attribute %s",
			       (char *) key,
			       sym_name(p, SYM_TYPES, upper->value - 1));
			return -EINVAL;
		}
	}

	return 0;
}

static int policydb_bounds_sanity_check(struct policydb *p)
{
	int rc;

	if (p->policyvers < POLICYDB_VERSION_BOUNDARY)
		return 0;

	rc = hashtab_map(p->p_users.table,
			 user_bounds_sanity_check, p);
	if (rc)
		return rc;

	rc = hashtab_map(p->p_roles.table,
			 role_bounds_sanity_check, p);
	if (rc)
		return rc;

	rc = hashtab_map(p->p_types.table,
			 type_bounds_sanity_check, p);
	if (rc)
		return rc;

	return 0;
}

extern int ss_initialized;

u16 string_to_security_class(struct policydb *p, const char *name)
{
	struct class_datum *cladatum;

	cladatum = hashtab_search(p->p_classes.table, name);
	if (!cladatum)
		return 0;

	return cladatum->value;
}

u32 string_to_av_perm(struct policydb *p, u16 tclass, const char *name)
{
	struct class_datum *cladatum;
	struct perm_datum *perdatum = NULL;
	struct common_datum *comdatum;

	if (!tclass || tclass > p->p_classes.nprim)
		return 0;

	cladatum = p->class_val_to_struct[tclass-1];
	comdatum = cladatum->comdatum;
	if (comdatum)
		perdatum = hashtab_search(comdatum->permissions.table,
					  name);
	if (!perdatum)
		perdatum = hashtab_search(cladatum->permissions.table,
					  name);
	if (!perdatum)
		return 0;

	return 1U << (perdatum->value-1);
}

static int range_read(struct policydb *p, void *fp)
{
	struct range_trans *rt = NULL;
	struct mls_range *r = NULL;
	int i, rc;
	__le32 buf[2];
	u32 nel;

	if (p->policyvers < POLICYDB_VERSION_MLS)
		return 0;

	rc = next_entry(buf, fp, sizeof(u32));
	if (rc)
		goto out;

	nel = le32_to_cpu(buf[0]);
	for (i = 0; i < nel; i++) {
		rc = -ENOMEM;
		rt = kzalloc(sizeof(*rt), GFP_KERNEL);
		if (!rt)
			goto out;

		rc = next_entry(buf, fp, (sizeof(u32) * 2));
		if (rc)
			goto out;

		rt->source_type = le32_to_cpu(buf[0]);
		rt->target_type = le32_to_cpu(buf[1]);
		if (p->policyvers >= POLICYDB_VERSION_RANGETRANS) {
			rc = next_entry(buf, fp, sizeof(u32));
			if (rc)
				goto out;
			rt->target_class = le32_to_cpu(buf[0]);
		} else
			rt->target_class = p->process_class;

		rc = -EINVAL;
		if (!policydb_type_isvalid(p, rt->source_type) ||
		    !policydb_type_isvalid(p, rt->target_type) ||
		    !policydb_class_isvalid(p, rt->target_class))
			goto out;

		rc = -ENOMEM;
		r = kzalloc(sizeof(*r), GFP_KERNEL);
		if (!r)
			goto out;

		rc = mls_read_range_helper(r, fp);
		if (rc)
			goto out;

		rc = -EINVAL;
		if (!mls_range_isvalid(p, r)) {
			printk(KERN_WARNING "SELinux:  rangetrans:  invalid range\n");
			goto out;
		}

		rc = hashtab_insert(p->range_tr, rt, r);
		if (rc)
			goto out;

		rt = NULL;
		r = NULL;
	}
	hash_eval(p->range_tr, "rangetr");
	rc = 0;
out:
	kfree(rt);
	kfree(r);
	return rc;
}

static int filename_trans_read(struct policydb *p, void *fp)
{
	struct filename_trans *ft;
	struct filename_trans_datum *otype;
	char *name;
	u32 nel, len;
	__le32 buf[4];
	int rc, i;

	if (p->policyvers < POLICYDB_VERSION_FILENAME_TRANS)
		return 0;

	rc = next_entry(buf, fp, sizeof(u32));
	if (rc)
		return rc;
	nel = le32_to_cpu(buf[0]);

<<<<<<< HEAD
	last = p->filename_trans;
	while (last && last->next)
		last = last->next;

=======
>>>>>>> 7a627e3b
	for (i = 0; i < nel; i++) {
		ft = NULL;
		otype = NULL;
		name = NULL;

		rc = -ENOMEM;
		ft = kzalloc(sizeof(*ft), GFP_KERNEL);
		if (!ft)
			goto out;

		rc = -ENOMEM;
		otype = kmalloc(sizeof(*otype), GFP_KERNEL);
		if (!otype)
			goto out;

		/* length of the path component string */
		rc = next_entry(buf, fp, sizeof(u32));
		if (rc)
			goto out;
		len = le32_to_cpu(buf[0]);

		rc = -ENOMEM;
		name = kmalloc(len + 1, GFP_KERNEL);
		if (!name)
			goto out;

		ft->name = name;

		/* path component string */
		rc = next_entry(name, fp, len);
		if (rc)
			goto out;
		name[len] = 0;

		rc = next_entry(buf, fp, sizeof(u32) * 4);
		if (rc)
			goto out;

		ft->stype = le32_to_cpu(buf[0]);
		ft->ttype = le32_to_cpu(buf[1]);
		ft->tclass = le32_to_cpu(buf[2]);

		otype->otype = le32_to_cpu(buf[3]);

		rc = ebitmap_set_bit(&p->filename_trans_ttypes, ft->ttype, 1);
		if (rc)
			goto out;

		hashtab_insert(p->filename_trans, ft, otype);
	}
	hash_eval(p->filename_trans, "filenametr");
	return 0;
out:
	kfree(ft);
	kfree(name);
	kfree(otype);

	return rc;
}

static int genfs_read(struct policydb *p, void *fp)
{
	int i, j, rc;
	u32 nel, nel2, len, len2;
	__le32 buf[1];
	struct ocontext *l, *c;
	struct ocontext *newc = NULL;
	struct genfs *genfs_p, *genfs;
	struct genfs *newgenfs = NULL;

	rc = next_entry(buf, fp, sizeof(u32));
	if (rc)
		goto out;
	nel = le32_to_cpu(buf[0]);

	for (i = 0; i < nel; i++) {
		rc = next_entry(buf, fp, sizeof(u32));
		if (rc)
			goto out;
		len = le32_to_cpu(buf[0]);

		rc = -ENOMEM;
		newgenfs = kzalloc(sizeof(*newgenfs), GFP_KERNEL);
		if (!newgenfs)
			goto out;

		rc = -ENOMEM;
		newgenfs->fstype = kmalloc(len + 1, GFP_KERNEL);
		if (!newgenfs->fstype)
			goto out;

		rc = next_entry(newgenfs->fstype, fp, len);
		if (rc)
			goto out;

		newgenfs->fstype[len] = 0;

		for (genfs_p = NULL, genfs = p->genfs; genfs;
		     genfs_p = genfs, genfs = genfs->next) {
			rc = -EINVAL;
			if (strcmp(newgenfs->fstype, genfs->fstype) == 0) {
				printk(KERN_ERR "SELinux:  dup genfs fstype %s\n",
				       newgenfs->fstype);
				goto out;
			}
			if (strcmp(newgenfs->fstype, genfs->fstype) < 0)
				break;
		}
		newgenfs->next = genfs;
		if (genfs_p)
			genfs_p->next = newgenfs;
		else
			p->genfs = newgenfs;
		genfs = newgenfs;
		newgenfs = NULL;

		rc = next_entry(buf, fp, sizeof(u32));
		if (rc)
			goto out;

		nel2 = le32_to_cpu(buf[0]);
		for (j = 0; j < nel2; j++) {
			rc = next_entry(buf, fp, sizeof(u32));
			if (rc)
				goto out;
			len = le32_to_cpu(buf[0]);

			rc = -ENOMEM;
			newc = kzalloc(sizeof(*newc), GFP_KERNEL);
			if (!newc)
				goto out;

			rc = -ENOMEM;
			newc->u.name = kmalloc(len + 1, GFP_KERNEL);
			if (!newc->u.name)
				goto out;

			rc = next_entry(newc->u.name, fp, len);
			if (rc)
				goto out;
			newc->u.name[len] = 0;

			rc = next_entry(buf, fp, sizeof(u32));
			if (rc)
				goto out;

			newc->v.sclass = le32_to_cpu(buf[0]);
			rc = context_read_and_validate(&newc->context[0], p, fp);
			if (rc)
				goto out;

			for (l = NULL, c = genfs->head; c;
			     l = c, c = c->next) {
				rc = -EINVAL;
				if (!strcmp(newc->u.name, c->u.name) &&
				    (!c->v.sclass || !newc->v.sclass ||
				     newc->v.sclass == c->v.sclass)) {
					printk(KERN_ERR "SELinux:  dup genfs entry (%s,%s)\n",
					       genfs->fstype, c->u.name);
					goto out;
				}
				len = strlen(newc->u.name);
				len2 = strlen(c->u.name);
				if (len > len2)
					break;
			}

			newc->next = c;
			if (l)
				l->next = newc;
			else
				genfs->head = newc;
			newc = NULL;
		}
	}
	rc = 0;
out:
	if (newgenfs)
		kfree(newgenfs->fstype);
	kfree(newgenfs);
	ocontext_destroy(newc, OCON_FSUSE);

	return rc;
}

static int ocontext_read(struct policydb *p, struct policydb_compat_info *info,
			 void *fp)
{
	int i, j, rc;
	u32 nel, len;
	__le32 buf[3];
	struct ocontext *l, *c;
	u32 nodebuf[8];

	for (i = 0; i < info->ocon_num; i++) {
		rc = next_entry(buf, fp, sizeof(u32));
		if (rc)
			goto out;
		nel = le32_to_cpu(buf[0]);

		l = NULL;
		for (j = 0; j < nel; j++) {
			rc = -ENOMEM;
			c = kzalloc(sizeof(*c), GFP_KERNEL);
			if (!c)
				goto out;
			if (l)
				l->next = c;
			else
				p->ocontexts[i] = c;
			l = c;

			switch (i) {
			case OCON_ISID:
				rc = next_entry(buf, fp, sizeof(u32));
				if (rc)
					goto out;

				c->sid[0] = le32_to_cpu(buf[0]);
				rc = context_read_and_validate(&c->context[0], p, fp);
				if (rc)
					goto out;
				break;
			case OCON_FS:
			case OCON_NETIF:
				rc = next_entry(buf, fp, sizeof(u32));
				if (rc)
					goto out;
				len = le32_to_cpu(buf[0]);

				rc = -ENOMEM;
				c->u.name = kmalloc(len + 1, GFP_KERNEL);
				if (!c->u.name)
					goto out;

				rc = next_entry(c->u.name, fp, len);
				if (rc)
					goto out;

				c->u.name[len] = 0;
				rc = context_read_and_validate(&c->context[0], p, fp);
				if (rc)
					goto out;
				rc = context_read_and_validate(&c->context[1], p, fp);
				if (rc)
					goto out;
				break;
			case OCON_PORT:
				rc = next_entry(buf, fp, sizeof(u32)*3);
				if (rc)
					goto out;
				c->u.port.protocol = le32_to_cpu(buf[0]);
				c->u.port.low_port = le32_to_cpu(buf[1]);
				c->u.port.high_port = le32_to_cpu(buf[2]);
				rc = context_read_and_validate(&c->context[0], p, fp);
				if (rc)
					goto out;
				break;
			case OCON_NODE:
				rc = next_entry(nodebuf, fp, sizeof(u32) * 2);
				if (rc)
					goto out;
				c->u.node.addr = nodebuf[0]; /* network order */
				c->u.node.mask = nodebuf[1]; /* network order */
				rc = context_read_and_validate(&c->context[0], p, fp);
				if (rc)
					goto out;
				break;
			case OCON_FSUSE:
				rc = next_entry(buf, fp, sizeof(u32)*2);
				if (rc)
					goto out;

				rc = -EINVAL;
				c->v.behavior = le32_to_cpu(buf[0]);
				if (c->v.behavior > SECURITY_FS_USE_NONE)
					goto out;

				rc = -ENOMEM;
				len = le32_to_cpu(buf[1]);
				c->u.name = kmalloc(len + 1, GFP_KERNEL);
				if (!c->u.name)
					goto out;

				rc = next_entry(c->u.name, fp, len);
				if (rc)
					goto out;
				c->u.name[len] = 0;
				rc = context_read_and_validate(&c->context[0], p, fp);
				if (rc)
					goto out;
				break;
			case OCON_NODE6: {
				int k;

				rc = next_entry(nodebuf, fp, sizeof(u32) * 8);
				if (rc)
					goto out;
				for (k = 0; k < 4; k++)
					c->u.node6.addr[k] = nodebuf[k];
				for (k = 0; k < 4; k++)
					c->u.node6.mask[k] = nodebuf[k+4];
				rc = context_read_and_validate(&c->context[0], p, fp);
				if (rc)
					goto out;
				break;
			}
			}
		}
	}
	rc = 0;
out:
	return rc;
}

/*
 * Read the configuration data from a policy database binary
 * representation file into a policy database structure.
 */
int policydb_read(struct policydb *p, void *fp)
{
	struct role_allow *ra, *lra;
	struct role_trans *tr, *ltr;
	int i, j, rc;
	__le32 buf[4];
	u32 len, nprim, nel;

	char *policydb_str;
	struct policydb_compat_info *info;

	rc = policydb_init(p);
	if (rc)
		return rc;

	/* Read the magic number and string length. */
	rc = next_entry(buf, fp, sizeof(u32) * 2);
	if (rc)
		goto bad;

	rc = -EINVAL;
	if (le32_to_cpu(buf[0]) != POLICYDB_MAGIC) {
		printk(KERN_ERR "SELinux:  policydb magic number 0x%x does "
		       "not match expected magic number 0x%x\n",
		       le32_to_cpu(buf[0]), POLICYDB_MAGIC);
		goto bad;
	}

	rc = -EINVAL;
	len = le32_to_cpu(buf[1]);
	if (len != strlen(POLICYDB_STRING)) {
		printk(KERN_ERR "SELinux:  policydb string length %d does not "
		       "match expected length %Zu\n",
		       len, strlen(POLICYDB_STRING));
		goto bad;
	}

	rc = -ENOMEM;
	policydb_str = kmalloc(len + 1, GFP_KERNEL);
	if (!policydb_str) {
		printk(KERN_ERR "SELinux:  unable to allocate memory for policydb "
		       "string of length %d\n", len);
		goto bad;
	}

	rc = next_entry(policydb_str, fp, len);
	if (rc) {
		printk(KERN_ERR "SELinux:  truncated policydb string identifier\n");
		kfree(policydb_str);
		goto bad;
	}

	rc = -EINVAL;
	policydb_str[len] = '\0';
	if (strcmp(policydb_str, POLICYDB_STRING)) {
		printk(KERN_ERR "SELinux:  policydb string %s does not match "
		       "my string %s\n", policydb_str, POLICYDB_STRING);
		kfree(policydb_str);
		goto bad;
	}
	/* Done with policydb_str. */
	kfree(policydb_str);
	policydb_str = NULL;

	/* Read the version and table sizes. */
	rc = next_entry(buf, fp, sizeof(u32)*4);
	if (rc)
		goto bad;

	rc = -EINVAL;
	p->policyvers = le32_to_cpu(buf[0]);
	if (p->policyvers < POLICYDB_VERSION_MIN ||
	    p->policyvers > POLICYDB_VERSION_MAX) {
		printk(KERN_ERR "SELinux:  policydb version %d does not match "
		       "my version range %d-%d\n",
		       le32_to_cpu(buf[0]), POLICYDB_VERSION_MIN, POLICYDB_VERSION_MAX);
		goto bad;
	}

	if ((le32_to_cpu(buf[1]) & POLICYDB_CONFIG_MLS)) {
		p->mls_enabled = 1;

		rc = -EINVAL;
		if (p->policyvers < POLICYDB_VERSION_MLS) {
			printk(KERN_ERR "SELinux: security policydb version %d "
				"(MLS) not backwards compatible\n",
				p->policyvers);
			goto bad;
		}
	}
	p->reject_unknown = !!(le32_to_cpu(buf[1]) & REJECT_UNKNOWN);
	p->allow_unknown = !!(le32_to_cpu(buf[1]) & ALLOW_UNKNOWN);

	if (p->policyvers >= POLICYDB_VERSION_POLCAP) {
		rc = ebitmap_read(&p->policycaps, fp);
		if (rc)
			goto bad;
	}

	if (p->policyvers >= POLICYDB_VERSION_PERMISSIVE) {
		rc = ebitmap_read(&p->permissive_map, fp);
		if (rc)
			goto bad;
	}

	rc = -EINVAL;
	info = policydb_lookup_compat(p->policyvers);
	if (!info) {
		printk(KERN_ERR "SELinux:  unable to find policy compat info "
		       "for version %d\n", p->policyvers);
		goto bad;
	}

	rc = -EINVAL;
	if (le32_to_cpu(buf[2]) != info->sym_num ||
		le32_to_cpu(buf[3]) != info->ocon_num) {
		printk(KERN_ERR "SELinux:  policydb table sizes (%d,%d) do "
		       "not match mine (%d,%d)\n", le32_to_cpu(buf[2]),
			le32_to_cpu(buf[3]),
		       info->sym_num, info->ocon_num);
		goto bad;
	}

	for (i = 0; i < info->sym_num; i++) {
		rc = next_entry(buf, fp, sizeof(u32)*2);
		if (rc)
			goto bad;
		nprim = le32_to_cpu(buf[0]);
		nel = le32_to_cpu(buf[1]);
		for (j = 0; j < nel; j++) {
			rc = read_f[i](p, p->symtab[i].table, fp);
			if (rc)
				goto bad;
		}

		p->symtab[i].nprim = nprim;
	}

	rc = -EINVAL;
	p->process_class = string_to_security_class(p, "process");
	if (!p->process_class)
		goto bad;

	rc = avtab_read(&p->te_avtab, fp, p);
	if (rc)
		goto bad;

	if (p->policyvers >= POLICYDB_VERSION_BOOL) {
		rc = cond_read_list(p, fp);
		if (rc)
			goto bad;
	}

	rc = next_entry(buf, fp, sizeof(u32));
	if (rc)
		goto bad;
	nel = le32_to_cpu(buf[0]);
	ltr = NULL;
	for (i = 0; i < nel; i++) {
		rc = -ENOMEM;
		tr = kzalloc(sizeof(*tr), GFP_KERNEL);
		if (!tr)
			goto bad;
		if (ltr)
			ltr->next = tr;
		else
			p->role_tr = tr;
		rc = next_entry(buf, fp, sizeof(u32)*3);
		if (rc)
			goto bad;

		rc = -EINVAL;
		tr->role = le32_to_cpu(buf[0]);
		tr->type = le32_to_cpu(buf[1]);
		tr->new_role = le32_to_cpu(buf[2]);
		if (p->policyvers >= POLICYDB_VERSION_ROLETRANS) {
			rc = next_entry(buf, fp, sizeof(u32));
			if (rc)
				goto bad;
			tr->tclass = le32_to_cpu(buf[0]);
		} else
			tr->tclass = p->process_class;

		if (!policydb_role_isvalid(p, tr->role) ||
		    !policydb_type_isvalid(p, tr->type) ||
		    !policydb_class_isvalid(p, tr->tclass) ||
		    !policydb_role_isvalid(p, tr->new_role))
			goto bad;
		ltr = tr;
	}

	rc = next_entry(buf, fp, sizeof(u32));
	if (rc)
		goto bad;
	nel = le32_to_cpu(buf[0]);
	lra = NULL;
	for (i = 0; i < nel; i++) {
		rc = -ENOMEM;
		ra = kzalloc(sizeof(*ra), GFP_KERNEL);
		if (!ra)
			goto bad;
		if (lra)
			lra->next = ra;
		else
			p->role_allow = ra;
		rc = next_entry(buf, fp, sizeof(u32)*2);
		if (rc)
			goto bad;

		rc = -EINVAL;
		ra->role = le32_to_cpu(buf[0]);
		ra->new_role = le32_to_cpu(buf[1]);
		if (!policydb_role_isvalid(p, ra->role) ||
		    !policydb_role_isvalid(p, ra->new_role))
			goto bad;
		lra = ra;
	}

	rc = filename_trans_read(p, fp);
	if (rc)
		goto bad;

	rc = policydb_index(p);
	if (rc)
		goto bad;

	rc = -EINVAL;
	p->process_trans_perms = string_to_av_perm(p, p->process_class, "transition");
	p->process_trans_perms |= string_to_av_perm(p, p->process_class, "dyntransition");
	if (!p->process_trans_perms)
		goto bad;

	rc = ocontext_read(p, info, fp);
	if (rc)
		goto bad;

	rc = genfs_read(p, fp);
	if (rc)
		goto bad;

	rc = range_read(p, fp);
	if (rc)
		goto bad;

	rc = -ENOMEM;
	p->type_attr_map_array = flex_array_alloc(sizeof(struct ebitmap),
						  p->p_types.nprim,
						  GFP_KERNEL | __GFP_ZERO);
	if (!p->type_attr_map_array)
		goto bad;

	/* preallocate so we don't have to worry about the put ever failing */
	rc = flex_array_prealloc(p->type_attr_map_array, 0, p->p_types.nprim,
				 GFP_KERNEL | __GFP_ZERO);
	if (rc)
		goto bad;

	for (i = 0; i < p->p_types.nprim; i++) {
		struct ebitmap *e = flex_array_get(p->type_attr_map_array, i);

		BUG_ON(!e);
		ebitmap_init(e);
		if (p->policyvers >= POLICYDB_VERSION_AVTAB) {
			rc = ebitmap_read(e, fp);
			if (rc)
				goto bad;
		}
		/* add the type itself as the degenerate case */
		rc = ebitmap_set_bit(e, i, 1);
		if (rc)
			goto bad;
	}

	rc = policydb_bounds_sanity_check(p);
	if (rc)
		goto bad;

	rc = 0;
out:
	return rc;
bad:
	policydb_destroy(p);
	goto out;
}

/*
 * Write a MLS level structure to a policydb binary
 * representation file.
 */
static int mls_write_level(struct mls_level *l, void *fp)
{
	__le32 buf[1];
	int rc;

	buf[0] = cpu_to_le32(l->sens);
	rc = put_entry(buf, sizeof(u32), 1, fp);
	if (rc)
		return rc;

	rc = ebitmap_write(&l->cat, fp);
	if (rc)
		return rc;

	return 0;
}

/*
 * Write a MLS range structure to a policydb binary
 * representation file.
 */
static int mls_write_range_helper(struct mls_range *r, void *fp)
{
	__le32 buf[3];
	size_t items;
	int rc, eq;

	eq = mls_level_eq(&r->level[1], &r->level[0]);

	if (eq)
		items = 2;
	else
		items = 3;
	buf[0] = cpu_to_le32(items-1);
	buf[1] = cpu_to_le32(r->level[0].sens);
	if (!eq)
		buf[2] = cpu_to_le32(r->level[1].sens);

	BUG_ON(items > (sizeof(buf)/sizeof(buf[0])));

	rc = put_entry(buf, sizeof(u32), items, fp);
	if (rc)
		return rc;

	rc = ebitmap_write(&r->level[0].cat, fp);
	if (rc)
		return rc;
	if (!eq) {
		rc = ebitmap_write(&r->level[1].cat, fp);
		if (rc)
			return rc;
	}

	return 0;
}

static int sens_write(void *vkey, void *datum, void *ptr)
{
	char *key = vkey;
	struct level_datum *levdatum = datum;
	struct policy_data *pd = ptr;
	void *fp = pd->fp;
	__le32 buf[2];
	size_t len;
	int rc;

	len = strlen(key);
	buf[0] = cpu_to_le32(len);
	buf[1] = cpu_to_le32(levdatum->isalias);
	rc = put_entry(buf, sizeof(u32), 2, fp);
	if (rc)
		return rc;

	rc = put_entry(key, 1, len, fp);
	if (rc)
		return rc;

	rc = mls_write_level(levdatum->level, fp);
	if (rc)
		return rc;

	return 0;
}

static int cat_write(void *vkey, void *datum, void *ptr)
{
	char *key = vkey;
	struct cat_datum *catdatum = datum;
	struct policy_data *pd = ptr;
	void *fp = pd->fp;
	__le32 buf[3];
	size_t len;
	int rc;

	len = strlen(key);
	buf[0] = cpu_to_le32(len);
	buf[1] = cpu_to_le32(catdatum->value);
	buf[2] = cpu_to_le32(catdatum->isalias);
	rc = put_entry(buf, sizeof(u32), 3, fp);
	if (rc)
		return rc;

	rc = put_entry(key, 1, len, fp);
	if (rc)
		return rc;

	return 0;
}

static int role_trans_write(struct policydb *p, void *fp)
{
	struct role_trans *r = p->role_tr;
	struct role_trans *tr;
	u32 buf[3];
	size_t nel;
	int rc;

	nel = 0;
	for (tr = r; tr; tr = tr->next)
		nel++;
	buf[0] = cpu_to_le32(nel);
	rc = put_entry(buf, sizeof(u32), 1, fp);
	if (rc)
		return rc;
	for (tr = r; tr; tr = tr->next) {
		buf[0] = cpu_to_le32(tr->role);
		buf[1] = cpu_to_le32(tr->type);
		buf[2] = cpu_to_le32(tr->new_role);
		rc = put_entry(buf, sizeof(u32), 3, fp);
		if (rc)
			return rc;
		if (p->policyvers >= POLICYDB_VERSION_ROLETRANS) {
			buf[0] = cpu_to_le32(tr->tclass);
			rc = put_entry(buf, sizeof(u32), 1, fp);
			if (rc)
				return rc;
		}
	}

	return 0;
}

static int role_allow_write(struct role_allow *r, void *fp)
{
	struct role_allow *ra;
	u32 buf[2];
	size_t nel;
	int rc;

	nel = 0;
	for (ra = r; ra; ra = ra->next)
		nel++;
	buf[0] = cpu_to_le32(nel);
	rc = put_entry(buf, sizeof(u32), 1, fp);
	if (rc)
		return rc;
	for (ra = r; ra; ra = ra->next) {
		buf[0] = cpu_to_le32(ra->role);
		buf[1] = cpu_to_le32(ra->new_role);
		rc = put_entry(buf, sizeof(u32), 2, fp);
		if (rc)
			return rc;
	}
	return 0;
}

/*
 * Write a security context structure
 * to a policydb binary representation file.
 */
static int context_write(struct policydb *p, struct context *c,
			 void *fp)
{
	int rc;
	__le32 buf[3];

	buf[0] = cpu_to_le32(c->user);
	buf[1] = cpu_to_le32(c->role);
	buf[2] = cpu_to_le32(c->type);

	rc = put_entry(buf, sizeof(u32), 3, fp);
	if (rc)
		return rc;

	rc = mls_write_range_helper(&c->range, fp);
	if (rc)
		return rc;

	return 0;
}

/*
 * The following *_write functions are used to
 * write the symbol data to a policy database
 * binary representation file.
 */

static int perm_write(void *vkey, void *datum, void *fp)
{
	char *key = vkey;
	struct perm_datum *perdatum = datum;
	__le32 buf[2];
	size_t len;
	int rc;

	len = strlen(key);
	buf[0] = cpu_to_le32(len);
	buf[1] = cpu_to_le32(perdatum->value);
	rc = put_entry(buf, sizeof(u32), 2, fp);
	if (rc)
		return rc;

	rc = put_entry(key, 1, len, fp);
	if (rc)
		return rc;

	return 0;
}

static int common_write(void *vkey, void *datum, void *ptr)
{
	char *key = vkey;
	struct common_datum *comdatum = datum;
	struct policy_data *pd = ptr;
	void *fp = pd->fp;
	__le32 buf[4];
	size_t len;
	int rc;

	len = strlen(key);
	buf[0] = cpu_to_le32(len);
	buf[1] = cpu_to_le32(comdatum->value);
	buf[2] = cpu_to_le32(comdatum->permissions.nprim);
	buf[3] = cpu_to_le32(comdatum->permissions.table->nel);
	rc = put_entry(buf, sizeof(u32), 4, fp);
	if (rc)
		return rc;

	rc = put_entry(key, 1, len, fp);
	if (rc)
		return rc;

	rc = hashtab_map(comdatum->permissions.table, perm_write, fp);
	if (rc)
		return rc;

	return 0;
}

static int write_cons_helper(struct policydb *p, struct constraint_node *node,
			     void *fp)
{
	struct constraint_node *c;
	struct constraint_expr *e;
	__le32 buf[3];
	u32 nel;
	int rc;

	for (c = node; c; c = c->next) {
		nel = 0;
		for (e = c->expr; e; e = e->next)
			nel++;
		buf[0] = cpu_to_le32(c->permissions);
		buf[1] = cpu_to_le32(nel);
		rc = put_entry(buf, sizeof(u32), 2, fp);
		if (rc)
			return rc;
		for (e = c->expr; e; e = e->next) {
			buf[0] = cpu_to_le32(e->expr_type);
			buf[1] = cpu_to_le32(e->attr);
			buf[2] = cpu_to_le32(e->op);
			rc = put_entry(buf, sizeof(u32), 3, fp);
			if (rc)
				return rc;

			switch (e->expr_type) {
			case CEXPR_NAMES:
				rc = ebitmap_write(&e->names, fp);
				if (rc)
					return rc;
				break;
			default:
				break;
			}
		}
	}

	return 0;
}

static int class_write(void *vkey, void *datum, void *ptr)
{
	char *key = vkey;
	struct class_datum *cladatum = datum;
	struct policy_data *pd = ptr;
	void *fp = pd->fp;
	struct policydb *p = pd->p;
	struct constraint_node *c;
	__le32 buf[6];
	u32 ncons;
	size_t len, len2;
	int rc;

	len = strlen(key);
	if (cladatum->comkey)
		len2 = strlen(cladatum->comkey);
	else
		len2 = 0;

	ncons = 0;
	for (c = cladatum->constraints; c; c = c->next)
		ncons++;

	buf[0] = cpu_to_le32(len);
	buf[1] = cpu_to_le32(len2);
	buf[2] = cpu_to_le32(cladatum->value);
	buf[3] = cpu_to_le32(cladatum->permissions.nprim);
	if (cladatum->permissions.table)
		buf[4] = cpu_to_le32(cladatum->permissions.table->nel);
	else
		buf[4] = 0;
	buf[5] = cpu_to_le32(ncons);
	rc = put_entry(buf, sizeof(u32), 6, fp);
	if (rc)
		return rc;

	rc = put_entry(key, 1, len, fp);
	if (rc)
		return rc;

	if (cladatum->comkey) {
		rc = put_entry(cladatum->comkey, 1, len2, fp);
		if (rc)
			return rc;
	}

	rc = hashtab_map(cladatum->permissions.table, perm_write, fp);
	if (rc)
		return rc;

	rc = write_cons_helper(p, cladatum->constraints, fp);
	if (rc)
		return rc;

	/* write out the validatetrans rule */
	ncons = 0;
	for (c = cladatum->validatetrans; c; c = c->next)
		ncons++;

	buf[0] = cpu_to_le32(ncons);
	rc = put_entry(buf, sizeof(u32), 1, fp);
	if (rc)
		return rc;

	rc = write_cons_helper(p, cladatum->validatetrans, fp);
	if (rc)
		return rc;

	return 0;
}

static int role_write(void *vkey, void *datum, void *ptr)
{
	char *key = vkey;
	struct role_datum *role = datum;
	struct policy_data *pd = ptr;
	void *fp = pd->fp;
	struct policydb *p = pd->p;
	__le32 buf[3];
	size_t items, len;
	int rc;

	len = strlen(key);
	items = 0;
	buf[items++] = cpu_to_le32(len);
	buf[items++] = cpu_to_le32(role->value);
	if (p->policyvers >= POLICYDB_VERSION_BOUNDARY)
		buf[items++] = cpu_to_le32(role->bounds);

	BUG_ON(items > (sizeof(buf)/sizeof(buf[0])));

	rc = put_entry(buf, sizeof(u32), items, fp);
	if (rc)
		return rc;

	rc = put_entry(key, 1, len, fp);
	if (rc)
		return rc;

	rc = ebitmap_write(&role->dominates, fp);
	if (rc)
		return rc;

	rc = ebitmap_write(&role->types, fp);
	if (rc)
		return rc;

	return 0;
}

static int type_write(void *vkey, void *datum, void *ptr)
{
	char *key = vkey;
	struct type_datum *typdatum = datum;
	struct policy_data *pd = ptr;
	struct policydb *p = pd->p;
	void *fp = pd->fp;
	__le32 buf[4];
	int rc;
	size_t items, len;

	len = strlen(key);
	items = 0;
	buf[items++] = cpu_to_le32(len);
	buf[items++] = cpu_to_le32(typdatum->value);
	if (p->policyvers >= POLICYDB_VERSION_BOUNDARY) {
		u32 properties = 0;

		if (typdatum->primary)
			properties |= TYPEDATUM_PROPERTY_PRIMARY;

		if (typdatum->attribute)
			properties |= TYPEDATUM_PROPERTY_ATTRIBUTE;

		buf[items++] = cpu_to_le32(properties);
		buf[items++] = cpu_to_le32(typdatum->bounds);
	} else {
		buf[items++] = cpu_to_le32(typdatum->primary);
	}
	BUG_ON(items > (sizeof(buf) / sizeof(buf[0])));
	rc = put_entry(buf, sizeof(u32), items, fp);
	if (rc)
		return rc;

	rc = put_entry(key, 1, len, fp);
	if (rc)
		return rc;

	return 0;
}

static int user_write(void *vkey, void *datum, void *ptr)
{
	char *key = vkey;
	struct user_datum *usrdatum = datum;
	struct policy_data *pd = ptr;
	struct policydb *p = pd->p;
	void *fp = pd->fp;
	__le32 buf[3];
	size_t items, len;
	int rc;

	len = strlen(key);
	items = 0;
	buf[items++] = cpu_to_le32(len);
	buf[items++] = cpu_to_le32(usrdatum->value);
	if (p->policyvers >= POLICYDB_VERSION_BOUNDARY)
		buf[items++] = cpu_to_le32(usrdatum->bounds);
	BUG_ON(items > (sizeof(buf) / sizeof(buf[0])));
	rc = put_entry(buf, sizeof(u32), items, fp);
	if (rc)
		return rc;

	rc = put_entry(key, 1, len, fp);
	if (rc)
		return rc;

	rc = ebitmap_write(&usrdatum->roles, fp);
	if (rc)
		return rc;

	rc = mls_write_range_helper(&usrdatum->range, fp);
	if (rc)
		return rc;

	rc = mls_write_level(&usrdatum->dfltlevel, fp);
	if (rc)
		return rc;

	return 0;
}

static int (*write_f[SYM_NUM]) (void *key, void *datum,
				void *datap) =
{
	common_write,
	class_write,
	role_write,
	type_write,
	user_write,
	cond_write_bool,
	sens_write,
	cat_write,
};

static int ocontext_write(struct policydb *p, struct policydb_compat_info *info,
			  void *fp)
{
	unsigned int i, j, rc;
	size_t nel, len;
	__le32 buf[3];
	u32 nodebuf[8];
	struct ocontext *c;
	for (i = 0; i < info->ocon_num; i++) {
		nel = 0;
		for (c = p->ocontexts[i]; c; c = c->next)
			nel++;
		buf[0] = cpu_to_le32(nel);
		rc = put_entry(buf, sizeof(u32), 1, fp);
		if (rc)
			return rc;
		for (c = p->ocontexts[i]; c; c = c->next) {
			switch (i) {
			case OCON_ISID:
				buf[0] = cpu_to_le32(c->sid[0]);
				rc = put_entry(buf, sizeof(u32), 1, fp);
				if (rc)
					return rc;
				rc = context_write(p, &c->context[0], fp);
				if (rc)
					return rc;
				break;
			case OCON_FS:
			case OCON_NETIF:
				len = strlen(c->u.name);
				buf[0] = cpu_to_le32(len);
				rc = put_entry(buf, sizeof(u32), 1, fp);
				if (rc)
					return rc;
				rc = put_entry(c->u.name, 1, len, fp);
				if (rc)
					return rc;
				rc = context_write(p, &c->context[0], fp);
				if (rc)
					return rc;
				rc = context_write(p, &c->context[1], fp);
				if (rc)
					return rc;
				break;
			case OCON_PORT:
				buf[0] = cpu_to_le32(c->u.port.protocol);
				buf[1] = cpu_to_le32(c->u.port.low_port);
				buf[2] = cpu_to_le32(c->u.port.high_port);
				rc = put_entry(buf, sizeof(u32), 3, fp);
				if (rc)
					return rc;
				rc = context_write(p, &c->context[0], fp);
				if (rc)
					return rc;
				break;
			case OCON_NODE:
				nodebuf[0] = c->u.node.addr; /* network order */
				nodebuf[1] = c->u.node.mask; /* network order */
				rc = put_entry(nodebuf, sizeof(u32), 2, fp);
				if (rc)
					return rc;
				rc = context_write(p, &c->context[0], fp);
				if (rc)
					return rc;
				break;
			case OCON_FSUSE:
				buf[0] = cpu_to_le32(c->v.behavior);
				len = strlen(c->u.name);
				buf[1] = cpu_to_le32(len);
				rc = put_entry(buf, sizeof(u32), 2, fp);
				if (rc)
					return rc;
				rc = put_entry(c->u.name, 1, len, fp);
				if (rc)
					return rc;
				rc = context_write(p, &c->context[0], fp);
				if (rc)
					return rc;
				break;
			case OCON_NODE6:
				for (j = 0; j < 4; j++)
					nodebuf[j] = c->u.node6.addr[j]; /* network order */
				for (j = 0; j < 4; j++)
					nodebuf[j + 4] = c->u.node6.mask[j]; /* network order */
				rc = put_entry(nodebuf, sizeof(u32), 8, fp);
				if (rc)
					return rc;
				rc = context_write(p, &c->context[0], fp);
				if (rc)
					return rc;
				break;
			}
		}
	}
	return 0;
}

static int genfs_write(struct policydb *p, void *fp)
{
	struct genfs *genfs;
	struct ocontext *c;
	size_t len;
	__le32 buf[1];
	int rc;

	len = 0;
	for (genfs = p->genfs; genfs; genfs = genfs->next)
		len++;
	buf[0] = cpu_to_le32(len);
	rc = put_entry(buf, sizeof(u32), 1, fp);
	if (rc)
		return rc;
	for (genfs = p->genfs; genfs; genfs = genfs->next) {
		len = strlen(genfs->fstype);
		buf[0] = cpu_to_le32(len);
		rc = put_entry(buf, sizeof(u32), 1, fp);
		if (rc)
			return rc;
		rc = put_entry(genfs->fstype, 1, len, fp);
		if (rc)
			return rc;
		len = 0;
		for (c = genfs->head; c; c = c->next)
			len++;
		buf[0] = cpu_to_le32(len);
		rc = put_entry(buf, sizeof(u32), 1, fp);
		if (rc)
			return rc;
		for (c = genfs->head; c; c = c->next) {
			len = strlen(c->u.name);
			buf[0] = cpu_to_le32(len);
			rc = put_entry(buf, sizeof(u32), 1, fp);
			if (rc)
				return rc;
			rc = put_entry(c->u.name, 1, len, fp);
			if (rc)
				return rc;
			buf[0] = cpu_to_le32(c->v.sclass);
			rc = put_entry(buf, sizeof(u32), 1, fp);
			if (rc)
				return rc;
			rc = context_write(p, &c->context[0], fp);
			if (rc)
				return rc;
		}
	}
	return 0;
}

static int hashtab_cnt(void *key, void *data, void *ptr)
{
	int *cnt = ptr;
	*cnt = *cnt + 1;

	return 0;
}

static int range_write_helper(void *key, void *data, void *ptr)
{
	__le32 buf[2];
	struct range_trans *rt = key;
	struct mls_range *r = data;
	struct policy_data *pd = ptr;
	void *fp = pd->fp;
	struct policydb *p = pd->p;
	int rc;

	buf[0] = cpu_to_le32(rt->source_type);
	buf[1] = cpu_to_le32(rt->target_type);
	rc = put_entry(buf, sizeof(u32), 2, fp);
	if (rc)
		return rc;
	if (p->policyvers >= POLICYDB_VERSION_RANGETRANS) {
		buf[0] = cpu_to_le32(rt->target_class);
		rc = put_entry(buf, sizeof(u32), 1, fp);
		if (rc)
			return rc;
	}
	rc = mls_write_range_helper(r, fp);
	if (rc)
		return rc;

	return 0;
}

static int range_write(struct policydb *p, void *fp)
{
	size_t nel;
	__le32 buf[1];
	int rc;
	struct policy_data pd;

	pd.p = p;
	pd.fp = fp;

	/* count the number of entries in the hashtab */
	nel = 0;
	rc = hashtab_map(p->range_tr, hashtab_cnt, &nel);
	if (rc)
		return rc;

	buf[0] = cpu_to_le32(nel);
	rc = put_entry(buf, sizeof(u32), 1, fp);
	if (rc)
		return rc;

	/* actually write all of the entries */
	rc = hashtab_map(p->range_tr, range_write_helper, &pd);
	if (rc)
		return rc;

	return 0;
}

static int filename_write_helper(void *key, void *data, void *ptr)
{
	__le32 buf[4];
	struct filename_trans *ft = key;
	struct filename_trans_datum *otype = data;
	void *fp = ptr;
	int rc;
	u32 len;

	len = strlen(ft->name);
	buf[0] = cpu_to_le32(len);
	rc = put_entry(buf, sizeof(u32), 1, fp);
	if (rc)
		return rc;

	rc = put_entry(ft->name, sizeof(char), len, fp);
	if (rc)
		return rc;

	buf[0] = ft->stype;
	buf[1] = ft->ttype;
	buf[2] = ft->tclass;
	buf[3] = otype->otype;

	rc = put_entry(buf, sizeof(u32), 4, fp);
	if (rc)
		return rc;

	return 0;
}

static int filename_trans_write(struct policydb *p, void *fp)
{
	u32 nel;
	__le32 buf[1];
	int rc;

	nel = 0;
	rc = hashtab_map(p->filename_trans, hashtab_cnt, &nel);
	if (rc)
		return rc;

	buf[0] = cpu_to_le32(nel);
	rc = put_entry(buf, sizeof(u32), 1, fp);
	if (rc)
		return rc;

	rc = hashtab_map(p->filename_trans, filename_write_helper, fp);
	if (rc)
		return rc;

	return 0;
}

/*
 * Write the configuration data in a policy database
 * structure to a policy database binary representation
 * file.
 */
int policydb_write(struct policydb *p, void *fp)
{
	unsigned int i, num_syms;
	int rc;
	__le32 buf[4];
	u32 config;
	size_t len;
	struct policydb_compat_info *info;

	/*
	 * refuse to write policy older than compressed avtab
	 * to simplify the writer.  There are other tests dropped
	 * since we assume this throughout the writer code.  Be
	 * careful if you ever try to remove this restriction
	 */
	if (p->policyvers < POLICYDB_VERSION_AVTAB) {
		printk(KERN_ERR "SELinux: refusing to write policy version %d."
		       "  Because it is less than version %d\n", p->policyvers,
		       POLICYDB_VERSION_AVTAB);
		return -EINVAL;
	}

	config = 0;
	if (p->mls_enabled)
		config |= POLICYDB_CONFIG_MLS;

	if (p->reject_unknown)
		config |= REJECT_UNKNOWN;
	if (p->allow_unknown)
		config |= ALLOW_UNKNOWN;

	/* Write the magic number and string identifiers. */
	buf[0] = cpu_to_le32(POLICYDB_MAGIC);
	len = strlen(POLICYDB_STRING);
	buf[1] = cpu_to_le32(len);
	rc = put_entry(buf, sizeof(u32), 2, fp);
	if (rc)
		return rc;
	rc = put_entry(POLICYDB_STRING, 1, len, fp);
	if (rc)
		return rc;

	/* Write the version, config, and table sizes. */
	info = policydb_lookup_compat(p->policyvers);
	if (!info) {
		printk(KERN_ERR "SELinux: compatibility lookup failed for policy "
		    "version %d", p->policyvers);
		return -EINVAL;
	}

	buf[0] = cpu_to_le32(p->policyvers);
	buf[1] = cpu_to_le32(config);
	buf[2] = cpu_to_le32(info->sym_num);
	buf[3] = cpu_to_le32(info->ocon_num);

	rc = put_entry(buf, sizeof(u32), 4, fp);
	if (rc)
		return rc;

	if (p->policyvers >= POLICYDB_VERSION_POLCAP) {
		rc = ebitmap_write(&p->policycaps, fp);
		if (rc)
			return rc;
	}

	if (p->policyvers >= POLICYDB_VERSION_PERMISSIVE) {
		rc = ebitmap_write(&p->permissive_map, fp);
		if (rc)
			return rc;
	}

	num_syms = info->sym_num;
	for (i = 0; i < num_syms; i++) {
		struct policy_data pd;

		pd.fp = fp;
		pd.p = p;

		buf[0] = cpu_to_le32(p->symtab[i].nprim);
		buf[1] = cpu_to_le32(p->symtab[i].table->nel);

		rc = put_entry(buf, sizeof(u32), 2, fp);
		if (rc)
			return rc;
		rc = hashtab_map(p->symtab[i].table, write_f[i], &pd);
		if (rc)
			return rc;
	}

	rc = avtab_write(p, &p->te_avtab, fp);
	if (rc)
		return rc;

	rc = cond_write_list(p, p->cond_list, fp);
	if (rc)
		return rc;

	rc = role_trans_write(p, fp);
	if (rc)
		return rc;

	rc = role_allow_write(p->role_allow, fp);
	if (rc)
		return rc;

	rc = filename_trans_write(p, fp);
	if (rc)
		return rc;

	rc = ocontext_write(p, info, fp);
	if (rc)
		return rc;

	rc = genfs_write(p, fp);
	if (rc)
		return rc;

	rc = range_write(p, fp);
	if (rc)
		return rc;

	for (i = 0; i < p->p_types.nprim; i++) {
		struct ebitmap *e = flex_array_get(p->type_attr_map_array, i);

		BUG_ON(!e);
		rc = ebitmap_write(e, fp);
		if (rc)
			return rc;
	}

	return 0;
}<|MERGE_RESOLUTION|>--- conflicted
+++ resolved
@@ -1868,13 +1868,6 @@
 		return rc;
 	nel = le32_to_cpu(buf[0]);
 
-<<<<<<< HEAD
-	last = p->filename_trans;
-	while (last && last->next)
-		last = last->next;
-
-=======
->>>>>>> 7a627e3b
 	for (i = 0; i < nel; i++) {
 		ft = NULL;
 		otype = NULL;
