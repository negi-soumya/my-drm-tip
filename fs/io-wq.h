--- conflicted
+++ resolved
@@ -7,10 +7,6 @@
 	IO_WQ_WORK_CANCEL	= 1,
 	IO_WQ_WORK_HASHED	= 4,
 	IO_WQ_WORK_UNBOUND	= 32,
-<<<<<<< HEAD
-	IO_WQ_WORK_CB		= 128,
-=======
->>>>>>> 04d5ce62
 	IO_WQ_WORK_NO_CANCEL	= 256,
 	IO_WQ_WORK_CONCURRENT	= 512,
 
@@ -102,8 +98,6 @@
 	do {							\
 		*(work) = (struct io_wq_work){ .func = _func };	\
 	} while (0)						\
-<<<<<<< HEAD
-=======
 
 static inline struct io_wq_work *wq_next_work(struct io_wq_work *work)
 {
@@ -112,7 +106,6 @@
 
 	return container_of(work->list.next, struct io_wq_work, list);
 }
->>>>>>> 04d5ce62
 
 typedef void (free_work_fn)(struct io_wq_work *);
 
@@ -127,16 +120,12 @@
 void io_wq_destroy(struct io_wq *wq);
 
 void io_wq_enqueue(struct io_wq *wq, struct io_wq_work *work);
-<<<<<<< HEAD
-void io_wq_enqueue_hashed(struct io_wq *wq, struct io_wq_work *work, void *val);
-=======
 void io_wq_hash_work(struct io_wq_work *work, void *val);
 
 static inline bool io_wq_is_hashed(struct io_wq_work *work)
 {
 	return work->flags & IO_WQ_WORK_HASHED;
 }
->>>>>>> 04d5ce62
 
 void io_wq_cancel_all(struct io_wq *wq);
 enum io_wq_cancel io_wq_cancel_work(struct io_wq *wq, struct io_wq_work *cwork);
