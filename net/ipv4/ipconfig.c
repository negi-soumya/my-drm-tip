// SPDX-License-Identifier: GPL-2.0
/*
 *  Automatic Configuration of IP -- use DHCP, BOOTP, RARP, or
 *  user-supplied information to configure own IP address and routes.
 *
 *  Copyright (C) 1996-1998 Martin Mares <mj@atrey.karlin.mff.cuni.cz>
 *
 *  Derived from network configuration code in fs/nfs/nfsroot.c,
 *  originally Copyright (C) 1995, 1996 Gero Kuhlmann and me.
 *
 *  BOOTP rewritten to construct and analyse packets itself instead
 *  of misusing the IP layer. num_bugs_causing_wrong_arp_replies--;
 *					     -- MJ, December 1998
 *
 *  Fixed ip_auto_config_setup calling at startup in the new "Linker Magic"
 *  initialization scheme.
 *	- Arnaldo Carvalho de Melo <acme@conectiva.com.br>, 08/11/1999
 *
 *  DHCP support added.  To users this looks like a whole separate
 *  protocol, but we know it's just a bag on the side of BOOTP.
 *		-- Chip Salzenberg <chip@valinux.com>, May 2000
 *
 *  Ported DHCP support from 2.2.16 to 2.4.0-test4
 *              -- Eric Biederman <ebiederman@lnxi.com>, 30 Aug 2000
 *
 *  Merged changes from 2.2.19 into 2.4.3
 *              -- Eric Biederman <ebiederman@lnxi.com>, 22 April Aug 2001
 *
 *  Multiple Nameservers in /proc/net/pnp
 *              --  Josef Siemes <jsiemes@web.de>, Aug 2002
 *
 *  NTP servers in /proc/net/ipconfig/ntp_servers
 *              --  Chris Novakovic <chris@chrisn.me.uk>, April 2018
 */

#include <linux/types.h>
#include <linux/string.h>
#include <linux/kernel.h>
#include <linux/jiffies.h>
#include <linux/random.h>
#include <linux/init.h>
#include <linux/utsname.h>
#include <linux/in.h>
#include <linux/if.h>
#include <linux/inet.h>
#include <linux/inetdevice.h>
#include <linux/netdevice.h>
#include <linux/if_arp.h>
#include <linux/skbuff.h>
#include <linux/ip.h>
#include <linux/socket.h>
#include <linux/route.h>
#include <linux/udp.h>
#include <linux/proc_fs.h>
#include <linux/seq_file.h>
#include <linux/major.h>
#include <linux/root_dev.h>
#include <linux/delay.h>
#include <linux/nfs_fs.h>
#include <linux/slab.h>
#include <linux/export.h>
#include <net/net_namespace.h>
#include <net/arp.h>
#include <net/dsa.h>
#include <net/ip.h>
#include <net/ipconfig.h>
#include <net/route.h>

#include <linux/uaccess.h>
#include <net/checksum.h>
#include <asm/processor.h>

#if defined(CONFIG_IP_PNP_DHCP)
#define IPCONFIG_DHCP
#endif
#if defined(CONFIG_IP_PNP_BOOTP) || defined(CONFIG_IP_PNP_DHCP)
#define IPCONFIG_BOOTP
#endif
#if defined(CONFIG_IP_PNP_RARP)
#define IPCONFIG_RARP
#endif
#if defined(IPCONFIG_BOOTP) || defined(IPCONFIG_RARP)
#define IPCONFIG_DYNAMIC
#endif

/* Define the friendly delay before and after opening net devices */
#define CONF_POST_OPEN		10	/* After opening: 10 msecs */
#define CONF_CARRIER_TIMEOUT	120000	/* Wait for carrier timeout */

/* Define the timeout for waiting for a DHCP/BOOTP/RARP reply */
#define CONF_OPEN_RETRIES 	2	/* (Re)open devices twice */
#define CONF_SEND_RETRIES 	6	/* Send six requests per open */
#define CONF_BASE_TIMEOUT	(HZ*2)	/* Initial timeout: 2 seconds */
#define CONF_TIMEOUT_RANDOM	(HZ)	/* Maximum amount of randomization */
#define CONF_TIMEOUT_MULT	*7/4	/* Rate of timeout growth */
#define CONF_TIMEOUT_MAX	(HZ*30)	/* Maximum allowed timeout */
#define CONF_NAMESERVERS_MAX   3       /* Maximum number of nameservers
					   - '3' from resolv.h */
#define CONF_NTP_SERVERS_MAX   3	/* Maximum number of NTP servers */

#define NONE cpu_to_be32(INADDR_NONE)
#define ANY cpu_to_be32(INADDR_ANY)

/*
 * Public IP configuration
 */

/* This is used by platforms which might be able to set the ipconfig
 * variables using firmware environment vars.  If this is set, it will
 * ignore such firmware variables.
 */
int ic_set_manually __initdata = 0;		/* IPconfig parameters set manually */

static int ic_enable __initdata;		/* IP config enabled? */

/* Protocol choice */
int ic_proto_enabled __initdata = 0
#ifdef IPCONFIG_BOOTP
			| IC_BOOTP
#endif
#ifdef CONFIG_IP_PNP_DHCP
			| IC_USE_DHCP
#endif
#ifdef IPCONFIG_RARP
			| IC_RARP
#endif
			;

static int ic_host_name_set __initdata;	/* Host name set by us? */

__be32 ic_myaddr = NONE;		/* My IP address */
static __be32 ic_netmask = NONE;	/* Netmask for local subnet */
__be32 ic_gateway = NONE;	/* Gateway IP address */

#ifdef IPCONFIG_DYNAMIC
static __be32 ic_addrservaddr = NONE;	/* IP Address of the IP addresses'server */
#endif

__be32 ic_servaddr = NONE;	/* Boot server IP address */

__be32 root_server_addr = NONE;	/* Address of NFS server */
u8 root_server_path[256] = { 0, };	/* Path to mount as root */

/* vendor class identifier */
static char vendor_class_identifier[253] __initdata;

#if defined(CONFIG_IP_PNP_DHCP)
static char dhcp_client_identifier[253] __initdata;
#endif

/* Persistent data: */

#ifdef IPCONFIG_DYNAMIC
static int ic_proto_used;			/* Protocol used, if any */
#else
#define ic_proto_used 0
#endif
static __be32 ic_nameservers[CONF_NAMESERVERS_MAX]; /* DNS Server IP addresses */
static __be32 ic_ntp_servers[CONF_NTP_SERVERS_MAX]; /* NTP server IP addresses */
static u8 ic_domain[64];		/* DNS (not NIS) domain name */

/*
 * Private state.
 */

/* Name of user-selected boot device */
static char user_dev_name[IFNAMSIZ] __initdata = { 0, };

/* Protocols supported by available interfaces */
static int ic_proto_have_if __initdata;

/* MTU for boot device */
static int ic_dev_mtu __initdata;

#ifdef IPCONFIG_DYNAMIC
static DEFINE_SPINLOCK(ic_recv_lock);
static volatile int ic_got_reply __initdata;    /* Proto(s) that replied */
#endif
#ifdef IPCONFIG_DHCP
static int ic_dhcp_msgtype __initdata;	/* DHCP msg type received */
#endif


/*
 *	Network devices
 */

struct ic_device {
	struct ic_device *next;
	struct net_device *dev;
	unsigned short flags;
	short able;
	__be32 xid;
};

static struct ic_device *ic_first_dev __initdata;	/* List of open device */
static struct ic_device *ic_dev __initdata;		/* Selected device */

static bool __init ic_is_init_dev(struct net_device *dev)
{
	if (dev->flags & IFF_LOOPBACK)
		return false;
	return user_dev_name[0] ? !strcmp(dev->name, user_dev_name) :
	    (!(dev->flags & IFF_LOOPBACK) &&
	     (dev->flags & (IFF_POINTOPOINT|IFF_BROADCAST)) &&
	     strncmp(dev->name, "dummy", 5));
}

static int __init ic_open_devs(void)
{
	struct ic_device *d, **last;
	struct net_device *dev;
	unsigned short oflags;
	unsigned long start, next_msg;

	last = &ic_first_dev;
	rtnl_lock();

	/* bring loopback and DSA master network devices up first */
	for_each_netdev(&init_net, dev) {
		if (!(dev->flags & IFF_LOOPBACK) && !netdev_uses_dsa(dev))
			continue;
		if (dev_change_flags(dev, dev->flags | IFF_UP) < 0)
			pr_err("IP-Config: Failed to open %s\n", dev->name);
	}

	for_each_netdev(&init_net, dev) {
		if (ic_is_init_dev(dev)) {
			int able = 0;
			if (dev->mtu >= 364)
				able |= IC_BOOTP;
			else
				pr_warn("DHCP/BOOTP: Ignoring device %s, MTU %d too small\n",
					dev->name, dev->mtu);
			if (!(dev->flags & IFF_NOARP))
				able |= IC_RARP;
			able &= ic_proto_enabled;
			if (ic_proto_enabled && !able)
				continue;
			oflags = dev->flags;
			if (dev_change_flags(dev, oflags | IFF_UP) < 0) {
				pr_err("IP-Config: Failed to open %s\n",
				       dev->name);
				continue;
			}
			if (!(d = kmalloc(sizeof(struct ic_device), GFP_KERNEL))) {
				rtnl_unlock();
				return -ENOMEM;
			}
			d->dev = dev;
			*last = d;
			last = &d->next;
			d->flags = oflags;
			d->able = able;
			if (able & IC_BOOTP)
				get_random_bytes(&d->xid, sizeof(__be32));
			else
				d->xid = 0;
			ic_proto_have_if |= able;
			pr_debug("IP-Config: %s UP (able=%d, xid=%08x)\n",
				 dev->name, able, d->xid);
		}
	}

	/* no point in waiting if we could not bring up at least one device */
	if (!ic_first_dev)
		goto have_carrier;

	/* wait for a carrier on at least one device */
	start = jiffies;
	next_msg = start + msecs_to_jiffies(CONF_CARRIER_TIMEOUT/12);
	while (time_before(jiffies, start +
			   msecs_to_jiffies(CONF_CARRIER_TIMEOUT))) {
		int wait, elapsed;

		for_each_netdev(&init_net, dev)
			if (ic_is_init_dev(dev) && netif_carrier_ok(dev))
				goto have_carrier;

		msleep(1);

		if (time_before(jiffies, next_msg))
			continue;

		elapsed = jiffies_to_msecs(jiffies - start);
		wait = (CONF_CARRIER_TIMEOUT - elapsed + 500)/1000;
		pr_info("Waiting up to %d more seconds for network.\n", wait);
		next_msg = jiffies + msecs_to_jiffies(CONF_CARRIER_TIMEOUT/12);
	}
have_carrier:
	rtnl_unlock();

	*last = NULL;

	if (!ic_first_dev) {
		if (user_dev_name[0])
			pr_err("IP-Config: Device `%s' not found\n",
			       user_dev_name);
		else
			pr_err("IP-Config: No network devices available\n");
		return -ENODEV;
	}
	return 0;
}

static void __init ic_close_devs(void)
{
	struct ic_device *d, *next;
	struct net_device *dev;

	rtnl_lock();
	next = ic_first_dev;
	while ((d = next)) {
		next = d->next;
		dev = d->dev;
		if (d != ic_dev && !netdev_uses_dsa(dev)) {
			pr_debug("IP-Config: Downing %s\n", dev->name);
			dev_change_flags(dev, d->flags);
		}
		kfree(d);
	}
	rtnl_unlock();
}

/*
 *	Interface to various network functions.
 */

static inline void
set_sockaddr(struct sockaddr_in *sin, __be32 addr, __be16 port)
{
	sin->sin_family = AF_INET;
	sin->sin_addr.s_addr = addr;
	sin->sin_port = port;
}

/*
 *	Set up interface addresses and routes.
 */

static int __init ic_setup_if(void)
{
	struct ifreq ir;
	struct sockaddr_in *sin = (void *) &ir.ifr_ifru.ifru_addr;
	int err;

	memset(&ir, 0, sizeof(ir));
	strcpy(ir.ifr_ifrn.ifrn_name, ic_dev->dev->name);
	set_sockaddr(sin, ic_myaddr, 0);
	if ((err = devinet_ioctl(&init_net, SIOCSIFADDR, &ir)) < 0) {
		pr_err("IP-Config: Unable to set interface address (%d)\n",
		       err);
		return -1;
	}
	set_sockaddr(sin, ic_netmask, 0);
	if ((err = devinet_ioctl(&init_net, SIOCSIFNETMASK, &ir)) < 0) {
		pr_err("IP-Config: Unable to set interface netmask (%d)\n",
		       err);
		return -1;
	}
	set_sockaddr(sin, ic_myaddr | ~ic_netmask, 0);
	if ((err = devinet_ioctl(&init_net, SIOCSIFBRDADDR, &ir)) < 0) {
		pr_err("IP-Config: Unable to set interface broadcast address (%d)\n",
		       err);
		return -1;
	}
	/* Handle the case where we need non-standard MTU on the boot link (a network
	 * using jumbo frames, for instance).  If we can't set the mtu, don't error
	 * out, we'll try to muddle along.
	 */
	if (ic_dev_mtu != 0) {
		rtnl_lock();
		if ((err = dev_set_mtu(ic_dev->dev, ic_dev_mtu)) < 0)
			pr_err("IP-Config: Unable to set interface mtu to %d (%d)\n",
			       ic_dev_mtu, err);
		rtnl_unlock();
	}
	return 0;
}

static int __init ic_setup_routes(void)
{
	/* No need to setup device routes, only the default route... */

	if (ic_gateway != NONE) {
		struct rtentry rm;
		int err;

		memset(&rm, 0, sizeof(rm));
		if ((ic_gateway ^ ic_myaddr) & ic_netmask) {
			pr_err("IP-Config: Gateway not on directly connected network\n");
			return -1;
		}
		set_sockaddr((struct sockaddr_in *) &rm.rt_dst, 0, 0);
		set_sockaddr((struct sockaddr_in *) &rm.rt_genmask, 0, 0);
		set_sockaddr((struct sockaddr_in *) &rm.rt_gateway, ic_gateway, 0);
		rm.rt_flags = RTF_UP | RTF_GATEWAY;
		if ((err = ip_rt_ioctl(&init_net, SIOCADDRT, &rm)) < 0) {
			pr_err("IP-Config: Cannot add default route (%d)\n",
			       err);
			return -1;
		}
	}

	return 0;
}

/*
 *	Fill in default values for all missing parameters.
 */

static int __init ic_defaults(void)
{
	/*
	 *	At this point we have no userspace running so need not
	 *	claim locks on system_utsname
	 */

	if (!ic_host_name_set)
		sprintf(init_utsname()->nodename, "%pI4", &ic_myaddr);

	if (root_server_addr == NONE)
		root_server_addr = ic_servaddr;

	if (ic_netmask == NONE) {
		if (IN_CLASSA(ntohl(ic_myaddr)))
			ic_netmask = htonl(IN_CLASSA_NET);
		else if (IN_CLASSB(ntohl(ic_myaddr)))
			ic_netmask = htonl(IN_CLASSB_NET);
		else if (IN_CLASSC(ntohl(ic_myaddr)))
			ic_netmask = htonl(IN_CLASSC_NET);
		else {
			pr_err("IP-Config: Unable to guess netmask for address %pI4\n",
			       &ic_myaddr);
			return -1;
		}
		pr_notice("IP-Config: Guessing netmask %pI4\n",
			  &ic_netmask);
	}

	return 0;
}

/*
 *	RARP support.
 */

#ifdef IPCONFIG_RARP

static int ic_rarp_recv(struct sk_buff *skb, struct net_device *dev, struct packet_type *pt, struct net_device *orig_dev);

static struct packet_type rarp_packet_type __initdata = {
	.type =	cpu_to_be16(ETH_P_RARP),
	.func =	ic_rarp_recv,
};

static inline void __init ic_rarp_init(void)
{
	dev_add_pack(&rarp_packet_type);
}

static inline void __init ic_rarp_cleanup(void)
{
	dev_remove_pack(&rarp_packet_type);
}

/*
 *  Process received RARP packet.
 */
static int __init
ic_rarp_recv(struct sk_buff *skb, struct net_device *dev, struct packet_type *pt, struct net_device *orig_dev)
{
	struct arphdr *rarp;
	unsigned char *rarp_ptr;
	__be32 sip, tip;
	unsigned char *tha;		/* t for "target" */
	struct ic_device *d;

	if (!net_eq(dev_net(dev), &init_net))
		goto drop;

	skb = skb_share_check(skb, GFP_ATOMIC);
	if (!skb)
		return NET_RX_DROP;

	if (!pskb_may_pull(skb, sizeof(struct arphdr)))
		goto drop;

	/* Basic sanity checks can be done without the lock.  */
	rarp = (struct arphdr *)skb_transport_header(skb);

	/* If this test doesn't pass, it's not IP, or we should
	 * ignore it anyway.
	 */
	if (rarp->ar_hln != dev->addr_len || dev->type != ntohs(rarp->ar_hrd))
		goto drop;

	/* If it's not a RARP reply, delete it. */
	if (rarp->ar_op != htons(ARPOP_RREPLY))
		goto drop;

	/* If it's not Ethernet, delete it. */
	if (rarp->ar_pro != htons(ETH_P_IP))
		goto drop;

	if (!pskb_may_pull(skb, arp_hdr_len(dev)))
		goto drop;

	/* OK, it is all there and looks valid, process... */
	rarp = (struct arphdr *)skb_transport_header(skb);
	rarp_ptr = (unsigned char *) (rarp + 1);

	/* One reply at a time, please. */
	spin_lock(&ic_recv_lock);

	/* If we already have a reply, just drop the packet */
	if (ic_got_reply)
		goto drop_unlock;

	/* Find the ic_device that the packet arrived on */
	d = ic_first_dev;
	while (d && d->dev != dev)
		d = d->next;
	if (!d)
		goto drop_unlock;	/* should never happen */

	/* Extract variable-width fields */
	rarp_ptr += dev->addr_len;
	memcpy(&sip, rarp_ptr, 4);
	rarp_ptr += 4;
	tha = rarp_ptr;
	rarp_ptr += dev->addr_len;
	memcpy(&tip, rarp_ptr, 4);

	/* Discard packets which are not meant for us. */
	if (memcmp(tha, dev->dev_addr, dev->addr_len))
		goto drop_unlock;

	/* Discard packets which are not from specified server. */
	if (ic_servaddr != NONE && ic_servaddr != sip)
		goto drop_unlock;

	/* We have a winner! */
	ic_dev = d;
	if (ic_myaddr == NONE)
		ic_myaddr = tip;
	ic_servaddr = sip;
	ic_addrservaddr = sip;
	ic_got_reply = IC_RARP;

drop_unlock:
	/* Show's over.  Nothing to see here.  */
	spin_unlock(&ic_recv_lock);

drop:
	/* Throw the packet out. */
	kfree_skb(skb);
	return 0;
}


/*
 *  Send RARP request packet over a single interface.
 */
static void __init ic_rarp_send_if(struct ic_device *d)
{
	struct net_device *dev = d->dev;
	arp_send(ARPOP_RREQUEST, ETH_P_RARP, 0, dev, 0, NULL,
		 dev->dev_addr, dev->dev_addr);
}
#endif

/*
 *  Predefine Nameservers
 */
static inline void __init ic_nameservers_predef(void)
{
	int i;

	for (i = 0; i < CONF_NAMESERVERS_MAX; i++)
		ic_nameservers[i] = NONE;
}

/* Predefine NTP servers */
static inline void __init ic_ntp_servers_predef(void)
{
	int i;

	for (i = 0; i < CONF_NTP_SERVERS_MAX; i++)
		ic_ntp_servers[i] = NONE;
}

/*
 *	DHCP/BOOTP support.
 */

#ifdef IPCONFIG_BOOTP

struct bootp_pkt {		/* BOOTP packet format */
	struct iphdr iph;	/* IP header */
	struct udphdr udph;	/* UDP header */
	u8 op;			/* 1=request, 2=reply */
	u8 htype;		/* HW address type */
	u8 hlen;		/* HW address length */
	u8 hops;		/* Used only by gateways */
	__be32 xid;		/* Transaction ID */
	__be16 secs;		/* Seconds since we started */
	__be16 flags;		/* Just what it says */
	__be32 client_ip;		/* Client's IP address if known */
	__be32 your_ip;		/* Assigned IP address */
	__be32 server_ip;		/* (Next, e.g. NFS) Server's IP address */
	__be32 relay_ip;		/* IP address of BOOTP relay */
	u8 hw_addr[16];		/* Client's HW address */
	u8 serv_name[64];	/* Server host name */
	u8 boot_file[128];	/* Name of boot file */
	u8 exten[312];		/* DHCP options / BOOTP vendor extensions */
};

/* packet ops */
#define BOOTP_REQUEST	1
#define BOOTP_REPLY	2

/* DHCP message types */
#define DHCPDISCOVER	1
#define DHCPOFFER	2
#define DHCPREQUEST	3
#define DHCPDECLINE	4
#define DHCPACK		5
#define DHCPNAK		6
#define DHCPRELEASE	7
#define DHCPINFORM	8

static int ic_bootp_recv(struct sk_buff *skb, struct net_device *dev, struct packet_type *pt, struct net_device *orig_dev);

static struct packet_type bootp_packet_type __initdata = {
	.type =	cpu_to_be16(ETH_P_IP),
	.func =	ic_bootp_recv,
};

/*
 *  Initialize DHCP/BOOTP extension fields in the request.
 */

static const u8 ic_bootp_cookie[4] = { 99, 130, 83, 99 };

#ifdef IPCONFIG_DHCP

static void __init
ic_dhcp_init_options(u8 *options, struct ic_device *d)
{
	u8 mt = ((ic_servaddr == NONE)
		 ? DHCPDISCOVER : DHCPREQUEST);
	u8 *e = options;
	int len;

	pr_debug("DHCP: Sending message type %d (%s)\n", mt, d->dev->name);

	memcpy(e, ic_bootp_cookie, 4);	/* RFC1048 Magic Cookie */
	e += 4;

	*e++ = 53;		/* DHCP message type */
	*e++ = 1;
	*e++ = mt;

	if (mt == DHCPREQUEST) {
		*e++ = 54;	/* Server ID (IP address) */
		*e++ = 4;
		memcpy(e, &ic_servaddr, 4);
		e += 4;

		*e++ = 50;	/* Requested IP address */
		*e++ = 4;
		memcpy(e, &ic_myaddr, 4);
		e += 4;
	}

	/* always? */
	{
		static const u8 ic_req_params[] = {
			1,	/* Subnet mask */
			3,	/* Default gateway */
			6,	/* DNS server */
			12,	/* Host name */
			15,	/* Domain name */
			17,	/* Boot path */
			26,	/* MTU */
			40,	/* NIS domain name */
			42,	/* NTP servers */
		};

		*e++ = 55;	/* Parameter request list */
		*e++ = sizeof(ic_req_params);
		memcpy(e, ic_req_params, sizeof(ic_req_params));
		e += sizeof(ic_req_params);

		if (ic_host_name_set) {
			*e++ = 12;	/* host-name */
			len = strlen(utsname()->nodename);
			*e++ = len;
			memcpy(e, utsname()->nodename, len);
			e += len;
		}
		if (*vendor_class_identifier) {
			pr_info("DHCP: sending class identifier \"%s\"\n",
				vendor_class_identifier);
			*e++ = 60;	/* Class-identifier */
			len = strlen(vendor_class_identifier);
			*e++ = len;
			memcpy(e, vendor_class_identifier, len);
			e += len;
		}
		len = strlen(dhcp_client_identifier + 1);
		/* the minimum length of identifier is 2, include 1 byte type,
		 * and can not be larger than the length of options
		 */
		if (len >= 1 && len < 312 - (e - options) - 1) {
			*e++ = 61;
			*e++ = len + 1;
			memcpy(e, dhcp_client_identifier, len + 1);
			e += len + 1;
		}
	}

	*e++ = 255;	/* End of the list */
}

#endif /* IPCONFIG_DHCP */

static void __init ic_bootp_init_ext(u8 *e)
{
	memcpy(e, ic_bootp_cookie, 4);	/* RFC1048 Magic Cookie */
	e += 4;
	*e++ = 1;		/* Subnet mask request */
	*e++ = 4;
	e += 4;
	*e++ = 3;		/* Default gateway request */
	*e++ = 4;
	e += 4;
#if CONF_NAMESERVERS_MAX > 0
	*e++ = 6;		/* (DNS) name server request */
	*e++ = 4 * CONF_NAMESERVERS_MAX;
	e += 4 * CONF_NAMESERVERS_MAX;
#endif
	*e++ = 12;		/* Host name request */
	*e++ = 32;
	e += 32;
	*e++ = 40;		/* NIS Domain name request */
	*e++ = 32;
	e += 32;
	*e++ = 17;		/* Boot path */
	*e++ = 40;
	e += 40;

	*e++ = 57;		/* set extension buffer size for reply */
	*e++ = 2;
	*e++ = 1;		/* 128+236+8+20+14, see dhcpd sources */
	*e++ = 150;

	*e++ = 255;		/* End of the list */
}


/*
 *  Initialize the DHCP/BOOTP mechanism.
 */
static inline void __init ic_bootp_init(void)
{
	/* Re-initialise all name servers and NTP servers to NONE, in case any
	 * were set via the "ip=" or "nfsaddrs=" kernel command line parameters:
	 * any IP addresses specified there will already have been decoded but
	 * are no longer needed
	 */
	ic_nameservers_predef();
	ic_ntp_servers_predef();

	dev_add_pack(&bootp_packet_type);
}


/*
 *  DHCP/BOOTP cleanup.
 */
static inline void __init ic_bootp_cleanup(void)
{
	dev_remove_pack(&bootp_packet_type);
}


/*
 *  Send DHCP/BOOTP request to single interface.
 */
static void __init ic_bootp_send_if(struct ic_device *d, unsigned long jiffies_diff)
{
	struct net_device *dev = d->dev;
	struct sk_buff *skb;
	struct bootp_pkt *b;
	struct iphdr *h;
	int hlen = LL_RESERVED_SPACE(dev);
	int tlen = dev->needed_tailroom;

	/* Allocate packet */
	skb = alloc_skb(sizeof(struct bootp_pkt) + hlen + tlen + 15,
			GFP_KERNEL);
	if (!skb)
		return;
	skb_reserve(skb, hlen);
	b = skb_put_zero(skb, sizeof(struct bootp_pkt));

	/* Construct IP header */
	skb_reset_network_header(skb);
	h = ip_hdr(skb);
	h->version = 4;
	h->ihl = 5;
	h->tot_len = htons(sizeof(struct bootp_pkt));
	h->frag_off = htons(IP_DF);
	h->ttl = 64;
	h->protocol = IPPROTO_UDP;
	h->daddr = htonl(INADDR_BROADCAST);
	h->check = ip_fast_csum((unsigned char *) h, h->ihl);

	/* Construct UDP header */
	b->udph.source = htons(68);
	b->udph.dest = htons(67);
	b->udph.len = htons(sizeof(struct bootp_pkt) - sizeof(struct iphdr));
	/* UDP checksum not calculated -- explicitly allowed in BOOTP RFC */

	/* Construct DHCP/BOOTP header */
	b->op = BOOTP_REQUEST;
	if (dev->type < 256) /* check for false types */
		b->htype = dev->type;
	else if (dev->type == ARPHRD_FDDI)
		b->htype = ARPHRD_ETHER;
	else {
		pr_warn("Unknown ARP type 0x%04x for device %s\n", dev->type,
			dev->name);
		b->htype = dev->type; /* can cause undefined behavior */
	}

	/* server_ip and your_ip address are both already zero per RFC2131 */
	b->hlen = dev->addr_len;
	memcpy(b->hw_addr, dev->dev_addr, dev->addr_len);
	b->secs = htons(jiffies_diff / HZ);
	b->xid = d->xid;

	/* add DHCP options or BOOTP extensions */
#ifdef IPCONFIG_DHCP
	if (ic_proto_enabled & IC_USE_DHCP)
		ic_dhcp_init_options(b->exten, d);
	else
#endif
		ic_bootp_init_ext(b->exten);

	/* Chain packet down the line... */
	skb->dev = dev;
	skb->protocol = htons(ETH_P_IP);
	if (dev_hard_header(skb, dev, ntohs(skb->protocol),
			    dev->broadcast, dev->dev_addr, skb->len) < 0) {
		kfree_skb(skb);
		printk("E");
		return;
	}

	if (dev_queue_xmit(skb) < 0)
		printk("E");
}


/*
 *  Copy BOOTP-supplied string if not already set.
 */
static int __init ic_bootp_string(char *dest, char *src, int len, int max)
{
	if (!len)
		return 0;
	if (len > max-1)
		len = max-1;
	memcpy(dest, src, len);
	dest[len] = '\0';
	return 1;
}


/*
 *  Process BOOTP extensions.
 */
static void __init ic_do_bootp_ext(u8 *ext)
{
	u8 servers;
	int i;
	__be16 mtu;

	u8 *c;

	pr_debug("DHCP/BOOTP: Got extension %d:", *ext);
	for (c=ext+2; c<ext+2+ext[1]; c++)
		pr_debug(" %02x", *c);
	pr_debug("\n");

	switch (*ext++) {
	case 1:		/* Subnet mask */
		if (ic_netmask == NONE)
			memcpy(&ic_netmask, ext+1, 4);
		break;
	case 3:		/* Default gateway */
		if (ic_gateway == NONE)
			memcpy(&ic_gateway, ext+1, 4);
		break;
	case 6:		/* DNS server */
		servers= *ext/4;
		if (servers > CONF_NAMESERVERS_MAX)
			servers = CONF_NAMESERVERS_MAX;
		for (i = 0; i < servers; i++) {
			if (ic_nameservers[i] == NONE)
				memcpy(&ic_nameservers[i], ext+1+4*i, 4);
		}
		break;
	case 12:	/* Host name */
		ic_bootp_string(utsname()->nodename, ext+1, *ext,
				__NEW_UTS_LEN);
		ic_host_name_set = 1;
		break;
	case 15:	/* Domain name (DNS) */
		ic_bootp_string(ic_domain, ext+1, *ext, sizeof(ic_domain));
		break;
	case 17:	/* Root path */
		if (!root_server_path[0])
			ic_bootp_string(root_server_path, ext+1, *ext,
					sizeof(root_server_path));
		break;
	case 26:	/* Interface MTU */
		memcpy(&mtu, ext+1, sizeof(mtu));
		ic_dev_mtu = ntohs(mtu);
		break;
	case 40:	/* NIS Domain name (_not_ DNS) */
		ic_bootp_string(utsname()->domainname, ext+1, *ext,
				__NEW_UTS_LEN);
		break;
	case 42:	/* NTP servers */
		servers = *ext / 4;
		if (servers > CONF_NTP_SERVERS_MAX)
			servers = CONF_NTP_SERVERS_MAX;
		for (i = 0; i < servers; i++) {
			if (ic_ntp_servers[i] == NONE)
				memcpy(&ic_ntp_servers[i], ext+1+4*i, 4);
		}
		break;
	}
}


/*
 *  Receive BOOTP reply.
 */
static int __init ic_bootp_recv(struct sk_buff *skb, struct net_device *dev, struct packet_type *pt, struct net_device *orig_dev)
{
	struct bootp_pkt *b;
	struct iphdr *h;
	struct ic_device *d;
	int len, ext_len;

	if (!net_eq(dev_net(dev), &init_net))
		goto drop;

	/* Perform verifications before taking the lock.  */
	if (skb->pkt_type == PACKET_OTHERHOST)
		goto drop;

	skb = skb_share_check(skb, GFP_ATOMIC);
	if (!skb)
		return NET_RX_DROP;

	if (!pskb_may_pull(skb,
			   sizeof(struct iphdr) +
			   sizeof(struct udphdr)))
		goto drop;

	b = (struct bootp_pkt *)skb_network_header(skb);
	h = &b->iph;

	if (h->ihl != 5 || h->version != 4 || h->protocol != IPPROTO_UDP)
		goto drop;

	/* Fragments are not supported */
	if (ip_is_fragment(h)) {
		net_err_ratelimited("DHCP/BOOTP: Ignoring fragmented reply\n");
		goto drop;
	}

	if (skb->len < ntohs(h->tot_len))
		goto drop;

	if (ip_fast_csum((char *) h, h->ihl))
		goto drop;

	if (b->udph.source != htons(67) || b->udph.dest != htons(68))
		goto drop;

	if (ntohs(h->tot_len) < ntohs(b->udph.len) + sizeof(struct iphdr))
		goto drop;

	len = ntohs(b->udph.len) - sizeof(struct udphdr);
	ext_len = len - (sizeof(*b) -
			 sizeof(struct iphdr) -
			 sizeof(struct udphdr) -
			 sizeof(b->exten));
	if (ext_len < 0)
		goto drop;

	/* Ok the front looks good, make sure we can get at the rest.  */
	if (!pskb_may_pull(skb, skb->len))
		goto drop;

	b = (struct bootp_pkt *)skb_network_header(skb);
	h = &b->iph;

	/* One reply at a time, please. */
	spin_lock(&ic_recv_lock);

	/* If we already have a reply, just drop the packet */
	if (ic_got_reply)
		goto drop_unlock;

	/* Find the ic_device that the packet arrived on */
	d = ic_first_dev;
	while (d && d->dev != dev)
		d = d->next;
	if (!d)
		goto drop_unlock;  /* should never happen */

	/* Is it a reply to our BOOTP request? */
	if (b->op != BOOTP_REPLY ||
	    b->xid != d->xid) {
		net_err_ratelimited("DHCP/BOOTP: Reply not for us on %s, op[%x] xid[%x]\n",
				    d->dev->name, b->op, b->xid);
		goto drop_unlock;
	}

	/* Parse extensions */
	if (ext_len >= 4 &&
	    !memcmp(b->exten, ic_bootp_cookie, 4)) { /* Check magic cookie */
		u8 *end = (u8 *) b + ntohs(b->iph.tot_len);
		u8 *ext;

#ifdef IPCONFIG_DHCP
		if (ic_proto_enabled & IC_USE_DHCP) {
			__be32 server_id = NONE;
			int mt = 0;

			ext = &b->exten[4];
			while (ext < end && *ext != 0xff) {
				u8 *opt = ext++;
				if (*opt == 0)	/* Padding */
					continue;
				ext += *ext + 1;
				if (ext >= end)
					break;
				switch (*opt) {
				case 53:	/* Message type */
					if (opt[1])
						mt = opt[2];
					break;
				case 54:	/* Server ID (IP address) */
					if (opt[1] >= 4)
						memcpy(&server_id, opt + 2, 4);
					break;
				}
			}

			pr_debug("DHCP: Got message type %d (%s)\n", mt, d->dev->name);

			switch (mt) {
			case DHCPOFFER:
				/* While in the process of accepting one offer,
				 * ignore all others.
				 */
				if (ic_myaddr != NONE)
					goto drop_unlock;

				/* Let's accept that offer. */
				ic_myaddr = b->your_ip;
				ic_servaddr = server_id;
				pr_debug("DHCP: Offered address %pI4 by server %pI4\n",
					 &ic_myaddr, &b->iph.saddr);
				/* The DHCP indicated server address takes
				 * precedence over the bootp header one if
				 * they are different.
				 */
				if ((server_id != NONE) &&
				    (b->server_ip != server_id))
					b->server_ip = ic_servaddr;
				break;

			case DHCPACK:
				if (memcmp(dev->dev_addr, b->hw_addr, dev->addr_len) != 0)
					goto drop_unlock;

				/* Yeah! */
				break;

			default:
				/* Urque.  Forget it*/
				ic_myaddr = NONE;
				ic_servaddr = NONE;
				goto drop_unlock;
			}

			ic_dhcp_msgtype = mt;

		}
#endif /* IPCONFIG_DHCP */

		ext = &b->exten[4];
		while (ext < end && *ext != 0xff) {
			u8 *opt = ext++;
			if (*opt == 0)	/* Padding */
				continue;
			ext += *ext + 1;
			if (ext < end)
				ic_do_bootp_ext(opt);
		}
	}

	/* We have a winner! */
	ic_dev = d;
	ic_myaddr = b->your_ip;
	ic_servaddr = b->server_ip;
	ic_addrservaddr = b->iph.saddr;
	if (ic_gateway == NONE && b->relay_ip)
		ic_gateway = b->relay_ip;
	if (ic_nameservers[0] == NONE)
		ic_nameservers[0] = ic_servaddr;
	ic_got_reply = IC_BOOTP;

drop_unlock:
	/* Show's over.  Nothing to see here.  */
	spin_unlock(&ic_recv_lock);

drop:
	/* Throw the packet out. */
	kfree_skb(skb);

	return 0;
}


#endif


/*
 *	Dynamic IP configuration -- DHCP, BOOTP, RARP.
 */

#ifdef IPCONFIG_DYNAMIC

static int __init ic_dynamic(void)
{
	int retries;
	struct ic_device *d;
	unsigned long start_jiffies, timeout, jiff;
	int do_bootp = ic_proto_have_if & IC_BOOTP;
	int do_rarp = ic_proto_have_if & IC_RARP;

	/*
	 * If none of DHCP/BOOTP/RARP was selected, return with an error.
	 * This routine gets only called when some pieces of information
	 * are missing, and without DHCP/BOOTP/RARP we are unable to get it.
	 */
	if (!ic_proto_enabled) {
		pr_err("IP-Config: Incomplete network configuration information\n");
		return -1;
	}

#ifdef IPCONFIG_BOOTP
	if ((ic_proto_enabled ^ ic_proto_have_if) & IC_BOOTP)
		pr_err("DHCP/BOOTP: No suitable device found\n");
#endif
#ifdef IPCONFIG_RARP
	if ((ic_proto_enabled ^ ic_proto_have_if) & IC_RARP)
		pr_err("RARP: No suitable device found\n");
#endif

	if (!ic_proto_have_if)
		/* Error message already printed */
		return -1;

	/*
	 * Setup protocols
	 */
#ifdef IPCONFIG_BOOTP
	if (do_bootp)
		ic_bootp_init();
#endif
#ifdef IPCONFIG_RARP
	if (do_rarp)
		ic_rarp_init();
#endif

	/*
	 * Send requests and wait, until we get an answer. This loop
	 * seems to be a terrible waste of CPU time, but actually there is
	 * only one process running at all, so we don't need to use any
	 * scheduler functions.
	 * [Actually we could now, but the nothing else running note still
	 *  applies.. - AC]
	 */
	pr_notice("Sending %s%s%s requests .",
		  do_bootp
		  ? ((ic_proto_enabled & IC_USE_DHCP) ? "DHCP" : "BOOTP") : "",
		  (do_bootp && do_rarp) ? " and " : "",
		  do_rarp ? "RARP" : "");

	start_jiffies = jiffies;
	d = ic_first_dev;
	retries = CONF_SEND_RETRIES;
	get_random_bytes(&timeout, sizeof(timeout));
	timeout = CONF_BASE_TIMEOUT + (timeout % (unsigned int) CONF_TIMEOUT_RANDOM);
	for (;;) {
#ifdef IPCONFIG_BOOTP
		if (do_bootp && (d->able & IC_BOOTP))
			ic_bootp_send_if(d, jiffies - start_jiffies);
#endif
#ifdef IPCONFIG_RARP
		if (do_rarp && (d->able & IC_RARP))
			ic_rarp_send_if(d);
#endif

		if (!d->next) {
			jiff = jiffies + timeout;
			while (time_before(jiffies, jiff) && !ic_got_reply)
				schedule_timeout_uninterruptible(1);
		}
#ifdef IPCONFIG_DHCP
		/* DHCP isn't done until we get a DHCPACK. */
		if ((ic_got_reply & IC_BOOTP) &&
		    (ic_proto_enabled & IC_USE_DHCP) &&
		    ic_dhcp_msgtype != DHCPACK) {
			ic_got_reply = 0;
			/* continue on device that got the reply */
			d = ic_dev;
			pr_cont(",");
			continue;
		}
#endif /* IPCONFIG_DHCP */

		if (ic_got_reply) {
			pr_cont(" OK\n");
			break;
		}

		if ((d = d->next))
			continue;

		if (! --retries) {
			pr_cont(" timed out!\n");
			break;
		}

		d = ic_first_dev;

		timeout = timeout CONF_TIMEOUT_MULT;
		if (timeout > CONF_TIMEOUT_MAX)
			timeout = CONF_TIMEOUT_MAX;

		pr_cont(".");
	}

#ifdef IPCONFIG_BOOTP
	if (do_bootp)
		ic_bootp_cleanup();
#endif
#ifdef IPCONFIG_RARP
	if (do_rarp)
		ic_rarp_cleanup();
#endif

	if (!ic_got_reply) {
		ic_myaddr = NONE;
		return -1;
	}

	pr_info("IP-Config: Got %s answer from %pI4, my address is %pI4\n",
		((ic_got_reply & IC_RARP) ? "RARP"
		: (ic_proto_enabled & IC_USE_DHCP) ? "DHCP" : "BOOTP"),
		&ic_addrservaddr, &ic_myaddr);

	return 0;
}

#endif /* IPCONFIG_DYNAMIC */

#ifdef CONFIG_PROC_FS
/* proc_dir_entry for /proc/net/ipconfig */
static struct proc_dir_entry *ipconfig_dir;

/* Name servers: */
static int pnp_seq_show(struct seq_file *seq, void *v)
{
	int i;

	if (ic_proto_used & IC_PROTO)
		seq_printf(seq, "#PROTO: %s\n",
			   (ic_proto_used & IC_RARP) ? "RARP"
			   : (ic_proto_used & IC_USE_DHCP) ? "DHCP" : "BOOTP");
	else
		seq_puts(seq, "#MANUAL\n");

	if (ic_domain[0])
		seq_printf(seq,
			   "domain %s\n", ic_domain);
	for (i = 0; i < CONF_NAMESERVERS_MAX; i++) {
		if (ic_nameservers[i] != NONE)
			seq_printf(seq, "nameserver %pI4\n",
				   &ic_nameservers[i]);
	}
	if (ic_servaddr != NONE)
		seq_printf(seq, "bootserver %pI4\n",
			   &ic_servaddr);
	return 0;
}
<<<<<<< HEAD
=======

static int pnp_seq_open(struct inode *indoe, struct file *file)
{
	return single_open(file, pnp_seq_show, NULL);
}

static const struct file_operations pnp_seq_fops = {
	.open		= pnp_seq_open,
	.read		= seq_read,
	.llseek		= seq_lseek,
	.release	= single_release,
};

/* Create the /proc/net/ipconfig directory */
static int __init ipconfig_proc_net_init(void)
{
	ipconfig_dir = proc_net_mkdir(&init_net, "ipconfig", init_net.proc_net);
	if (!ipconfig_dir)
		return -ENOMEM;

	return 0;
}

/* Create a new file under /proc/net/ipconfig */
static int ipconfig_proc_net_create(const char *name,
				    const struct file_operations *fops)
{
	char *pname;
	struct proc_dir_entry *p;

	if (!ipconfig_dir)
		return -ENOMEM;

	pname = kasprintf(GFP_KERNEL, "%s%s", "ipconfig/", name);
	if (!pname)
		return -ENOMEM;

	p = proc_create(pname, 0444, init_net.proc_net, fops);
	kfree(pname);
	if (!p)
		return -ENOMEM;

	return 0;
}

/* Write NTP server IP addresses to /proc/net/ipconfig/ntp_servers */
static int ntp_servers_seq_show(struct seq_file *seq, void *v)
{
	int i;

	for (i = 0; i < CONF_NTP_SERVERS_MAX; i++) {
		if (ic_ntp_servers[i] != NONE)
			seq_printf(seq, "%pI4\n", &ic_ntp_servers[i]);
	}
	return 0;
}

static int ntp_servers_seq_open(struct inode *inode, struct file *file)
{
	return single_open(file, ntp_servers_seq_show, NULL);
}

static const struct file_operations ntp_servers_seq_fops = {
	.open		= ntp_servers_seq_open,
	.read		= seq_read,
	.llseek		= seq_lseek,
	.release	= single_release,
};
>>>>>>> 7170e604
#endif /* CONFIG_PROC_FS */

/*
 *  Extract IP address from the parameter string if needed. Note that we
 *  need to have root_server_addr set _before_ IPConfig gets called as it
 *  can override it.
 */
__be32 __init root_nfs_parse_addr(char *name)
{
	__be32 addr;
	int octets = 0;
	char *cp, *cq;

	cp = cq = name;
	while (octets < 4) {
		while (*cp >= '0' && *cp <= '9')
			cp++;
		if (cp == cq || cp - cq > 3)
			break;
		if (*cp == '.' || octets == 3)
			octets++;
		if (octets < 4)
			cp++;
		cq = cp;
	}
	if (octets == 4 && (*cp == ':' || *cp == '\0')) {
		if (*cp == ':')
			*cp++ = '\0';
		addr = in_aton(name);
		memmove(name, cp, strlen(cp) + 1);
	} else
		addr = NONE;

	return addr;
}

#define DEVICE_WAIT_MAX		12 /* 12 seconds */

static int __init wait_for_devices(void)
{
	int i;

	for (i = 0; i < DEVICE_WAIT_MAX; i++) {
		struct net_device *dev;
		int found = 0;

		rtnl_lock();
		for_each_netdev(&init_net, dev) {
			if (ic_is_init_dev(dev)) {
				found = 1;
				break;
			}
		}
		rtnl_unlock();
		if (found)
			return 0;
		ssleep(1);
	}
	return -ENODEV;
}

/*
 *	IP Autoconfig dispatcher.
 */

static int __init ip_auto_config(void)
{
	__be32 addr;
#ifdef IPCONFIG_DYNAMIC
	int retries = CONF_OPEN_RETRIES;
#endif
	int err;
	unsigned int i;

	/* Initialise all name servers and NTP servers to NONE (but only if the
	 * "ip=" or "nfsaddrs=" kernel command line parameters weren't decoded,
	 * otherwise we'll overwrite the IP addresses specified there)
	 */
	if (ic_set_manually == 0) {
		ic_nameservers_predef();
		ic_ntp_servers_predef();
	}

#ifdef CONFIG_PROC_FS
<<<<<<< HEAD
	proc_create_single("pnp", 0444, init_net.proc_net, pnp_seq_show);
=======
	proc_create("pnp", 0444, init_net.proc_net, &pnp_seq_fops);

	if (ipconfig_proc_net_init() == 0)
		ipconfig_proc_net_create("ntp_servers", &ntp_servers_seq_fops);
>>>>>>> 7170e604
#endif /* CONFIG_PROC_FS */

	if (!ic_enable)
		return 0;

	pr_debug("IP-Config: Entered.\n");
#ifdef IPCONFIG_DYNAMIC
 try_try_again:
#endif
	/* Wait for devices to appear */
	err = wait_for_devices();
	if (err)
		return err;

	/* Setup all network devices */
	err = ic_open_devs();
	if (err)
		return err;

	/* Give drivers a chance to settle */
	msleep(CONF_POST_OPEN);

	/*
	 * If the config information is insufficient (e.g., our IP address or
	 * IP address of the boot server is missing or we have multiple network
	 * interfaces and no default was set), use BOOTP or RARP to get the
	 * missing values.
	 */
	if (ic_myaddr == NONE ||
#ifdef CONFIG_ROOT_NFS
	    (root_server_addr == NONE &&
	     ic_servaddr == NONE &&
	     ROOT_DEV == Root_NFS) ||
#endif
	    ic_first_dev->next) {
#ifdef IPCONFIG_DYNAMIC
		if (ic_dynamic() < 0) {
			ic_close_devs();

			/*
			 * I don't know why, but sometimes the
			 * eepro100 driver (at least) gets upset and
			 * doesn't work the first time it's opened.
			 * But then if you close it and reopen it, it
			 * works just fine.  So we need to try that at
			 * least once before giving up.
			 *
			 * Also, if the root will be NFS-mounted, we
			 * have nowhere to go if DHCP fails.  So we
			 * just have to keep trying forever.
			 *
			 * 				-- Chip
			 */
#ifdef CONFIG_ROOT_NFS
			if (ROOT_DEV ==  Root_NFS) {
				pr_err("IP-Config: Retrying forever (NFS root)...\n");
				goto try_try_again;
			}
#endif

			if (--retries) {
				pr_err("IP-Config: Reopening network devices...\n");
				goto try_try_again;
			}

			/* Oh, well.  At least we tried. */
			pr_err("IP-Config: Auto-configuration of network failed\n");
			return -1;
		}
#else /* !DYNAMIC */
		pr_err("IP-Config: Incomplete network configuration information\n");
		ic_close_devs();
		return -1;
#endif /* IPCONFIG_DYNAMIC */
	} else {
		/* Device selected manually or only one device -> use it */
		ic_dev = ic_first_dev;
	}

	addr = root_nfs_parse_addr(root_server_path);
	if (root_server_addr == NONE)
		root_server_addr = addr;

	/*
	 * Use defaults wherever applicable.
	 */
	if (ic_defaults() < 0)
		return -1;

	/*
	 * Record which protocol was actually used.
	 */
#ifdef IPCONFIG_DYNAMIC
	ic_proto_used = ic_got_reply | (ic_proto_enabled & IC_USE_DHCP);
#endif

#ifndef IPCONFIG_SILENT
	/*
	 * Clue in the operator.
	 */
	pr_info("IP-Config: Complete:\n");

	pr_info("     device=%s, hwaddr=%*phC, ipaddr=%pI4, mask=%pI4, gw=%pI4\n",
		ic_dev->dev->name, ic_dev->dev->addr_len, ic_dev->dev->dev_addr,
		&ic_myaddr, &ic_netmask, &ic_gateway);
	pr_info("     host=%s, domain=%s, nis-domain=%s\n",
		utsname()->nodename, ic_domain, utsname()->domainname);
	pr_info("     bootserver=%pI4, rootserver=%pI4, rootpath=%s",
		&ic_servaddr, &root_server_addr, root_server_path);
	if (ic_dev_mtu)
		pr_cont(", mtu=%d", ic_dev_mtu);
	/* Name servers (if any): */
	for (i = 0; i < CONF_NAMESERVERS_MAX; i++) {
		if (ic_nameservers[i] != NONE) {
			if (i == 0)
				pr_info("     nameserver%u=%pI4",
					i, &ic_nameservers[i]);
			else
				pr_cont(", nameserver%u=%pI4",
					i, &ic_nameservers[i]);
		}
		if (i + 1 == CONF_NAMESERVERS_MAX)
			pr_cont("\n");
	}
	/* NTP servers (if any): */
	for (i = 0; i < CONF_NTP_SERVERS_MAX; i++) {
		if (ic_ntp_servers[i] != NONE) {
			if (i == 0)
				pr_info("     ntpserver%u=%pI4",
					i, &ic_ntp_servers[i]);
			else
				pr_cont(", ntpserver%u=%pI4",
					i, &ic_ntp_servers[i]);
		}
		if (i + 1 == CONF_NTP_SERVERS_MAX)
			pr_cont("\n");
	}
#endif /* !SILENT */

	/*
	 * Close all network devices except the device we've
	 * autoconfigured and set up routes.
	 */
	if (ic_setup_if() < 0 || ic_setup_routes() < 0)
		err = -1;
	else
		err = 0;

	ic_close_devs();

	return err;
}

late_initcall(ip_auto_config);


/*
 *  Decode any IP configuration options in the "ip=" or "nfsaddrs=" kernel
 *  command line parameter.  See Documentation/filesystems/nfs/nfsroot.txt.
 */
static int __init ic_proto_name(char *name)
{
	if (!strcmp(name, "on") || !strcmp(name, "any")) {
		return 1;
	}
	if (!strcmp(name, "off") || !strcmp(name, "none")) {
		return 0;
	}
#ifdef CONFIG_IP_PNP_DHCP
	else if (!strncmp(name, "dhcp", 4)) {
		char *client_id;

		ic_proto_enabled &= ~IC_RARP;
		client_id = strstr(name, "dhcp,");
		if (client_id) {
			char *v;

			client_id = client_id + 5;
			v = strchr(client_id, ',');
			if (!v)
				return 1;
			*v = 0;
			if (kstrtou8(client_id, 0, dhcp_client_identifier))
				pr_debug("DHCP: Invalid client identifier type\n");
			strncpy(dhcp_client_identifier + 1, v + 1, 251);
			*v = ',';
		}
		return 1;
	}
#endif
#ifdef CONFIG_IP_PNP_BOOTP
	else if (!strcmp(name, "bootp")) {
		ic_proto_enabled &= ~(IC_RARP | IC_USE_DHCP);
		return 1;
	}
#endif
#ifdef CONFIG_IP_PNP_RARP
	else if (!strcmp(name, "rarp")) {
		ic_proto_enabled &= ~(IC_BOOTP | IC_USE_DHCP);
		return 1;
	}
#endif
#ifdef IPCONFIG_DYNAMIC
	else if (!strcmp(name, "both")) {
		ic_proto_enabled &= ~IC_USE_DHCP; /* backward compat :-( */
		return 1;
	}
#endif
	return 0;
}

static int __init ip_auto_config_setup(char *addrs)
{
	char *cp, *ip, *dp;
	int num = 0;

	ic_set_manually = 1;
	ic_enable = 1;

	/*
	 * If any dhcp, bootp etc options are set, leave autoconfig on
	 * and skip the below static IP processing.
	 */
	if (ic_proto_name(addrs))
		return 1;

	/* If no static IP is given, turn off autoconfig and bail.  */
	if (*addrs == 0 ||
	    strcmp(addrs, "off") == 0 ||
	    strcmp(addrs, "none") == 0) {
		ic_enable = 0;
		return 1;
	}

	/* Initialise all name servers and NTP servers to NONE */
	ic_nameservers_predef();
	ic_ntp_servers_predef();

	/* Parse string for static IP assignment.  */
	ip = addrs;
	while (ip && *ip) {
		if ((cp = strchr(ip, ':')))
			*cp++ = '\0';
		if (strlen(ip) > 0) {
			pr_debug("IP-Config: Parameter #%d: `%s'\n", num, ip);
			switch (num) {
			case 0:
				if ((ic_myaddr = in_aton(ip)) == ANY)
					ic_myaddr = NONE;
				break;
			case 1:
				if ((ic_servaddr = in_aton(ip)) == ANY)
					ic_servaddr = NONE;
				break;
			case 2:
				if ((ic_gateway = in_aton(ip)) == ANY)
					ic_gateway = NONE;
				break;
			case 3:
				if ((ic_netmask = in_aton(ip)) == ANY)
					ic_netmask = NONE;
				break;
			case 4:
				if ((dp = strchr(ip, '.'))) {
					*dp++ = '\0';
					strlcpy(utsname()->domainname, dp,
						sizeof(utsname()->domainname));
				}
				strlcpy(utsname()->nodename, ip,
					sizeof(utsname()->nodename));
				ic_host_name_set = 1;
				break;
			case 5:
				strlcpy(user_dev_name, ip, sizeof(user_dev_name));
				break;
			case 6:
				if (ic_proto_name(ip) == 0 &&
				    ic_myaddr == NONE) {
					ic_enable = 0;
				}
				break;
			case 7:
				if (CONF_NAMESERVERS_MAX >= 1) {
					ic_nameservers[0] = in_aton(ip);
					if (ic_nameservers[0] == ANY)
						ic_nameservers[0] = NONE;
				}
				break;
			case 8:
				if (CONF_NAMESERVERS_MAX >= 2) {
					ic_nameservers[1] = in_aton(ip);
					if (ic_nameservers[1] == ANY)
						ic_nameservers[1] = NONE;
				}
				break;
			case 9:
				if (CONF_NTP_SERVERS_MAX >= 1) {
					ic_ntp_servers[0] = in_aton(ip);
					if (ic_ntp_servers[0] == ANY)
						ic_ntp_servers[0] = NONE;
				}
				break;
			}
		}
		ip = cp;
		num++;
	}

	return 1;
}
__setup("ip=", ip_auto_config_setup);

static int __init nfsaddrs_config_setup(char *addrs)
{
	return ip_auto_config_setup(addrs);
}
__setup("nfsaddrs=", nfsaddrs_config_setup);

static int __init vendor_class_identifier_setup(char *addrs)
{
	if (strlcpy(vendor_class_identifier, addrs,
		    sizeof(vendor_class_identifier))
	    >= sizeof(vendor_class_identifier))
		pr_warn("DHCP: vendorclass too long, truncated to \"%s\"\n",
			vendor_class_identifier);
	return 1;
}
__setup("dhcpclass=", vendor_class_identifier_setup);<|MERGE_RESOLUTION|>--- conflicted
+++ resolved
@@ -1317,20 +1317,6 @@
 			   &ic_servaddr);
 	return 0;
 }
-<<<<<<< HEAD
-=======
-
-static int pnp_seq_open(struct inode *indoe, struct file *file)
-{
-	return single_open(file, pnp_seq_show, NULL);
-}
-
-static const struct file_operations pnp_seq_fops = {
-	.open		= pnp_seq_open,
-	.read		= seq_read,
-	.llseek		= seq_lseek,
-	.release	= single_release,
-};
 
 /* Create the /proc/net/ipconfig directory */
 static int __init ipconfig_proc_net_init(void)
@@ -1387,7 +1373,6 @@
 	.llseek		= seq_lseek,
 	.release	= single_release,
 };
->>>>>>> 7170e604
 #endif /* CONFIG_PROC_FS */
 
 /*
@@ -1472,14 +1457,10 @@
 	}
 
 #ifdef CONFIG_PROC_FS
-<<<<<<< HEAD
 	proc_create_single("pnp", 0444, init_net.proc_net, pnp_seq_show);
-=======
-	proc_create("pnp", 0444, init_net.proc_net, &pnp_seq_fops);
 
 	if (ipconfig_proc_net_init() == 0)
 		ipconfig_proc_net_create("ntp_servers", &ntp_servers_seq_fops);
->>>>>>> 7170e604
 #endif /* CONFIG_PROC_FS */
 
 	if (!ic_enable)
